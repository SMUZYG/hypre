/******************************************************************************
 * Copyright 1998-2019 Lawrence Livermore National Security, LLC and other
 * HYPRE Project Developers. See the top-level COPYRIGHT file for details.
 *
 * SPDX-License-Identifier: (Apache-2.0 OR MIT)
 ******************************************************************************/

/******************************************************************************
 *
 * Matvec functions for hypre_CSRMatrix class.
 *
 *****************************************************************************/

#include "seq_mv.h"
#include "_hypre_utilities.hpp"

#if defined(HYPRE_USING_CUDA)
/* y = alpha * A * x + beta * b */
HYPRE_Int
hypre_CSRMatrixMatvecDevice( HYPRE_Int        trans,
                             HYPRE_Complex    alpha,
                             hypre_CSRMatrix *A,
                             hypre_Vector    *x,
                             HYPRE_Complex    beta,
                             hypre_Vector    *b,
                             hypre_Vector    *y,
                             HYPRE_Int        offset )
{
#ifdef HYPRE_BIGINT
   hypre_error_w_msg(HYPRE_ERROR_GENERIC,"ERROR: hypre_CSRMatvecDevice should not be called when bigint is enabled!");
#else

   // TODO
   hypre_assert(offset == 0);

   if (x == y)
   {
      hypre_error_w_msg(HYPRE_ERROR_GENERIC,"ERROR::x and y are the same pointer in hypre_CSRMatrixMatvecDevice\n");
   }

<<<<<<< HEAD
   if (trans)
   {
      hypre_assert(hypre_CSRMatrixNumCols(A) == hypre_VectorSize(y));
      hypre_assert(hypre_CSRMatrixNumRows(A) == hypre_VectorSize(x));
   }
   else
   {
      hypre_assert(hypre_CSRMatrixNumCols(A) == hypre_VectorSize(x));
      hypre_assert(hypre_CSRMatrixNumRows(A) == hypre_VectorSize(y));
   }
   hypre_assert(hypre_VectorSize(y) == hypre_VectorSize(b));
=======
   HYPRE_Int nx = trans ? hypre_CSRMatrixNumRows(A) : hypre_CSRMatrixNumCols(A);
   HYPRE_Int ny = trans ? hypre_CSRMatrixNumCols(A) : hypre_CSRMatrixNumRows(A);

   //RL: Note the "<=", since the vectors sometimes can be temporary work spaces that have
   //    large sizes than the needed (such as in par_cheby.c)
   hypre_assert(ny <= hypre_VectorSize(y));
   hypre_assert(nx <= hypre_VectorSize(x));
   hypre_assert(ny <= hypre_VectorSize(b));
>>>>>>> 9b5f2730

   cusparseHandle_t   handle = hypre_HandleCusparseHandle(hypre_handle());
   cusparseMatDescr_t descr  = hypre_HandleCusparseMatDescr(hypre_handle());

   //hypre_CSRMatrixPrefetch(A, HYPRE_MEMORY_DEVICE);
   //hypre_SeqVectorPrefetch(x, HYPRE_MEMORY_DEVICE);
   //hypre_SeqVectorPrefetch(b, HYPRE_MEMORY_DEVICE);

   //if (b != y)
   //{
   //   hypre_SeqVectorPrefetch(y, HYPRE_MEMORY_DEVICE);
   //}

   if (b != y)
   {
      HYPRE_THRUST_CALL( copy_n,
<<<<<<< HEAD
                         hypre_VectorData(b),
                         hypre_VectorSize(y) - offset,
                         hypre_VectorData(y) );
=======
                         hypre_VectorData(b) + offset,
                         ny - offset,
                         hypre_VectorData(y) + offset);
>>>>>>> 9b5f2730
   }

   if (hypre_CSRMatrixNumNonzeros(A) <= 0)
   {
      hypre_SeqVectorScale(beta, y);

      return hypre_error_flag;
   }

   if (trans)
   {
      HYPRE_Complex *csc_a = hypre_TAlloc(HYPRE_Complex, hypre_CSRMatrixNumNonzeros(A), HYPRE_MEMORY_DEVICE);
      HYPRE_Int     *csc_j = hypre_TAlloc(HYPRE_Int,     hypre_CSRMatrixNumNonzeros(A), HYPRE_MEMORY_DEVICE);
      HYPRE_Int     *csc_i = hypre_TAlloc(HYPRE_Int,     hypre_CSRMatrixNumCols(A)+1,   HYPRE_MEMORY_DEVICE);

      HYPRE_CUSPARSE_CALL( cusparseDcsr2csc(handle, hypre_CSRMatrixNumRows(A), hypre_CSRMatrixNumCols(A),
                                            hypre_CSRMatrixNumNonzeros(A), hypre_CSRMatrixData(A),
                                            hypre_CSRMatrixI(A), hypre_CSRMatrixJ(A), csc_a, csc_j, csc_i,
                                            CUSPARSE_ACTION_NUMERIC, CUSPARSE_INDEX_BASE_ZERO) );

<<<<<<< HEAD
      HYPRE_CUSPARSE_CALL( cusparseDcsrmv(handle, CUSPARSE_OPERATION_NON_TRANSPOSE,
                                          hypre_CSRMatrixNumCols(A), hypre_CSRMatrixNumRows(A),
                                          hypre_CSRMatrixNumNonzeros(A),
                                          &alpha, descr,
                                          csc_a, csc_i, csc_j,
                                          hypre_VectorData(x), &beta, hypre_VectorData(y)) );
=======
      HYPRE_CUSPARSE_CALL( cusparseDcsrmv(handle,
                                          CUSPARSE_OPERATION_NON_TRANSPOSE,
                                          hypre_CSRMatrixNumCols(A) - offset,
                                          hypre_CSRMatrixNumRows(A),
                                          hypre_CSRMatrixNumNonzeros(A),
                                          &alpha,
                                          descr,
                                          csc_a,
                                          csc_i + offset,
                                          csc_j,
                                          hypre_VectorData(x),
                                          &beta,
                                          hypre_VectorData(y) + offset) );
>>>>>>> 9b5f2730

      hypre_TFree(csc_a, HYPRE_MEMORY_DEVICE);
      hypre_TFree(csc_i, HYPRE_MEMORY_DEVICE);
      hypre_TFree(csc_j, HYPRE_MEMORY_DEVICE);
   }
   else
   {
<<<<<<< HEAD
      HYPRE_CUSPARSE_CALL( cusparseDcsrmv(handle, CUSPARSE_OPERATION_NON_TRANSPOSE,
                                          hypre_CSRMatrixNumRows(A) - offset, hypre_CSRMatrixNumCols(A),
                                          hypre_CSRMatrixNumNonzeros(A),
                                          &alpha, descr,
                                          hypre_CSRMatrixData(A), hypre_CSRMatrixI(A) + offset, hypre_CSRMatrixJ(A),
                                          hypre_VectorData(x), &beta, hypre_VectorData(y) + offset) );
=======
      HYPRE_CUSPARSE_CALL( cusparseDcsrmv(handle,
                                          CUSPARSE_OPERATION_NON_TRANSPOSE,
                                          hypre_CSRMatrixNumRows(A) - offset,
                                          hypre_CSRMatrixNumCols(A),
                                          hypre_CSRMatrixNumNonzeros(A),
                                          &alpha,
                                          descr,
                                          hypre_CSRMatrixData(A),
                                          hypre_CSRMatrixI(A) + offset,
                                          hypre_CSRMatrixJ(A),
                                          hypre_VectorData(x),
                                          &beta,
                                          hypre_VectorData(y) + offset) );
>>>>>>> 9b5f2730
   }

   hypre_SyncCudaComputeStream(hypre_handle());
#endif

   return hypre_error_flag;
}

HYPRE_Int
hypre_CSRMatrixMatvecDeviceBIGINT( HYPRE_Complex    alpha,
                                   hypre_CSRMatrix *A,
                                   hypre_Vector    *x,
                                   HYPRE_Complex    beta,
                                   hypre_Vector    *b,
                                   hypre_Vector    *y,
                                   HYPRE_Int offset )
{
#ifdef HYPRE_BIGINT
#error "TODO BigInt"
#endif
  return 0;
}

#endif
<|MERGE_RESOLUTION|>--- conflicted
+++ resolved
@@ -38,19 +38,6 @@
       hypre_error_w_msg(HYPRE_ERROR_GENERIC,"ERROR::x and y are the same pointer in hypre_CSRMatrixMatvecDevice\n");
    }
 
-<<<<<<< HEAD
-   if (trans)
-   {
-      hypre_assert(hypre_CSRMatrixNumCols(A) == hypre_VectorSize(y));
-      hypre_assert(hypre_CSRMatrixNumRows(A) == hypre_VectorSize(x));
-   }
-   else
-   {
-      hypre_assert(hypre_CSRMatrixNumCols(A) == hypre_VectorSize(x));
-      hypre_assert(hypre_CSRMatrixNumRows(A) == hypre_VectorSize(y));
-   }
-   hypre_assert(hypre_VectorSize(y) == hypre_VectorSize(b));
-=======
    HYPRE_Int nx = trans ? hypre_CSRMatrixNumRows(A) : hypre_CSRMatrixNumCols(A);
    HYPRE_Int ny = trans ? hypre_CSRMatrixNumCols(A) : hypre_CSRMatrixNumRows(A);
 
@@ -59,7 +46,6 @@
    hypre_assert(ny <= hypre_VectorSize(y));
    hypre_assert(nx <= hypre_VectorSize(x));
    hypre_assert(ny <= hypre_VectorSize(b));
->>>>>>> 9b5f2730
 
    cusparseHandle_t   handle = hypre_HandleCusparseHandle(hypre_handle());
    cusparseMatDescr_t descr  = hypre_HandleCusparseMatDescr(hypre_handle());
@@ -76,15 +62,9 @@
    if (b != y)
    {
       HYPRE_THRUST_CALL( copy_n,
-<<<<<<< HEAD
-                         hypre_VectorData(b),
-                         hypre_VectorSize(y) - offset,
-                         hypre_VectorData(y) );
-=======
                          hypre_VectorData(b) + offset,
                          ny - offset,
                          hypre_VectorData(y) + offset);
->>>>>>> 9b5f2730
    }
 
    if (hypre_CSRMatrixNumNonzeros(A) <= 0)
@@ -105,14 +85,6 @@
                                             hypre_CSRMatrixI(A), hypre_CSRMatrixJ(A), csc_a, csc_j, csc_i,
                                             CUSPARSE_ACTION_NUMERIC, CUSPARSE_INDEX_BASE_ZERO) );
 
-<<<<<<< HEAD
-      HYPRE_CUSPARSE_CALL( cusparseDcsrmv(handle, CUSPARSE_OPERATION_NON_TRANSPOSE,
-                                          hypre_CSRMatrixNumCols(A), hypre_CSRMatrixNumRows(A),
-                                          hypre_CSRMatrixNumNonzeros(A),
-                                          &alpha, descr,
-                                          csc_a, csc_i, csc_j,
-                                          hypre_VectorData(x), &beta, hypre_VectorData(y)) );
-=======
       HYPRE_CUSPARSE_CALL( cusparseDcsrmv(handle,
                                           CUSPARSE_OPERATION_NON_TRANSPOSE,
                                           hypre_CSRMatrixNumCols(A) - offset,
@@ -126,7 +98,6 @@
                                           hypre_VectorData(x),
                                           &beta,
                                           hypre_VectorData(y) + offset) );
->>>>>>> 9b5f2730
 
       hypre_TFree(csc_a, HYPRE_MEMORY_DEVICE);
       hypre_TFree(csc_i, HYPRE_MEMORY_DEVICE);
@@ -134,14 +105,6 @@
    }
    else
    {
-<<<<<<< HEAD
-      HYPRE_CUSPARSE_CALL( cusparseDcsrmv(handle, CUSPARSE_OPERATION_NON_TRANSPOSE,
-                                          hypre_CSRMatrixNumRows(A) - offset, hypre_CSRMatrixNumCols(A),
-                                          hypre_CSRMatrixNumNonzeros(A),
-                                          &alpha, descr,
-                                          hypre_CSRMatrixData(A), hypre_CSRMatrixI(A) + offset, hypre_CSRMatrixJ(A),
-                                          hypre_VectorData(x), &beta, hypre_VectorData(y) + offset) );
-=======
       HYPRE_CUSPARSE_CALL( cusparseDcsrmv(handle,
                                           CUSPARSE_OPERATION_NON_TRANSPOSE,
                                           hypre_CSRMatrixNumRows(A) - offset,
@@ -155,7 +118,6 @@
                                           hypre_VectorData(x),
                                           &beta,
                                           hypre_VectorData(y) + offset) );
->>>>>>> 9b5f2730
    }
 
    hypre_SyncCudaComputeStream(hypre_handle());
