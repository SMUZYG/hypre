/******************************************************************************
 * Copyright 1998-2019 Lawrence Livermore National Security, LLC and other
 * HYPRE Project Developers. See the top-level COPYRIGHT file for details.
 *
 * SPDX-License-Identifier: (Apache-2.0 OR MIT)
 ******************************************************************************/

/******************************************************************************
 *
 * Matvec functions for hypre_CSRMatrix class.
 *
 *****************************************************************************/

#include "seq_mv.h"
#include "_hypre_utilities.hpp"

#if defined(HYPRE_USING_CUDA)
/* y = alpha * A * x + beta * b */
HYPRE_Int
hypre_CSRMatrixMatvecDevice( HYPRE_Int        trans,
                             HYPRE_Complex    alpha,
                             hypre_CSRMatrix *A,
                             hypre_Vector    *x,
                             HYPRE_Complex    beta,
                             hypre_Vector    *b,
                             hypre_Vector    *y,
                             HYPRE_Int        offset )
{
#ifdef HYPRE_BIGINT
   hypre_error_w_msg(HYPRE_ERROR_GENERIC,"ERROR: hypre_CSRMatvecDevice should not be called when bigint is enabled!");
#else

   // TODO
   hypre_assert(offset == 0);

   if (x == y)
   {
      hypre_error_w_msg(HYPRE_ERROR_GENERIC,"ERROR::x and y are the same pointer in hypre_CSRMatrixMatvecDevice\n");
   }

   HYPRE_Int nx = trans ? hypre_CSRMatrixNumRows(A) : hypre_CSRMatrixNumCols(A);
   HYPRE_Int ny = trans ? hypre_CSRMatrixNumCols(A) : hypre_CSRMatrixNumRows(A);

   //RL: Note the "<=", since the vectors sometimes can be temporary work spaces that have
   //    large sizes than the needed (such as in par_cheby.c)
   hypre_assert(ny <= hypre_VectorSize(y));
   hypre_assert(nx <= hypre_VectorSize(x));
   hypre_assert(ny <= hypre_VectorSize(b));

   cusparseHandle_t   handle = hypre_HandleCusparseHandle(hypre_handle());
   cusparseMatDescr_t descr  = hypre_HandleCusparseMatDescr(hypre_handle());
<<<<<<< HEAD
=======

   //hypre_CSRMatrixPrefetch(A, HYPRE_MEMORY_DEVICE);
   //hypre_SeqVectorPrefetch(x, HYPRE_MEMORY_DEVICE);
   //hypre_SeqVectorPrefetch(b, HYPRE_MEMORY_DEVICE);

   //if (b != y)
   //{
   //   hypre_SeqVectorPrefetch(y, HYPRE_MEMORY_DEVICE);
   //}

   if (hypre_VectorData(b) != hypre_VectorData(y))
   {
      HYPRE_THRUST_CALL( copy_n,
                         hypre_VectorData(b) + offset,
                         ny - offset,
                         hypre_VectorData(y) + offset);
   }

   if (hypre_CSRMatrixNumNonzeros(A) <= 0 || alpha == 0.0)
   {
      hypre_SeqVectorScale(beta, y);
   }
   else
   {
      if (trans)
      {
         HYPRE_Complex *csc_a = hypre_TAlloc(HYPRE_Complex, hypre_CSRMatrixNumNonzeros(A), HYPRE_MEMORY_DEVICE);
         HYPRE_Int     *csc_j = hypre_TAlloc(HYPRE_Int,     hypre_CSRMatrixNumNonzeros(A), HYPRE_MEMORY_DEVICE);
         HYPRE_Int     *csc_i = hypre_TAlloc(HYPRE_Int,     hypre_CSRMatrixNumCols(A)+1,   HYPRE_MEMORY_DEVICE);

         HYPRE_CUSPARSE_CALL( cusparseDcsr2csc(handle,
                                               hypre_CSRMatrixNumRows(A),
                                               hypre_CSRMatrixNumCols(A),
                                               hypre_CSRMatrixNumNonzeros(A),
                                               hypre_CSRMatrixData(A),
                                               hypre_CSRMatrixI(A),
                                               hypre_CSRMatrixJ(A),
                                               csc_a,
                                               csc_j,
                                               csc_i,
                                               CUSPARSE_ACTION_NUMERIC,
                                               CUSPARSE_INDEX_BASE_ZERO) );

         HYPRE_CUSPARSE_CALL( cusparseDcsrmv(handle,
                                             CUSPARSE_OPERATION_NON_TRANSPOSE,
                                             hypre_CSRMatrixNumCols(A) - offset,
                                             hypre_CSRMatrixNumRows(A),
                                             hypre_CSRMatrixNumNonzeros(A),
                                             &alpha,
                                             descr,
                                             csc_a,
                                             csc_i + offset,
                                             csc_j,
                                             hypre_VectorData(x),
                                             &beta,
                                             hypre_VectorData(y) + offset) );

         hypre_TFree(csc_a, HYPRE_MEMORY_DEVICE);
         hypre_TFree(csc_i, HYPRE_MEMORY_DEVICE);
         hypre_TFree(csc_j, HYPRE_MEMORY_DEVICE);
      }
      else
      {
         HYPRE_CUSPARSE_CALL( cusparseDcsrmv(handle,
                                             CUSPARSE_OPERATION_NON_TRANSPOSE,
                                             hypre_CSRMatrixNumRows(A) - offset,
                                             hypre_CSRMatrixNumCols(A),
                                             hypre_CSRMatrixNumNonzeros(A),
                                             &alpha,
                                             descr,
                                             hypre_CSRMatrixData(A),
                                             hypre_CSRMatrixI(A) + offset,
                                             hypre_CSRMatrixJ(A),
                                             hypre_VectorData(x),
                                             &beta,
                                             hypre_VectorData(y) + offset) );
      }
   }

   hypre_SyncCudaComputeStream(hypre_handle());
#endif

   return hypre_error_flag;
}

HYPRE_Int
hypre_CSRMatrixMatvecDeviceBIGINT( HYPRE_Complex    alpha,
                                   hypre_CSRMatrix *A,
                                   hypre_Vector    *x,
                                   HYPRE_Complex    beta,
                                   hypre_Vector    *b,
                                   hypre_Vector    *y,
                                   HYPRE_Int offset )
{
#ifdef HYPRE_BIGINT
#error "TODO BigInt"
#endif
  return 0;
}

HYPRE_Int
hypre_CSRMatrixMatvecMaskedDevice( HYPRE_Int        trans,
                                   HYPRE_Complex    alpha,
                                   hypre_CSRMatrix *A,
                                   hypre_Vector    *x,
                                   HYPRE_Complex    beta,
                                   hypre_Vector    *b,
                                   hypre_Vector    *y,
                                   HYPRE_Int       *mask,
                                   HYPRE_Int        size_of_mask,
                                   HYPRE_Int        offset )
{
#ifdef HYPRE_BIGINT
   hypre_error_w_msg(HYPRE_ERROR_GENERIC,"ERROR: hypre_CSRMatrixMatvecMaskedDevice should not be called when bigint is enabled!");
#else

   cusparseHandle_t handle = hypre_HandleCusparseHandle(hypre_handle());
   cusparseMatDescr_t descr = hypre_HandleCusparseMatDescr(hypre_handle());
>>>>>>> 0fcb6705

   //hypre_CSRMatrixPrefetch(A, HYPRE_MEMORY_DEVICE);
   //hypre_SeqVectorPrefetch(x, HYPRE_MEMORY_DEVICE);
   //hypre_SeqVectorPrefetch(b, HYPRE_MEMORY_DEVICE);

   //if (b != y)
   //{
   //   hypre_SeqVectorPrefetch(y, HYPRE_MEMORY_DEVICE);
   //}

   if (hypre_VectorData(b) != hypre_VectorData(y))
   {
      HYPRE_THRUST_CALL( copy_n,
                         hypre_VectorData(b) + offset,
                         ny - offset,
                         hypre_VectorData(y) + offset);
   }

<<<<<<< HEAD
   if (hypre_CSRMatrixNumNonzeros(A) <= 0 || alpha == 0.0)
   {
      hypre_SeqVectorScale(beta, y);
   }
   else
   {
      if (trans)
      {
         HYPRE_Complex *csc_a = hypre_TAlloc(HYPRE_Complex, hypre_CSRMatrixNumNonzeros(A), HYPRE_MEMORY_DEVICE);
         HYPRE_Int     *csc_j = hypre_TAlloc(HYPRE_Int,     hypre_CSRMatrixNumNonzeros(A), HYPRE_MEMORY_DEVICE);
         HYPRE_Int     *csc_i = hypre_TAlloc(HYPRE_Int,     hypre_CSRMatrixNumCols(A)+1,   HYPRE_MEMORY_DEVICE);

         HYPRE_CUSPARSE_CALL( cusparseDcsr2csc(handle,
                                               hypre_CSRMatrixNumRows(A),
                                               hypre_CSRMatrixNumCols(A),
                                               hypre_CSRMatrixNumNonzeros(A),
                                               hypre_CSRMatrixData(A),
                                               hypre_CSRMatrixI(A),
                                               hypre_CSRMatrixJ(A),
                                               csc_a,
                                               csc_j,
                                               csc_i,
                                               CUSPARSE_ACTION_NUMERIC,
                                               CUSPARSE_INDEX_BASE_ZERO) );

         HYPRE_CUSPARSE_CALL( cusparseDcsrmv(handle,
                                             CUSPARSE_OPERATION_NON_TRANSPOSE,
                                             hypre_CSRMatrixNumCols(A) - offset,
                                             hypre_CSRMatrixNumRows(A),
                                             hypre_CSRMatrixNumNonzeros(A),
                                             &alpha,
                                             descr,
                                             csc_a,
                                             csc_i + offset,
                                             csc_j,
                                             hypre_VectorData(x),
                                             &beta,
                                             hypre_VectorData(y) + offset) );

         hypre_TFree(csc_a, HYPRE_MEMORY_DEVICE);
         hypre_TFree(csc_i, HYPRE_MEMORY_DEVICE);
         hypre_TFree(csc_j, HYPRE_MEMORY_DEVICE);
      }
      else
      {
         HYPRE_CUSPARSE_CALL( cusparseDcsrmv(handle,
                                             CUSPARSE_OPERATION_NON_TRANSPOSE,
                                             hypre_CSRMatrixNumRows(A) - offset,
=======
   if (x == y)
   {
      hypre_error_w_msg(HYPRE_ERROR_GENERIC,"ERROR::x and y are the same pointer in hypre_CSRMatrixMatvecMaskedDevice\n");
   }

   // TODO
   if (offset != 0)
   {
      hypre_error_w_msg(HYPRE_ERROR_GENERIC,"WARNING:: Offset is not zero in hypre_CSRMatrixMatvecMaskedDevice :: \n");
   }

   hypre_assert(offset == 0);

   if (trans)
   {
      HYPRE_Complex *csc_a = hypre_TAlloc(HYPRE_Complex, hypre_CSRMatrixNumNonzeros(A), HYPRE_MEMORY_DEVICE);
      HYPRE_Int     *csc_j = hypre_TAlloc(HYPRE_Int,     hypre_CSRMatrixNumNonzeros(A), HYPRE_MEMORY_DEVICE);
      HYPRE_Int     *csc_i = hypre_TAlloc(HYPRE_Int,     hypre_CSRMatrixNumCols(A)+1,   HYPRE_MEMORY_DEVICE);

      HYPRE_CUSPARSE_CALL( cusparseDcsr2csc(handle,
                                            hypre_CSRMatrixNumRows(A),
                                            hypre_CSRMatrixNumCols(A),
                                            hypre_CSRMatrixNumNonzeros(A),
                                            hypre_CSRMatrixData(A),
                                            hypre_CSRMatrixI(A),
                                            hypre_CSRMatrixJ(A),
                                            csc_a,
                                            csc_j,
                                            csc_i,
                                            CUSPARSE_ACTION_NUMERIC,
                                            CUSPARSE_INDEX_BASE_ZERO) );

      HYPRE_CUSPARSE_CALL( cusparseDbsrxmv(handle,
                                           CUSPARSE_DIRECTION_ROW,
                                           CUSPARSE_OPERATION_NON_TRANSPOSE,
                                           size_of_mask,
                                           hypre_CSRMatrixNumRows(A),
                                           hypre_CSRMatrixNumCols(A),
                                           hypre_CSRMatrixNumNonzeros(A),
                                           &alpha,
                                           descr,
                                           csc_a,
                                           mask,
                                           csc_i,
                                           csc_i+1,
                                           csc_j,
                                           1,
                                           hypre_VectorData(x),
                                           &beta,
                                           hypre_VectorData(y)) );

      hypre_TFree(csc_a, HYPRE_MEMORY_DEVICE);
      hypre_TFree(csc_i, HYPRE_MEMORY_DEVICE);
      hypre_TFree(csc_j, HYPRE_MEMORY_DEVICE);
   }
   else
   {
      HYPRE_CUSPARSE_CALL( cusparseDcsrmv(handle,
                                          CUSPARSE_OPERATION_NON_TRANSPOSE,
                                          hypre_CSRMatrixNumRows(A)-offset,
                                          hypre_CSRMatrixNumCols(A),
                                          hypre_CSRMatrixNumNonzeros(A),
                                          &alpha,
                                          descr,
                                          hypre_CSRMatrixData(A),
                                          hypre_CSRMatrixI(A)+offset,
                                          hypre_CSRMatrixJ(A),
                                          hypre_VectorData(x),
                                          &beta,
                                          hypre_VectorData(y)+offset) );

      if (!(hypre_CSRMatrixNumRows(A) < 1) &&
          !(hypre_CSRMatrixNumCols(A) < 1) &&
          !(hypre_CSRMatrixNumNonzeros(A) < 1))
      {
         HYPRE_CUSPARSE_CALL(cusparseDbsrxmv(handle,
                                             CUSPARSE_DIRECTION_ROW,
                                             CUSPARSE_OPERATION_NON_TRANSPOSE,
                                             size_of_mask,
                                             hypre_CSRMatrixNumRows(A),
>>>>>>> 0fcb6705
                                             hypre_CSRMatrixNumCols(A),
                                             hypre_CSRMatrixNumNonzeros(A),
                                             &alpha,
                                             descr,
                                             hypre_CSRMatrixData(A),
<<<<<<< HEAD
                                             hypre_CSRMatrixI(A) + offset,
                                             hypre_CSRMatrixJ(A),
                                             hypre_VectorData(x),
                                             &beta,
                                             hypre_VectorData(y) + offset) );
=======
                                             mask,
                                             hypre_CSRMatrixI(A)+offset,
                                             hypre_CSRMatrixI(A)+offset+1,
                                             hypre_CSRMatrixJ(A),
                                             1,
                                             hypre_VectorData(x),
                                             &beta,
                                             hypre_VectorData(y)) );
>>>>>>> 0fcb6705
      }
   }

   hypre_SyncCudaComputeStream(hypre_handle());
#endif

   return hypre_error_flag;
}

<<<<<<< HEAD
HYPRE_Int
hypre_CSRMatrixMatvecDeviceBIGINT( HYPRE_Complex    alpha,
                                   hypre_CSRMatrix *A,
                                   hypre_Vector    *x,
                                   HYPRE_Complex    beta,
                                   hypre_Vector    *b,
                                   hypre_Vector    *y,
                                   HYPRE_Int offset )
{
#ifdef HYPRE_BIGINT
#error "TODO BigInt"
#endif
  return 0;
}

#endif
=======
#endif
>>>>>>> 0fcb6705
<|MERGE_RESOLUTION|>--- conflicted
+++ resolved
@@ -49,8 +49,6 @@
 
    cusparseHandle_t   handle = hypre_HandleCusparseHandle(hypre_handle());
    cusparseMatDescr_t descr  = hypre_HandleCusparseMatDescr(hypre_handle());
-<<<<<<< HEAD
-=======
 
    //hypre_CSRMatrixPrefetch(A, HYPRE_MEMORY_DEVICE);
    //hypre_SeqVectorPrefetch(x, HYPRE_MEMORY_DEVICE);
@@ -169,75 +167,22 @@
 
    cusparseHandle_t handle = hypre_HandleCusparseHandle(hypre_handle());
    cusparseMatDescr_t descr = hypre_HandleCusparseMatDescr(hypre_handle());
->>>>>>> 0fcb6705
 
    //hypre_CSRMatrixPrefetch(A, HYPRE_MEMORY_DEVICE);
    //hypre_SeqVectorPrefetch(x, HYPRE_MEMORY_DEVICE);
    //hypre_SeqVectorPrefetch(b, HYPRE_MEMORY_DEVICE);
+
 
    //if (b != y)
    //{
    //   hypre_SeqVectorPrefetch(y, HYPRE_MEMORY_DEVICE);
    //}
 
-   if (hypre_VectorData(b) != hypre_VectorData(y))
-   {
-      HYPRE_THRUST_CALL( copy_n,
-                         hypre_VectorData(b) + offset,
-                         ny - offset,
-                         hypre_VectorData(y) + offset);
-   }
-
-<<<<<<< HEAD
-   if (hypre_CSRMatrixNumNonzeros(A) <= 0 || alpha == 0.0)
-   {
-      hypre_SeqVectorScale(beta, y);
-   }
-   else
-   {
-      if (trans)
-      {
-         HYPRE_Complex *csc_a = hypre_TAlloc(HYPRE_Complex, hypre_CSRMatrixNumNonzeros(A), HYPRE_MEMORY_DEVICE);
-         HYPRE_Int     *csc_j = hypre_TAlloc(HYPRE_Int,     hypre_CSRMatrixNumNonzeros(A), HYPRE_MEMORY_DEVICE);
-         HYPRE_Int     *csc_i = hypre_TAlloc(HYPRE_Int,     hypre_CSRMatrixNumCols(A)+1,   HYPRE_MEMORY_DEVICE);
-
-         HYPRE_CUSPARSE_CALL( cusparseDcsr2csc(handle,
-                                               hypre_CSRMatrixNumRows(A),
-                                               hypre_CSRMatrixNumCols(A),
-                                               hypre_CSRMatrixNumNonzeros(A),
-                                               hypre_CSRMatrixData(A),
-                                               hypre_CSRMatrixI(A),
-                                               hypre_CSRMatrixJ(A),
-                                               csc_a,
-                                               csc_j,
-                                               csc_i,
-                                               CUSPARSE_ACTION_NUMERIC,
-                                               CUSPARSE_INDEX_BASE_ZERO) );
-
-         HYPRE_CUSPARSE_CALL( cusparseDcsrmv(handle,
-                                             CUSPARSE_OPERATION_NON_TRANSPOSE,
-                                             hypre_CSRMatrixNumCols(A) - offset,
-                                             hypre_CSRMatrixNumRows(A),
-                                             hypre_CSRMatrixNumNonzeros(A),
-                                             &alpha,
-                                             descr,
-                                             csc_a,
-                                             csc_i + offset,
-                                             csc_j,
-                                             hypre_VectorData(x),
-                                             &beta,
-                                             hypre_VectorData(y) + offset) );
-
-         hypre_TFree(csc_a, HYPRE_MEMORY_DEVICE);
-         hypre_TFree(csc_i, HYPRE_MEMORY_DEVICE);
-         hypre_TFree(csc_j, HYPRE_MEMORY_DEVICE);
-      }
-      else
-      {
-         HYPRE_CUSPARSE_CALL( cusparseDcsrmv(handle,
-                                             CUSPARSE_OPERATION_NON_TRANSPOSE,
-                                             hypre_CSRMatrixNumRows(A) - offset,
-=======
+   if (b != y)
+   {
+      HYPRE_THRUST_CALL( copy_n, b->data, y->size-offset, y->data );
+   }
+
    if (x == y)
    {
       hypre_error_w_msg(HYPRE_ERROR_GENERIC,"ERROR::x and y are the same pointer in hypre_CSRMatrixMatvecMaskedDevice\n");
@@ -318,19 +263,11 @@
                                              CUSPARSE_OPERATION_NON_TRANSPOSE,
                                              size_of_mask,
                                              hypre_CSRMatrixNumRows(A),
->>>>>>> 0fcb6705
                                              hypre_CSRMatrixNumCols(A),
                                              hypre_CSRMatrixNumNonzeros(A),
                                              &alpha,
                                              descr,
                                              hypre_CSRMatrixData(A),
-<<<<<<< HEAD
-                                             hypre_CSRMatrixI(A) + offset,
-                                             hypre_CSRMatrixJ(A),
-                                             hypre_VectorData(x),
-                                             &beta,
-                                             hypre_VectorData(y) + offset) );
-=======
                                              mask,
                                              hypre_CSRMatrixI(A)+offset,
                                              hypre_CSRMatrixI(A)+offset+1,
@@ -339,7 +276,6 @@
                                              hypre_VectorData(x),
                                              &beta,
                                              hypre_VectorData(y)) );
->>>>>>> 0fcb6705
       }
    }
 
@@ -349,23 +285,4 @@
    return hypre_error_flag;
 }
 
-<<<<<<< HEAD
-HYPRE_Int
-hypre_CSRMatrixMatvecDeviceBIGINT( HYPRE_Complex    alpha,
-                                   hypre_CSRMatrix *A,
-                                   hypre_Vector    *x,
-                                   HYPRE_Complex    beta,
-                                   hypre_Vector    *b,
-                                   hypre_Vector    *y,
-                                   HYPRE_Int offset )
-{
-#ifdef HYPRE_BIGINT
-#error "TODO BigInt"
-#endif
-  return 0;
-}
-
-#endif
-=======
-#endif
->>>>>>> 0fcb6705
+#endif