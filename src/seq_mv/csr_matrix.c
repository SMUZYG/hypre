/*BHEADER**********************************************************************
 * Copyright (c) 2008,  Lawrence Livermore National Security, LLC.
 * Produced at the Lawrence Livermore National Laboratory.
 * This file is part of HYPRE.  See file COPYRIGHT for details.
 *
 * HYPRE is free software; you can redistribute it and/or modify it under the
 * terms of the GNU Lesser General Public License (as published by the Free
 * Software Foundation) version 2.1 dated February 1999.
 *
 * $Revision$
 ***********************************************************************EHEADER*/

/******************************************************************************
 *
 * Member functions for hypre_CSRMatrix class.
 *
 *****************************************************************************/

#include "seq_mv.h"
#ifdef HYPRE_USING_GPU
#include "gpukernels.h"
#endif
#ifdef HYPRE_PROFILE
HYPRE_Real hypre_profile_times[HYPRE_TIMER_ID_COUNT] = { 0 };
#endif

/*--------------------------------------------------------------------------
 * hypre_CSRMatrixCreate
 *--------------------------------------------------------------------------*/

hypre_CSRMatrix *
hypre_CSRMatrixCreate( HYPRE_Int num_rows,
                       HYPRE_Int num_cols,
                       HYPRE_Int num_nonzeros )
{
   hypre_CSRMatrix  *matrix;

<<<<<<< HEAD
   matrix = hypre_CTAlloc(hypre_CSRMatrix, 1, HYPRE_MEMORY_HOST);

   hypre_CSRMatrixData(matrix)           = NULL;
   hypre_CSRMatrixI(matrix)              = NULL;
   hypre_CSRMatrixJ(matrix)              = NULL;
   hypre_CSRMatrixRownnz(matrix)         = NULL;
   hypre_CSRMatrixNumRows(matrix)        = num_rows;
   hypre_CSRMatrixNumCols(matrix)        = num_cols;
   hypre_CSRMatrixNumNonzeros(matrix)    = num_nonzeros;
   hypre_CSRMatrixMemoryLocation(matrix) = HYPRE_MEMORY_SHARED; /* HYPRE_MEMORY_UNSET; */ /* TODO !!! */
=======
   matrix =  hypre_CTAlloc(hypre_CSRMatrix,  1, HYPRE_MEMORY_HOST);

   hypre_CSRMatrixData(matrix) = NULL;
   hypre_CSRMatrixI(matrix)    = NULL;
   hypre_CSRMatrixJ(matrix)    = NULL;
   hypre_CSRMatrixBigJ(matrix)   = NULL;
   hypre_CSRMatrixRownnz(matrix) = NULL;
   hypre_CSRMatrixNumRows(matrix) = num_rows;
   hypre_CSRMatrixNumCols(matrix) = num_cols;
   hypre_CSRMatrixNumNonzeros(matrix) = num_nonzeros;
>>>>>>> 562c29ab

   /* set defaults */
   hypre_CSRMatrixOwnsData(matrix)  = 1;
   hypre_CSRMatrixNumRownnz(matrix) = num_rows;

#ifdef HYPRE_USING_UNIFIED_MEMORY
   matrix->on_device=0;
#endif
#ifdef HYPRE_USING_MAPPED_OPENMP_OFFLOAD
   matrix->mapped=-1;
#endif
#ifdef HYPRE_BIGINT
   matrix->i_short=NULL;
   matrix->j_short=NULL;
#endif
   return matrix;
}
/*--------------------------------------------------------------------------
 * hypre_CSRMatrixDestroy
 *--------------------------------------------------------------------------*/

HYPRE_Int
hypre_CSRMatrixDestroy( hypre_CSRMatrix *matrix )
{
   HYPRE_Int ierr = 0;

   if (matrix)
   {
      HYPRE_Int memory_location = hypre_CSRMatrixMemoryLocation(matrix);

#ifdef HYPRE_USING_MAPPED_OPENMP_OFFLOAD
      hypre_CSRMatrixUnMapFromDevice(matrix);
#endif
      hypre_TFree(hypre_CSRMatrixI(matrix),      memory_location);
      hypre_TFree(hypre_CSRMatrixRownnz(matrix), memory_location);

      if ( hypre_CSRMatrixOwnsData(matrix) )
      {
<<<<<<< HEAD
         hypre_TFree(hypre_CSRMatrixData(matrix), memory_location);
         hypre_TFree(hypre_CSRMatrixJ(matrix),    memory_location);
=======
         hypre_TFree(hypre_CSRMatrixData(matrix), HYPRE_MEMORY_SHARED);
         if (hypre_CSRMatrixJ(matrix))
            hypre_TFree(hypre_CSRMatrixJ(matrix), HYPRE_MEMORY_SHARED);
         if (hypre_CSRMatrixBigJ(matrix))
            hypre_TFree(hypre_CSRMatrixBigJ(matrix), HYPRE_MEMORY_SHARED);
         hypre_CSRMatrixData(matrix) = NULL;
         hypre_CSRMatrixJ(matrix)    = NULL;
>>>>>>> 562c29ab
      }

      hypre_TFree(matrix, HYPRE_MEMORY_HOST);
   }

   return ierr;
}

/*--------------------------------------------------------------------------
 * hypre_CSRMatrixInitialize
 *--------------------------------------------------------------------------*/

HYPRE_Int
hypre_CSRMatrixInitialize_v2( hypre_CSRMatrix *matrix, HYPRE_Int memory_location )
{
   HYPRE_Int  num_rows     = hypre_CSRMatrixNumRows(matrix);
   HYPRE_Int  num_nonzeros = hypre_CSRMatrixNumNonzeros(matrix);
   /* HYPRE_Int  num_rownnz = hypre_CSRMatrixNumRownnz(matrix); */

   HYPRE_Int ierr = 0;

   hypre_CSRMatrixMemoryLocation(matrix) = memory_location;

   /* Caveat: for pre-existing i, j, data, their memory location must be guaranteed to be consistent with `memory_location'
    * Otherwise, mismatches will exist inside parcsr and problems will be encountered when being used, and freed */
   if ( !hypre_CSRMatrixData(matrix) && num_nonzeros )
   {
      hypre_CSRMatrixData(matrix) = hypre_CTAlloc(HYPRE_Complex, num_nonzeros, memory_location);
   }
   else
   {
     //if (PointerAttributes(hypre_CSRMatrixData(matrix))==HYPRE_HOST_POINTER) printf("MATREIX INITIAL WITH JHOST DATA\n");
   }

   if ( !hypre_CSRMatrixI(matrix) )
   {
      hypre_CSRMatrixI(matrix) = hypre_CTAlloc(HYPRE_Int, num_rows + 1, memory_location);
   }

   /*
   if (!hypre_CSRMatrixRownnz(matrix))
     hypre_CSRMatrixRownnz(matrix) = hypre_CTAlloc(HYPRE_Int,  num_rownnz, memory_location);
   */

   if ( !hypre_CSRMatrixJ(matrix) && num_nonzeros )
   {
      hypre_CSRMatrixJ(matrix) = hypre_CTAlloc(HYPRE_Int, num_nonzeros, memory_location);
   }

   return ierr;
}

HYPRE_Int
hypre_CSRMatrixInitialize( hypre_CSRMatrix *matrix )
{
   HYPRE_Int ierr;

   ierr = hypre_CSRMatrixInitialize_v2( matrix, HYPRE_MEMORY_SHARED );

   return ierr;
}

/*--------------------------------------------------------------------------
 * hypre_CSRMatrixBigInitialize
 *--------------------------------------------------------------------------*/

HYPRE_Int 
hypre_CSRMatrixBigInitialize( hypre_CSRMatrix *matrix )
{
   HYPRE_Int  num_rows     = hypre_CSRMatrixNumRows(matrix);
   HYPRE_Int  num_nonzeros = hypre_CSRMatrixNumNonzeros(matrix);
/*   HYPRE_Int  num_rownnz = hypre_CSRMatrixNumRownnz(matrix); */

   HYPRE_Int  ierr=0;

   if ( ! hypre_CSRMatrixData(matrix) && num_nonzeros )
      hypre_CSRMatrixData(matrix) = hypre_CTAlloc(HYPRE_Complex,  num_nonzeros, HYPRE_MEMORY_SHARED);
   else {
     //if (PointerAttributes(hypre_CSRMatrixData(matrix))==HYPRE_HOST_POINTER) printf("MATREIX INITIAL WITH JHOST DATA\n");
   }
   if ( ! hypre_CSRMatrixI(matrix) )
      hypre_CSRMatrixI(matrix)    = hypre_CTAlloc(HYPRE_Int,  num_rows + 1, HYPRE_MEMORY_SHARED);
/*   if ( ! hypre_CSRMatrixRownnz(matrix) )
     hypre_CSRMatrixRownnz(matrix)    = hypre_CTAlloc(HYPRE_Int,  num_rownnz, HYPRE_MEMORY_SHARED);*/
   if ( ! hypre_CSRMatrixBigJ(matrix) && num_nonzeros )
      hypre_CSRMatrixBigJ(matrix)    = hypre_CTAlloc(HYPRE_BigInt,  num_nonzeros, HYPRE_MEMORY_SHARED);

   return ierr;
}

/*--------------------------------------------------------------------------
 * hypre_CSRMatrixBigJtoJ
 *--------------------------------------------------------------------------*/

HYPRE_Int 
hypre_CSRMatrixBigJtoJ( hypre_CSRMatrix *matrix )
{
   HYPRE_Int  num_nonzeros = hypre_CSRMatrixNumNonzeros(matrix);
   HYPRE_BigInt  *matrix_big_j = hypre_CSRMatrixBigJ(matrix);
   HYPRE_Int  *matrix_j = NULL; 
   HYPRE_Int  i;
/*   HYPRE_Int  num_rownnz = hypre_CSRMatrixNumRownnz(matrix); */

   HYPRE_Int  ierr=0;

   if (num_nonzeros && matrix_big_j )
   {
      matrix_j = hypre_CTAlloc(HYPRE_Int,  num_nonzeros, HYPRE_MEMORY_SHARED);
      for (i=0; i < num_nonzeros; i++)
        matrix_j[i] = (HYPRE_Int) matrix_big_j[i];
      hypre_CSRMatrixJ(matrix) = matrix_j;
      hypre_TFree(matrix_big_j, HYPRE_MEMORY_SHARED);
      hypre_CSRMatrixBigJ(matrix) = NULL;
   }

   return ierr;
}

/*--------------------------------------------------------------------------
 * hypre_CSRMatrixJtoBigJ
 *--------------------------------------------------------------------------*/

HYPRE_Int 
hypre_CSRMatrixJtoBigJ( hypre_CSRMatrix *matrix )
{
   HYPRE_Int  num_nonzeros = hypre_CSRMatrixNumNonzeros(matrix);
   HYPRE_Int  *matrix_j = hypre_CSRMatrixJ(matrix);
   HYPRE_BigInt  *matrix_big_j = NULL;
   HYPRE_Int  i;
/*   HYPRE_Int  num_rownnz = hypre_CSRMatrixNumRownnz(matrix); */

   HYPRE_Int  ierr=0;

   if (num_nonzeros && matrix_j )
   {
      matrix_big_j = hypre_CTAlloc(HYPRE_BigInt,  num_nonzeros, HYPRE_MEMORY_SHARED);
      for (i=0; i < num_nonzeros; i++)
        matrix_big_j[i] = (HYPRE_BigInt) matrix_j[i];
      hypre_CSRMatrixBigJ(matrix) = matrix_big_j;
      hypre_TFree(matrix_j, HYPRE_MEMORY_SHARED);
      hypre_CSRMatrixJ(matrix) = NULL;
   }

   return ierr;
}

/*--------------------------------------------------------------------------
 * hypre_CSRMatrixSetDataOwner
 *--------------------------------------------------------------------------*/

HYPRE_Int
hypre_CSRMatrixSetDataOwner( hypre_CSRMatrix *matrix,
                             HYPRE_Int        owns_data )
{
   HYPRE_Int ierr = 0;

   hypre_CSRMatrixOwnsData(matrix) = owns_data;

   return ierr;
}

/*--------------------------------------------------------------------------
 * hypre_CSRMatrixSetRownnz
 *
 * function to set the substructure rownnz and num_rowsnnz inside the CSRMatrix
 * it needs the A_i substructure of CSRMatrix to find the nonzero rows.
 * It runs after the create CSR and when A_i is known..It does not check for
 * the existence of A_i or of the CSR matrix.
 *--------------------------------------------------------------------------*/

HYPRE_Int
hypre_CSRMatrixSetRownnz( hypre_CSRMatrix *matrix )
{
   HYPRE_Int  ierr = 0;
   HYPRE_Int  num_rows = hypre_CSRMatrixNumRows(matrix);
   HYPRE_Int  *A_i = hypre_CSRMatrixI(matrix);
   HYPRE_Int  *Arownnz;

   HYPRE_Int i, adiag;
   HYPRE_Int irownnz = 0;

   for (i = 0; i < num_rows; i++)
   {
      adiag = A_i[i+1] - A_i[i];
      if(adiag > 0)
      {
         irownnz++;
      }
   }

   hypre_CSRMatrixNumRownnz(matrix) = irownnz;

   if (irownnz == 0 || irownnz == num_rows)
   {
      hypre_CSRMatrixRownnz(matrix) = NULL;
   }
   else
   {
      Arownnz = hypre_CTAlloc(HYPRE_Int,  irownnz, HYPRE_MEMORY_SHARED);
      irownnz = 0;
      for (i = 0; i < num_rows; i++)
      {
         adiag = A_i[i+1] - A_i[i];
         if(adiag > 0)
         {
            Arownnz[irownnz++] = i;
         }
      }
      hypre_CSRMatrixRownnz(matrix) = Arownnz;
   }

   return ierr;
}

/*--------------------------------------------------------------------------
 * hypre_CSRMatrixRead
 *--------------------------------------------------------------------------*/

hypre_CSRMatrix *
hypre_CSRMatrixRead( char *file_name )
{
   hypre_CSRMatrix  *matrix;

   FILE    *fp;

   HYPRE_Complex *matrix_data;
   HYPRE_Int     *matrix_i;
   HYPRE_Int     *matrix_j;
   HYPRE_Int      num_rows;
   HYPRE_Int      num_nonzeros;
   HYPRE_Int      max_col = 0;

   HYPRE_Int      file_base = 1;

   HYPRE_Int      j;

   /*----------------------------------------------------------
    * Read in the data
    *----------------------------------------------------------*/
   fp = fopen(file_name, "r");

   hypre_fscanf(fp, "%d", &num_rows);

   matrix_i = hypre_CTAlloc(HYPRE_Int,  num_rows + 1, HYPRE_MEMORY_SHARED);
   for (j = 0; j < num_rows+1; j++)
   {
      hypre_fscanf(fp, "%d", &matrix_i[j]);
      matrix_i[j] -= file_base;
   }

   num_nonzeros = matrix_i[num_rows];

   matrix = hypre_CSRMatrixCreate(num_rows, num_rows, matrix_i[num_rows]);
   hypre_CSRMatrixI(matrix) = matrix_i;
   hypre_CSRMatrixInitialize(matrix);

   matrix_j = hypre_CSRMatrixJ(matrix);
   for (j = 0; j < num_nonzeros; j++)
   {
      hypre_fscanf(fp, "%d", &matrix_j[j]);
      matrix_j[j] -= file_base;

      if (matrix_j[j] > max_col)
      {
         max_col = matrix_j[j];
      }
   }

   matrix_data = hypre_CSRMatrixData(matrix);
   for (j = 0; j < matrix_i[num_rows]; j++)
   {
      hypre_fscanf(fp, "%le", &matrix_data[j]);
   }

   fclose(fp);

   hypre_CSRMatrixNumNonzeros(matrix) = num_nonzeros;
   hypre_CSRMatrixNumCols(matrix) = ++max_col;

   return matrix;
}

/*--------------------------------------------------------------------------
 * hypre_CSRMatrixPrint
 *--------------------------------------------------------------------------*/

HYPRE_Int
hypre_CSRMatrixPrint( hypre_CSRMatrix *matrix,
                      const char      *file_name )
{
   FILE    *fp;

   HYPRE_Complex *matrix_data;
   HYPRE_Int     *matrix_i;
   HYPRE_Int     *matrix_j;
   HYPRE_Int      num_rows;

   HYPRE_Int      file_base = 1;

   HYPRE_Int      j;

   HYPRE_Int      ierr = 0;

   /*----------------------------------------------------------
    * Print the matrix data
    *----------------------------------------------------------*/

   matrix_data = hypre_CSRMatrixData(matrix);
   matrix_i    = hypre_CSRMatrixI(matrix);
   matrix_j    = hypre_CSRMatrixJ(matrix);
   num_rows    = hypre_CSRMatrixNumRows(matrix);

   fp = fopen(file_name, "w");

   hypre_fprintf(fp, "%d\n", num_rows);

   for (j = 0; j <= num_rows; j++)
   {
      hypre_fprintf(fp, "%d\n", matrix_i[j] + file_base);
   }

   for (j = 0; j < matrix_i[num_rows]; j++)
   {
      hypre_fprintf(fp, "%d\n", matrix_j[j] + file_base);
   }

   if (matrix_data)
   {
      for (j = 0; j < matrix_i[num_rows]; j++)
      {
#ifdef HYPRE_COMPLEX
         hypre_fprintf(fp, "%.14e , %.14e\n",
                       hypre_creal(matrix_data[j]), hypre_cimag(matrix_data[j]));
#else
         hypre_fprintf(fp, "%.14e\n", matrix_data[j]);
#endif
      }
   }
   else
   {
      hypre_fprintf(fp, "Warning: No matrix data!\n");
   }

   fclose(fp);

   return ierr;
}

HYPRE_Int
hypre_CSRMatrixPrintMM( hypre_CSRMatrix *matrix,
                        HYPRE_Int        basei,
                        HYPRE_Int        basej,
                        HYPRE_Int        trans,
                        const char      *file_name )
{
   FILE    *fp;

   HYPRE_Complex *matrix_data;
   HYPRE_Int     *matrix_i;
   HYPRE_Int     *matrix_j;
   HYPRE_Int      num_rows, num_cols;

   /* HYPRE_Int      file_base = 1; */

   HYPRE_Int      j,k;

   HYPRE_Int      ierr = 0;

   /*----------------------------------------------------------
    * Print the matrix data
    *----------------------------------------------------------*/

   matrix_data = hypre_CSRMatrixData(matrix);
   matrix_i    = hypre_CSRMatrixI(matrix);
   matrix_j    = hypre_CSRMatrixJ(matrix);
   num_rows    = hypre_CSRMatrixNumRows(matrix);
   num_cols    = hypre_CSRMatrixNumCols(matrix);

   if (file_name)
   {
      fp = fopen(file_name, "w");
   }
   else
   {
      fp = stdout;
   }

   hypre_fprintf(fp, "%%%%MatrixMarket matrix coordinate real general\n");

   hypre_assert(matrix_i[num_rows] == hypre_CSRMatrixNumNonzeros(matrix));

   if (!trans)
   {
      hypre_fprintf(fp, "%d %d %d\n", num_rows, num_cols, hypre_CSRMatrixNumNonzeros(matrix));
   }
   else
   {
      hypre_fprintf(fp, "%d %d %d\n", num_cols, num_rows, hypre_CSRMatrixNumNonzeros(matrix));
   }

   for (j = 0; j < num_rows; j++)
   {
      for (k = matrix_i[j]; k < matrix_i[j+1]; k++)
      {
         if (!trans)
         {
            fprintf(fp, "%d %d %.15e\n", j + basei, matrix_j[k] + basej, matrix_data[k]);
         }
         else
         {
            fprintf(fp, "%d %d %.15e\n", matrix_j[k] + basej, j + basei, matrix_data[k]);
         }
      }
   }

   if (file_name)
   {
      fclose(fp);
   }

   return ierr;
}

HYPRE_Int
hypre_CSRMatrixPrint2( hypre_CSRMatrix *matrix,
                       const char      *file_name )
{
   return hypre_CSRMatrixPrintMM(matrix, 0, 0, 0, file_name);
}

/*--------------------------------------------------------------------------
 * hypre_CSRMatrixPrintHB: print a CSRMatrix in Harwell-Boeing format
 *--------------------------------------------------------------------------*/

HYPRE_Int
hypre_CSRMatrixPrintHB( hypre_CSRMatrix *matrix_input,
                        char            *file_name )
{
   FILE            *fp;
   hypre_CSRMatrix *matrix;
   HYPRE_Complex   *matrix_data;
   HYPRE_Int       *matrix_i;
   HYPRE_Int       *matrix_j;
   HYPRE_Int        num_rows;
   HYPRE_Int        file_base = 1;
   HYPRE_Int        j, totcrd, ptrcrd, indcrd, valcrd, rhscrd;
   HYPRE_Int        ierr = 0;

   /*----------------------------------------------------------
    * Print the matrix data
    *----------------------------------------------------------*/

   /* First transpose the input matrix, since HB is in CSC format */
   hypre_CSRMatrixTranspose(matrix_input, &matrix, 1);

   matrix_data = hypre_CSRMatrixData(matrix);
   matrix_i    = hypre_CSRMatrixI(matrix);
   matrix_j    = hypre_CSRMatrixJ(matrix);
   num_rows    = hypre_CSRMatrixNumRows(matrix);

   fp = fopen(file_name, "w");

   hypre_fprintf(fp, "%-70s  Key     \n", "Title");
   ptrcrd = num_rows;
   indcrd = matrix_i[num_rows];
   valcrd = matrix_i[num_rows];
   rhscrd = 0;
   totcrd = ptrcrd + indcrd + valcrd + rhscrd;
   hypre_fprintf (fp, "%14d%14d%14d%14d%14d\n",
                  totcrd, ptrcrd, indcrd, valcrd, rhscrd);
   hypre_fprintf (fp, "%-14s%14i%14i%14i%14i\n", "RUA",
                  num_rows, num_rows, valcrd, 0);
   hypre_fprintf (fp, "%-16s%-16s%-16s%26s\n", "(1I8)", "(1I8)", "(1E16.8)", "");

   for (j = 0; j <= num_rows; j++)
   {
      hypre_fprintf(fp, "%8d\n", matrix_i[j] + file_base);
   }

   for (j = 0; j < matrix_i[num_rows]; j++)
   {
      hypre_fprintf(fp, "%8d\n", matrix_j[j] + file_base);
   }

   if (matrix_data)
   {
      for (j = 0; j < matrix_i[num_rows]; j++)
      {
#ifdef HYPRE_COMPLEX
         hypre_fprintf(fp, "%16.8e , %16.8e\n",
                       hypre_creal(matrix_data[j]), hypre_cimag(matrix_data[j]));
#else
         hypre_fprintf(fp, "%16.8e\n", matrix_data[j]);
#endif
      }
   }
   else
   {
      hypre_fprintf(fp, "Warning: No matrix data!\n");
   }

   fclose(fp);

   hypre_CSRMatrixDestroy(matrix);

   return ierr;
}

/*--------------------------------------------------------------------------
 * hypre_CSRMatrixCopy: copy A to B,
 * if copy_data = 0 only the structure of A is copied to B.
 * the routine does not check if the dimensions/sparsity of A and B match !!!
 *--------------------------------------------------------------------------*/

HYPRE_Int
hypre_CSRMatrixCopy( hypre_CSRMatrix *A, hypre_CSRMatrix *B, HYPRE_Int copy_data )
{
   HYPRE_Int      ierr = 0;
   HYPRE_Int      num_rows = hypre_CSRMatrixNumRows(A);
   HYPRE_Int     *A_i = hypre_CSRMatrixI(A);
   HYPRE_Int     *A_j = hypre_CSRMatrixJ(A);
   HYPRE_Complex *A_data;
   HYPRE_Int     *B_i = hypre_CSRMatrixI(B);
   HYPRE_Int     *B_j = hypre_CSRMatrixJ(B);
   HYPRE_Complex *B_data;
   HYPRE_Int num_nonzeros = hypre_CSRMatrixNumNonzeros(A);

   HYPRE_Int memlocA = hypre_CSRMatrixMemoryLocation(A);
   HYPRE_Int memlocB = hypre_CSRMatrixMemoryLocation(B);

<<<<<<< HEAD
   hypre_TMemcpy(B_i, A_i, HYPRE_Int, num_rows + 1, memlocB, memlocA);
   hypre_TMemcpy(B_j, A_j, HYPRE_Int, num_nonzeros, memlocB, memlocA);
=======
#ifdef HYPRE_USING_OPENMP
#pragma omp parallel for private(i) HYPRE_SMP_SCHEDULE
#endif
   for (i=0; i <= num_rows; i++)
   {
      B_i[i] = A_i[i];
   }
#ifdef HYPRE_USING_OPENMP
#pragma omp parallel for private(j) HYPRE_SMP_SCHEDULE
#endif
   for (j = 0; j < num_nonzeros; ++j)
   {
      B_j[j] = A_j[j];
   }
>>>>>>> 562c29ab

   if (copy_data)
   {
      A_data = hypre_CSRMatrixData(A);
      B_data = hypre_CSRMatrixData(B);
<<<<<<< HEAD
      hypre_TMemcpy(B_data, A_data, HYPRE_Complex, num_nonzeros, memlocB, memlocA);
=======
#ifdef HYPRE_USING_OPENMP
#pragma omp parallel for private(j) HYPRE_SMP_SCHEDULE
#endif
      for (j=0; j < num_nonzeros; j++)
      {
         B_data[j] = A_data[j];
      }
>>>>>>> 562c29ab
   }

   return ierr;
}

/*--------------------------------------------------------------------------
 * hypre_CSRMatrixClone
 * Creates and returns a new copy of the argument, A.
 * Copying is a deep copy in that no pointers are copied; new arrays are
 * created where necessary.
 *--------------------------------------------------------------------------*/

hypre_CSRMatrix*
hypre_CSRMatrixClone_v2( hypre_CSRMatrix *A, HYPRE_Int copy_data, HYPRE_Int memory_location )
{
   HYPRE_Int num_rows = hypre_CSRMatrixNumRows(A);
   HYPRE_Int num_cols = hypre_CSRMatrixNumCols(A);
   HYPRE_Int num_nonzeros = hypre_CSRMatrixNumNonzeros( A );

   hypre_CSRMatrix *B = hypre_CSRMatrixCreate( num_rows, num_cols, num_nonzeros );

   hypre_CSRMatrixInitialize_v2(B, memory_location);

   hypre_CSRMatrixCopy(A, B, copy_data);

   return B;
}

hypre_CSRMatrix*
hypre_CSRMatrixClone( hypre_CSRMatrix *A, HYPRE_Int copy_data )
{
   return hypre_CSRMatrixClone_v2(A, copy_data, HYPRE_MEMORY_SHARED);
}

/*--------------------------------------------------------------------------
 * hypre_CSRMatrixUnion
 * Creates and returns a matrix whose elements are the union of those of A and B.
 * Data is not computed, only structural information is created.
 * A and B must have the same numbers of rows.
 * Nothing is done about Rownnz.
 *
 * If col_map_offd_A and col_map_offd_B are zero, A and B are expected to have
 * the same column indexing.  Otherwise, col_map_offd_A, col_map_offd_B should
 * be the arrays of that name from two ParCSRMatrices of which A and B are the
 * offd blocks.
 *
 * The algorithm can be expected to have reasonable efficiency only for very
 * sparse matrices (many rows, few nonzeros per row).
 * The nonzeros of a computed row are NOT necessarily in any particular order.
 *--------------------------------------------------------------------------*/

hypre_CSRMatrix * hypre_CSRMatrixUnion(
   hypre_CSRMatrix *A, hypre_CSRMatrix *B,
   HYPRE_BigInt *col_map_offd_A, HYPRE_BigInt *col_map_offd_B, HYPRE_BigInt **col_map_offd_C )
{
   HYPRE_Int num_rows = hypre_CSRMatrixNumRows( A );
   HYPRE_Int num_cols_A = hypre_CSRMatrixNumCols( A );
   HYPRE_Int num_cols_B = hypre_CSRMatrixNumCols( B );
   HYPRE_Int num_cols;
   HYPRE_Int num_nonzeros;
   HYPRE_Int *A_i = hypre_CSRMatrixI(A);
   HYPRE_Int *A_j = hypre_CSRMatrixJ(A);
   HYPRE_Int *B_i = hypre_CSRMatrixI(B);
   HYPRE_Int *B_j = hypre_CSRMatrixJ(B);
   HYPRE_Int *C_i;
   HYPRE_Int *C_j;
   HYPRE_Int *jC = NULL;
   HYPRE_BigInt jBg, big_jA, big_jB;
   HYPRE_Int i, jA, jB;
   HYPRE_Int ma, mb, mc, ma_min, ma_max, match;
   hypre_CSRMatrix * C;

   hypre_assert( num_rows == hypre_CSRMatrixNumRows(B) );
   if ( col_map_offd_B ) hypre_assert( col_map_offd_A );
   if ( col_map_offd_A ) hypre_assert( col_map_offd_B );

   /* ==== First, go through the columns of A and B to count the columns of C. */
   if ( col_map_offd_A==0 )
   {  /* The matrices are diagonal blocks.
         Normally num_cols_A==num_cols_B, col_starts is the same, etc.
      */
      num_cols = hypre_max( num_cols_A, num_cols_B );
   }
   else
   {  /* The matrices are offdiagonal blocks. */
      jC = hypre_CTAlloc( HYPRE_Int,  num_cols_B , HYPRE_MEMORY_SHARED);
      num_cols = num_cols_A;  /* initialization; we'll compute the actual value */
      for ( jB=0; jB<num_cols_B; ++jB )
      {
         match = 0;
         jBg = col_map_offd_B[jB];
         for ( ma=0; ma<num_cols_A; ++ma )
         {
            if ( col_map_offd_A[ma]==jBg )
               match = 1;
         }
         if ( match==0 )
         {
            jC[jB] = num_cols;
            ++num_cols;
         }
      }
   }

   /* ==== If we're working on a ParCSRMatrix's offd block,
      make and load col_map_offd_C */
   if ( col_map_offd_A )
   {
      *col_map_offd_C = hypre_CTAlloc( HYPRE_BigInt,  num_cols , HYPRE_MEMORY_SHARED);
      for ( jA=0; jA<num_cols_A; ++jA )
         (*col_map_offd_C)[jA] = col_map_offd_A[jA];
      for ( jB=0; jB<num_cols_B; ++jB )
      {
         match = 0;
         jBg = col_map_offd_B[jB];
         for ( ma=0; ma<num_cols_A; ++ma )
         {
            if ( col_map_offd_A[ma]==jBg )
               match = 1;
         }
         if ( match==0 )
            (*col_map_offd_C)[ jC[jB] ] = jBg;
      }
   }


   /* ==== The first run through A and B is to count the number of nonzero elements,
      without HYPRE_Complex-counting duplicates.  Then we can create C. */
   num_nonzeros = hypre_CSRMatrixNumNonzeros(A);
   for ( i=0; i<num_rows; ++i )
   {
      ma_min = A_i[i];  ma_max = A_i[i+1];
      for ( mb=B_i[i]; mb<B_i[i+1]; ++mb )
      {
         jB = B_j[mb];
         if ( col_map_offd_B ) big_jB = col_map_offd_B[jB];
         match = 0;
         for ( ma=ma_min; ma<ma_max; ++ma )
         {
            jA = A_j[ma];
            if ( col_map_offd_A ) big_jA = col_map_offd_A[jA];
            if ( big_jB == big_jA )
            {
               match = 1;
               if( ma==ma_min ) ++ma_min;
               break;
            }
         }
         if ( match==0 )
            ++num_nonzeros;
      }
   }

   C = hypre_CSRMatrixCreate( num_rows, num_cols, num_nonzeros );
   hypre_CSRMatrixInitialize( C );


   /* ==== The second run through A and B is to pick out the column numbers
      for each row, and put them in C. */
   C_i = hypre_CSRMatrixI(C);
   C_i[0] = 0;
   C_j = hypre_CSRMatrixJ(C);
   mc = 0;
   for ( i=0; i<num_rows; ++i )
   {
      ma_min = A_i[i];  ma_max = A_i[i+1];
      for ( ma=ma_min; ma<ma_max; ++ma )
      {
         C_j[mc] = A_j[ma];
         ++mc;
      }
      for ( mb=B_i[i]; mb<B_i[i+1]; ++mb )
      {
         jB = B_j[mb];
         if ( col_map_offd_B ) big_jB = col_map_offd_B[jB];
         match = 0;
         for ( ma=ma_min; ma<ma_max; ++ma )
         {
            jA = A_j[ma];
            if ( col_map_offd_A ) big_jA = col_map_offd_A[jA];
            if ( big_jB == big_jA )
            {
               match = 1;
               if( ma==ma_min ) ++ma_min;
               break;
            }
         }
         if ( match==0 )
         {
            if ( col_map_offd_A )
               C_j[mc] = jC[ B_j[mb] ];
            else
               C_j[mc] = B_j[mb];
            /* ... I don't know whether column indices are required to be in any
               particular order.  If so, we'll need to sort. */
            ++mc;
         }
      }
      C_i[i+1] = mc;
   }

   hypre_assert( mc == num_nonzeros );
   if (jC) hypre_TFree( jC , HYPRE_MEMORY_SHARED);

   return C;
}

static HYPRE_Int hypre_CSRMatrixGetLoadBalancedPartitionBoundary(hypre_CSRMatrix *A, HYPRE_Int idx)
{
   HYPRE_Int num_nonzerosA = hypre_CSRMatrixNumNonzeros(A);
   HYPRE_Int num_rowsA = hypre_CSRMatrixNumRows(A);
   HYPRE_Int *A_i = hypre_CSRMatrixI(A);

   HYPRE_Int num_threads = hypre_NumActiveThreads();

   HYPRE_Int nonzeros_per_thread = (num_nonzerosA + num_threads - 1)/num_threads;

   if (idx <= 0)
   {
      return 0;
   }
   else if (idx >= num_threads)
   {
      return num_rowsA;
   }
   else
   {
      return (HYPRE_Int)(hypre_LowerBound(A_i, A_i + num_rowsA, nonzeros_per_thread*idx) - A_i);
   }
}

HYPRE_Int hypre_CSRMatrixGetLoadBalancedPartitionBegin(hypre_CSRMatrix *A)
{
   return hypre_CSRMatrixGetLoadBalancedPartitionBoundary(A, hypre_GetThreadNum());
}

HYPRE_Int hypre_CSRMatrixGetLoadBalancedPartitionEnd(hypre_CSRMatrix *A)
{
   return hypre_CSRMatrixGetLoadBalancedPartitionBoundary(A, hypre_GetThreadNum() + 1);
}
#ifdef HYPRE_USING_UNIFIED_MEMORY
void hypre_CSRMatrixPrefetchToDevice(hypre_CSRMatrix *A){
  if (hypre_CSRMatrixNumNonzeros(A)==0) return;

  //PUSH_RANGE_PAYLOAD("hypre_CSRMatrixPrefetchToDevice",0,hypre_CSRMatrixNumNonzeros(A));
  if ((!A->on_device)&&(hypre_CSRMatrixNumNonzeros(A)>8192)){
    //printf("Pointer type %d value = %p\n",PointerAttributes((hypre_CSRMatrixI(A))),hypre_CSRMatrixI(A));
#if defined(TRACK_MEMORY_ALLOCATIONS)
    ASSERT_MANAGED(hypre_CSRMatrixData(A));
    ASSERT_MANAGED(hypre_CSRMatrixI(A));
    ASSERT_MANAGED(hypre_CSRMatrixJ(A));
#endif
    hypre_CheckErrorDevice(cudaMemPrefetchAsync(hypre_CSRMatrixData(A),hypre_CSRMatrixNumNonzeros(A)*sizeof(HYPRE_Complex),HYPRE_DEVICE,HYPRE_STREAM(4)));
    hypre_CheckErrorDevice(cudaMemPrefetchAsync(hypre_CSRMatrixI(A),(hypre_CSRMatrixNumRows(A)+1)*sizeof(HYPRE_Int),HYPRE_DEVICE,HYPRE_STREAM(5)));
    hypre_CheckErrorDevice(cudaMemPrefetchAsync(hypre_CSRMatrixJ(A),hypre_CSRMatrixNumNonzeros(A)*sizeof(HYPRE_Int),HYPRE_DEVICE,HYPRE_STREAM(6)));
    hypre_CheckErrorDevice(cudaStreamSynchronize(HYPRE_STREAM(4)));
    hypre_CheckErrorDevice(cudaStreamSynchronize(HYPRE_STREAM(5)));
    hypre_CheckErrorDevice(cudaStreamSynchronize(HYPRE_STREAM(6)));
#ifdef HYPRE_USING_OPENMP_OFFLOAD
    A->on_device=0; // Should be 1 for CUDA code. 0 for OMP for now
#else
    A->on_device=1;
#endif
  }
  //POP_RANGE;
}
void hypre_CSRMatrixPrefetchToDeviceBIGINT(hypre_CSRMatrix *A){
  if (hypre_CSRMatrixNumNonzeros(A)==0) return;

  //PUSH_RANGE_PAYLOAD("hypre_CSRMatrixPrefetchToDevice",0,hypre_CSRMatrixNumNonzeros(A));
  if ((!A->on_device)&&(hypre_CSRMatrixNumNonzeros(A)>8192)){
    //printf("Pointer type %d value = %p\n",PointerAttributes((hypre_CSRMatrixI(A))),hypre_CSRMatrixI(A));
#if defined(TRACK_MEMORY_ALLOCATIONS)
    ASSERT_MANAGED(hypre_CSRMatrixData(A));
    ASSERT_MANAGED(hypre_CSRMatrixI(A));
    ASSERT_MANAGED(hypre_CSRMatrixJ(A));
#endif
    hypre_CheckErrorDevice(cudaMemPrefetchAsync(hypre_CSRMatrixData(A),hypre_CSRMatrixNumNonzeros(A)*sizeof(HYPRE_Complex),HYPRE_DEVICE,HYPRE_STREAM(4)));
    hypre_CheckErrorDevice(cudaMemPrefetchAsync(hypre_CSRMatrixI(A),(hypre_CSRMatrixNumRows(A)+1)*sizeof(HYPRE_Int),HYPRE_DEVICE,HYPRE_STREAM(5)));
    hypre_CheckErrorDevice(cudaMemPrefetchAsync(hypre_CSRMatrixJ(A),hypre_CSRMatrixNumNonzeros(A)*sizeof(HYPRE_Int),HYPRE_DEVICE,HYPRE_STREAM(6)));
    hypre_CheckErrorDevice(cudaStreamSynchronize(HYPRE_STREAM(4)));
    hypre_CheckErrorDevice(cudaStreamSynchronize(HYPRE_STREAM(5)));
    hypre_CheckErrorDevice(cudaStreamSynchronize(HYPRE_STREAM(6)));
#ifdef HYPRE_USING_OPENMP_OFFLOAD
    A->on_device=0; // Should be 1 for CUDA code. 0 for OMP for now
#else
    A->on_device=1;
#endif
  }
  //POP_RANGE;
}
void hypre_CSRMatrixPrefetchToHost(hypre_CSRMatrix *A){
  //PUSH_RANGE("hypre_CSRMatrixPrefetchToDevice",0);
  if (A->on_device){
    A->on_device=0;
    hypre_CheckErrorDevice(cudaMemPrefetchAsync(hypre_CSRMatrixData(A),hypre_CSRMatrixNumNonzeros(A)*sizeof(HYPRE_Complex),cudaCpuDeviceId,HYPRE_STREAM(4)));
    hypre_CheckErrorDevice(cudaMemPrefetchAsync(hypre_CSRMatrixI(A),(hypre_CSRMatrixNumRows(A)+1)*sizeof(HYPRE_Int),cudaCpuDeviceId,HYPRE_STREAM(4)));
    hypre_CheckErrorDevice(cudaMemPrefetchAsync(hypre_CSRMatrixJ(A),hypre_CSRMatrixNumNonzeros(A)*sizeof(HYPRE_Int),cudaCpuDeviceId,HYPRE_STREAM(4)));
    hypre_CheckErrorDevice(cudaStreamSynchronize(HYPRE_STREAM(4)));
  }
  //POP_RANGE;
}
hypre_int hypre_CSRMatrixIsManaged(hypre_CSRMatrix *a){
  return ((pointerIsManaged((void*)hypre_CSRMatrixData(a)))
	  && (pointerIsManaged((void*)hypre_CSRMatrixI(a)))
	  && (pointerIsManaged((void*)hypre_CSRMatrixJ(a))));
}
#endif
#ifdef HYPRE_USING_MAPPED_OPENMP_OFFLOAD
void hypre_CSRMatrixMapToDevice(hypre_CSRMatrix *A){
  if (A==NULL) return;
  HYPRE_Complex    *A_data   = hypre_CSRMatrixData(A);
  HYPRE_Int        *A_i      = hypre_CSRMatrixI(A);
  HYPRE_Int        *A_j      = hypre_CSRMatrixJ(A);
  HYPRE_Int         num_rows = hypre_CSRMatrixNumRows(A);
  HYPRE_Int         num_cols = hypre_CSRMatrixNumCols(A);
  HYPRE_Int         nnz  = hypre_CSRMatrixNumNonzeros(A);
  //printf("MAPPED %p sizes = %d %d \n",A,nnz,num_rows);

#pragma omp target enter data map(to:A[0:0])
#pragma omp target enter data map(alloc:A_data[:nnz]) if (nnz>0)
#pragma omp target enter data map(alloc:A_i[:num_rows+1]) if (num_rows>0)
#pragma omp target enter data map(alloc:A_j[:nnz]) if (nnz>0)
  A->mapped=0;
}
void hypre_CSRMatrixUpdateToDevice(hypre_CSRMatrix *A){
  if (A==NULL) return;
  HYPRE_Complex    *A_data   = hypre_CSRMatrixData(A);
  HYPRE_Int        *A_i      = hypre_CSRMatrixI(A);
  HYPRE_Int        *A_j      = hypre_CSRMatrixJ(A);
  HYPRE_Int         num_rows = hypre_CSRMatrixNumRows(A);
  HYPRE_Int         num_cols = hypre_CSRMatrixNumCols(A);
  HYPRE_Int         nnz  = hypre_CSRMatrixNumNonzeros(A);
  //printf("Updating MAtrix...%p \n",A);
  //#pragma omp target update device(0) to(A[0:0])
  //printf("Updating MAtrix data...%p %d\n",A_data,nnz);
#pragma omp target update device(0) to(A_data[:nnz]) if (nnz>0)
  //printf("Updating MAtrix I ...%p %d\n",A_i,num_rows);
#pragma omp target update device(0) to(A_i[:num_rows+1]) if (num_rows>0)
  //printf("Updating MAtrix J ...%p %d\n",A_j,nnz);
#pragma omp target update device(0) to(A_j[:nnz]) if (nnz>0)
  A->mapped=1;
  //printf("Done \n");
}
void hypre_CSRMatrixUnMapFromDevice(hypre_CSRMatrix *A){
  HYPRE_Complex    *A_data   = hypre_CSRMatrixData(A);
  HYPRE_Int        *A_i      = hypre_CSRMatrixI(A);
  HYPRE_Int        *A_j      = hypre_CSRMatrixJ(A);
  HYPRE_Int         num_rows = hypre_CSRMatrixNumRows(A);
  HYPRE_Int         num_cols = hypre_CSRMatrixNumCols(A);
  HYPRE_Int         nnz  = hypre_CSRMatrixNumNonzeros(A);
  //#pragma omp target exit data map(delete:A[0:0])
#pragma omp target exit data map(delete:A_data[0:nnz]) if (nnz>0)
#pragma omp target exit data map(delete:A_i[0:num_rows+1]) if (num_rows>0)
#pragma omp target exit data map(delete:A_j[0:nnz]) if (nnz>0)
}
#endif<|MERGE_RESOLUTION|>--- conflicted
+++ resolved
@@ -35,29 +35,17 @@
 {
    hypre_CSRMatrix  *matrix;
 
-<<<<<<< HEAD
    matrix = hypre_CTAlloc(hypre_CSRMatrix, 1, HYPRE_MEMORY_HOST);
 
    hypre_CSRMatrixData(matrix)           = NULL;
    hypre_CSRMatrixI(matrix)              = NULL;
    hypre_CSRMatrixJ(matrix)              = NULL;
+   hypre_CSRMatrixBigJ(matrix)   = NULL;
    hypre_CSRMatrixRownnz(matrix)         = NULL;
    hypre_CSRMatrixNumRows(matrix)        = num_rows;
    hypre_CSRMatrixNumCols(matrix)        = num_cols;
    hypre_CSRMatrixNumNonzeros(matrix)    = num_nonzeros;
    hypre_CSRMatrixMemoryLocation(matrix) = HYPRE_MEMORY_SHARED; /* HYPRE_MEMORY_UNSET; */ /* TODO !!! */
-=======
-   matrix =  hypre_CTAlloc(hypre_CSRMatrix,  1, HYPRE_MEMORY_HOST);
-
-   hypre_CSRMatrixData(matrix) = NULL;
-   hypre_CSRMatrixI(matrix)    = NULL;
-   hypre_CSRMatrixJ(matrix)    = NULL;
-   hypre_CSRMatrixBigJ(matrix)   = NULL;
-   hypre_CSRMatrixRownnz(matrix) = NULL;
-   hypre_CSRMatrixNumRows(matrix) = num_rows;
-   hypre_CSRMatrixNumCols(matrix) = num_cols;
-   hypre_CSRMatrixNumNonzeros(matrix) = num_nonzeros;
->>>>>>> 562c29ab
 
    /* set defaults */
    hypre_CSRMatrixOwnsData(matrix)  = 1;
@@ -96,18 +84,9 @@
 
       if ( hypre_CSRMatrixOwnsData(matrix) )
       {
-<<<<<<< HEAD
          hypre_TFree(hypre_CSRMatrixData(matrix), memory_location);
          hypre_TFree(hypre_CSRMatrixJ(matrix),    memory_location);
-=======
-         hypre_TFree(hypre_CSRMatrixData(matrix), HYPRE_MEMORY_SHARED);
-         if (hypre_CSRMatrixJ(matrix))
-            hypre_TFree(hypre_CSRMatrixJ(matrix), HYPRE_MEMORY_SHARED);
-         if (hypre_CSRMatrixBigJ(matrix))
-            hypre_TFree(hypre_CSRMatrixBigJ(matrix), HYPRE_MEMORY_SHARED);
-         hypre_CSRMatrixData(matrix) = NULL;
-         hypre_CSRMatrixJ(matrix)    = NULL;
->>>>>>> 562c29ab
+         hypre_TFree(hypre_CSRMatrixBigJ(matrix), memory_location);
       }
 
       hypre_TFree(matrix, HYPRE_MEMORY_HOST);
@@ -347,6 +326,7 @@
    /*----------------------------------------------------------
     * Read in the data
     *----------------------------------------------------------*/
+
    fp = fopen(file_name, "r");
 
    hypre_fscanf(fp, "%d", &num_rows);
@@ -638,41 +618,14 @@
    HYPRE_Int memlocA = hypre_CSRMatrixMemoryLocation(A);
    HYPRE_Int memlocB = hypre_CSRMatrixMemoryLocation(B);
 
-<<<<<<< HEAD
    hypre_TMemcpy(B_i, A_i, HYPRE_Int, num_rows + 1, memlocB, memlocA);
    hypre_TMemcpy(B_j, A_j, HYPRE_Int, num_nonzeros, memlocB, memlocA);
-=======
-#ifdef HYPRE_USING_OPENMP
-#pragma omp parallel for private(i) HYPRE_SMP_SCHEDULE
-#endif
-   for (i=0; i <= num_rows; i++)
-   {
-      B_i[i] = A_i[i];
-   }
-#ifdef HYPRE_USING_OPENMP
-#pragma omp parallel for private(j) HYPRE_SMP_SCHEDULE
-#endif
-   for (j = 0; j < num_nonzeros; ++j)
-   {
-      B_j[j] = A_j[j];
-   }
->>>>>>> 562c29ab
 
    if (copy_data)
    {
       A_data = hypre_CSRMatrixData(A);
       B_data = hypre_CSRMatrixData(B);
-<<<<<<< HEAD
       hypre_TMemcpy(B_data, A_data, HYPRE_Complex, num_nonzeros, memlocB, memlocA);
-=======
-#ifdef HYPRE_USING_OPENMP
-#pragma omp parallel for private(j) HYPRE_SMP_SCHEDULE
-#endif
-      for (j=0; j < num_nonzeros; j++)
-      {
-         B_data[j] = A_data[j];
-      }
->>>>>>> 562c29ab
    }
 
    return ierr;
