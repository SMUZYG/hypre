/******************************************************************************
 * Copyright 1998-2019 Lawrence Livermore National Security, LLC and other
 * HYPRE Project Developers. See the top-level COPYRIGHT file for details.
 *
 * SPDX-License-Identifier: (Apache-2.0 OR MIT)
 ******************************************************************************/

/******************************************************************************
 *
 * Member functions for hypre_CSRMatrix class.
 *
 *****************************************************************************/

#include "seq_mv.h"

#ifdef HYPRE_PROFILE
HYPRE_Real hypre_profile_times[HYPRE_TIMER_ID_COUNT] = { 0 };
#endif

/*--------------------------------------------------------------------------
 * hypre_CSRMatrixCreate
 *--------------------------------------------------------------------------*/

hypre_CSRMatrix *
hypre_CSRMatrixCreate( HYPRE_Int num_rows,
                       HYPRE_Int num_cols,
                       HYPRE_Int num_nonzeros )
{
   hypre_CSRMatrix  *matrix;

   matrix = hypre_CTAlloc(hypre_CSRMatrix, 1, HYPRE_MEMORY_HOST);

   hypre_CSRMatrixData(matrix)           = NULL;
   hypre_CSRMatrixI(matrix)              = NULL;
   hypre_CSRMatrixJ(matrix)              = NULL;
   hypre_CSRMatrixBigJ(matrix)           = NULL;
   hypre_CSRMatrixRownnz(matrix)         = NULL;
   hypre_CSRMatrixNumRows(matrix)        = num_rows;
   hypre_CSRMatrixNumCols(matrix)        = num_cols;
   hypre_CSRMatrixNumNonzeros(matrix)    = num_nonzeros;
   hypre_CSRMatrixMemoryLocation(matrix) = HYPRE_MEMORY_SHARED; /* HYPRE_MEMORY_UNSET; */ /* TODO !!! */

   /* set defaults */
   hypre_CSRMatrixOwnsData(matrix)  = 1;
   hypre_CSRMatrixNumRownnz(matrix) = num_rows;

#ifdef HYPRE_BIGINT
   matrix->i_short=NULL;
   matrix->j_short=NULL;
#endif
   return matrix;
}

/*--------------------------------------------------------------------------
 * hypre_CSRMatrixDestroy
 *--------------------------------------------------------------------------*/

HYPRE_Int
hypre_CSRMatrixDestroy( hypre_CSRMatrix *matrix )
{
   HYPRE_Int ierr = 0;

   if (matrix)
   {
      HYPRE_Int memory_location = hypre_CSRMatrixMemoryLocation(matrix);

      hypre_TFree(hypre_CSRMatrixI(matrix),      memory_location);
      hypre_TFree(hypre_CSRMatrixRownnz(matrix), memory_location);

      if ( hypre_CSRMatrixOwnsData(matrix) )
      {
         hypre_TFree(hypre_CSRMatrixData(matrix), memory_location);
         hypre_TFree(hypre_CSRMatrixJ(matrix),    memory_location);
         hypre_TFree(hypre_CSRMatrixBigJ(matrix), memory_location);
      }
<<<<<<< HEAD

      hypre_TFree(matrix, HYPRE_MEMORY_HOST);
=======
      hypre_TFree(matrix, HYPRE_MEMORY_HOST);
      matrix = NULL;
>>>>>>> a8cbf255
   }

   return ierr;
}

/*--------------------------------------------------------------------------
 * hypre_CSRMatrixInitialize
 *--------------------------------------------------------------------------*/

HYPRE_Int
hypre_CSRMatrixInitialize_v2( hypre_CSRMatrix *matrix, HYPRE_Int bigInit, HYPRE_Int memory_location )
{
   HYPRE_Int  num_rows     = hypre_CSRMatrixNumRows(matrix);
   HYPRE_Int  num_nonzeros = hypre_CSRMatrixNumNonzeros(matrix);
   /* HYPRE_Int  num_rownnz = hypre_CSRMatrixNumRownnz(matrix); */

   HYPRE_Int ierr = 0;

   hypre_CSRMatrixMemoryLocation(matrix) = memory_location;

   /* Caveat: for pre-existing i, j, data, their memory location must be guaranteed to be consistent with `memory_location'
    * Otherwise, mismatches will exist and problems will be encountered when being used, and freed */

   if ( !hypre_CSRMatrixData(matrix) && num_nonzeros )
   {
      hypre_CSRMatrixData(matrix) = hypre_CTAlloc(HYPRE_Complex, num_nonzeros, memory_location);
   }
   /*
   else
   {
     //if (PointerAttributes(hypre_CSRMatrixData(matrix))==HYPRE_HOST_POINTER) printf("MATREIX INITIAL WITH JHOST DATA\n");
   }
   */

   if ( !hypre_CSRMatrixI(matrix) )
   {
      hypre_CSRMatrixI(matrix) = hypre_CTAlloc(HYPRE_Int, num_rows + 1, memory_location);
   }

   /*
   if (!hypre_CSRMatrixRownnz(matrix))
   {
      hypre_CSRMatrixRownnz(matrix) = hypre_CTAlloc(HYPRE_Int,  num_rownnz, memory_location);
   }
   */

   if (bigInit)
   {
      if ( !hypre_CSRMatrixBigJ(matrix) && num_nonzeros )
      {
         hypre_CSRMatrixBigJ(matrix) = hypre_CTAlloc(HYPRE_BigInt, num_nonzeros, memory_location);
      }
   }
   else
   {
      if ( !hypre_CSRMatrixJ(matrix) && num_nonzeros )
      {
         hypre_CSRMatrixJ(matrix) = hypre_CTAlloc(HYPRE_Int, num_nonzeros, memory_location);
      }
   }

   return ierr;
}

HYPRE_Int
hypre_CSRMatrixInitialize( hypre_CSRMatrix *matrix )
{
   HYPRE_Int ierr;

   ierr = hypre_CSRMatrixInitialize_v2( matrix, 0, hypre_CSRMatrixMemoryLocation(matrix) );

   return ierr;
}

/*--------------------------------------------------------------------------
 * hypre_CSRMatrixBigInitialize
 *--------------------------------------------------------------------------*/

HYPRE_Int
hypre_CSRMatrixBigInitialize( hypre_CSRMatrix *matrix )
{
   HYPRE_Int ierr;

   ierr = hypre_CSRMatrixInitialize_v2( matrix, 1, hypre_CSRMatrixMemoryLocation(matrix) );

   return ierr;
}

/*--------------------------------------------------------------------------
 * hypre_CSRMatrixBigJtoJ
 *--------------------------------------------------------------------------*/

HYPRE_Int
hypre_CSRMatrixBigJtoJ( hypre_CSRMatrix *matrix )
{
   HYPRE_Int     num_nonzeros = hypre_CSRMatrixNumNonzeros(matrix);
   HYPRE_BigInt *matrix_big_j = hypre_CSRMatrixBigJ(matrix);
   HYPRE_Int    *matrix_j = NULL;
   HYPRE_Int     i;
/*   HYPRE_Int  num_rownnz = hypre_CSRMatrixNumRownnz(matrix); */

   HYPRE_Int  ierr=0;

   if (num_nonzeros && matrix_big_j )
   {
      matrix_j = hypre_CTAlloc(HYPRE_Int, num_nonzeros, HYPRE_MEMORY_SHARED);
      for (i=0; i < num_nonzeros; i++)
      {
         matrix_j[i] = (HYPRE_Int) matrix_big_j[i];
      }
      hypre_CSRMatrixJ(matrix) = matrix_j;
      hypre_TFree(matrix_big_j, HYPRE_MEMORY_SHARED);
      hypre_CSRMatrixBigJ(matrix) = NULL;
   }

   return ierr;
}

/*--------------------------------------------------------------------------
 * hypre_CSRMatrixJtoBigJ
 *--------------------------------------------------------------------------*/

HYPRE_Int
hypre_CSRMatrixJtoBigJ( hypre_CSRMatrix *matrix )
{
   HYPRE_Int     num_nonzeros = hypre_CSRMatrixNumNonzeros(matrix);
   HYPRE_Int    *matrix_j = hypre_CSRMatrixJ(matrix);
   HYPRE_BigInt *matrix_big_j = NULL;
   HYPRE_Int  i;
/*   HYPRE_Int  num_rownnz = hypre_CSRMatrixNumRownnz(matrix); */

   HYPRE_Int  ierr=0;

   if (num_nonzeros && matrix_j )
   {
      matrix_big_j = hypre_CTAlloc(HYPRE_BigInt,  num_nonzeros, HYPRE_MEMORY_SHARED);
      for (i=0; i < num_nonzeros; i++)
      {
         matrix_big_j[i] = (HYPRE_BigInt) matrix_j[i];
      }
      hypre_CSRMatrixBigJ(matrix) = matrix_big_j;
      hypre_TFree(matrix_j, HYPRE_MEMORY_SHARED);
      hypre_CSRMatrixJ(matrix) = NULL;
   }

   return ierr;
}

/*--------------------------------------------------------------------------
 * hypre_CSRMatrixSetDataOwner
 *--------------------------------------------------------------------------*/

HYPRE_Int
hypre_CSRMatrixSetDataOwner( hypre_CSRMatrix *matrix,
                             HYPRE_Int        owns_data )
{
   HYPRE_Int ierr = 0;

   hypre_CSRMatrixOwnsData(matrix) = owns_data;

   return ierr;
}

/*--------------------------------------------------------------------------
 * hypre_CSRMatrixSetRownnz
 *
 * function to set the substructure rownnz and num_rowsnnz inside the CSRMatrix
 * it needs the A_i substructure of CSRMatrix to find the nonzero rows.
 * It runs after the create CSR and when A_i is known..It does not check for
 * the existence of A_i or of the CSR matrix.
 *--------------------------------------------------------------------------*/

HYPRE_Int
hypre_CSRMatrixSetRownnz( hypre_CSRMatrix *matrix )
{
   HYPRE_Int  ierr = 0;
   HYPRE_Int  num_rows = hypre_CSRMatrixNumRows(matrix);
   HYPRE_Int  *A_i = hypre_CSRMatrixI(matrix);
   HYPRE_Int  *Arownnz;

   HYPRE_Int i, adiag;
   HYPRE_Int irownnz = 0;

   for (i = 0; i < num_rows; i++)
   {
      adiag = A_i[i+1] - A_i[i];
      if(adiag > 0)
      {
         irownnz++;
      }
   }

   hypre_CSRMatrixNumRownnz(matrix) = irownnz;

   if (irownnz == 0 || irownnz == num_rows)
   {
      hypre_CSRMatrixRownnz(matrix) = NULL;
   }
   else
   {
      Arownnz = hypre_CTAlloc(HYPRE_Int,  irownnz, HYPRE_MEMORY_SHARED);
      irownnz = 0;
      for (i = 0; i < num_rows; i++)
      {
         adiag = A_i[i+1] - A_i[i];
         if(adiag > 0)
         {
            Arownnz[irownnz++] = i;
         }
      }
      hypre_CSRMatrixRownnz(matrix) = Arownnz;
   }

   return ierr;
}

/*--------------------------------------------------------------------------
 * hypre_CSRMatrixRead
 *--------------------------------------------------------------------------*/

hypre_CSRMatrix *
hypre_CSRMatrixRead( char *file_name )
{
   hypre_CSRMatrix  *matrix;

   FILE    *fp;

   HYPRE_Complex *matrix_data;
   HYPRE_Int     *matrix_i;
   HYPRE_Int     *matrix_j;
   HYPRE_Int      num_rows;
   HYPRE_Int      num_nonzeros;
   HYPRE_Int      max_col = 0;

   HYPRE_Int      file_base = 1;

   HYPRE_Int      j;

   /*----------------------------------------------------------
    * Read in the data
    *----------------------------------------------------------*/

   fp = fopen(file_name, "r");

   hypre_fscanf(fp, "%d", &num_rows);

   matrix_i = hypre_CTAlloc(HYPRE_Int,  num_rows + 1, HYPRE_MEMORY_SHARED);
   for (j = 0; j < num_rows+1; j++)
   {
      hypre_fscanf(fp, "%d", &matrix_i[j]);
      matrix_i[j] -= file_base;
   }

   num_nonzeros = matrix_i[num_rows];

   matrix = hypre_CSRMatrixCreate(num_rows, num_rows, matrix_i[num_rows]);
   hypre_CSRMatrixI(matrix) = matrix_i;
   hypre_CSRMatrixInitialize(matrix);

   matrix_j = hypre_CSRMatrixJ(matrix);
   for (j = 0; j < num_nonzeros; j++)
   {
      hypre_fscanf(fp, "%d", &matrix_j[j]);
      matrix_j[j] -= file_base;

      if (matrix_j[j] > max_col)
      {
         max_col = matrix_j[j];
      }
   }

   matrix_data = hypre_CSRMatrixData(matrix);
   for (j = 0; j < matrix_i[num_rows]; j++)
   {
      hypre_fscanf(fp, "%le", &matrix_data[j]);
   }

   fclose(fp);

   hypre_CSRMatrixNumNonzeros(matrix) = num_nonzeros;
   hypre_CSRMatrixNumCols(matrix) = ++max_col;

   return matrix;
}

/*--------------------------------------------------------------------------
 * hypre_CSRMatrixPrint
 *--------------------------------------------------------------------------*/

HYPRE_Int
hypre_CSRMatrixPrint( hypre_CSRMatrix *matrix,
                      const char      *file_name )
{
   FILE    *fp;

   HYPRE_Complex *matrix_data;
   HYPRE_Int     *matrix_i;
   HYPRE_Int     *matrix_j;
   HYPRE_Int      num_rows;

   HYPRE_Int      file_base = 1;

   HYPRE_Int      j;

   HYPRE_Int      ierr = 0;

   /*----------------------------------------------------------
    * Print the matrix data
    *----------------------------------------------------------*/

   matrix_data = hypre_CSRMatrixData(matrix);
   matrix_i    = hypre_CSRMatrixI(matrix);
   matrix_j    = hypre_CSRMatrixJ(matrix);
   num_rows    = hypre_CSRMatrixNumRows(matrix);

   fp = fopen(file_name, "w");

   hypre_fprintf(fp, "%d\n", num_rows);

   for (j = 0; j <= num_rows; j++)
   {
      hypre_fprintf(fp, "%d\n", matrix_i[j] + file_base);
   }

   for (j = 0; j < matrix_i[num_rows]; j++)
   {
      hypre_fprintf(fp, "%d\n", matrix_j[j] + file_base);
   }

   if (matrix_data)
   {
      for (j = 0; j < matrix_i[num_rows]; j++)
      {
#ifdef HYPRE_COMPLEX
         hypre_fprintf(fp, "%.14e , %.14e\n",
                       hypre_creal(matrix_data[j]), hypre_cimag(matrix_data[j]));
#else
         hypre_fprintf(fp, "%.14e\n", matrix_data[j]);
#endif
      }
   }
   else
   {
      hypre_fprintf(fp, "Warning: No matrix data!\n");
   }

   fclose(fp);

   return ierr;
}

<<<<<<< HEAD
HYPRE_Int
hypre_CSRMatrixPrintMM( hypre_CSRMatrix *matrix,
                        HYPRE_Int        basei,
                        HYPRE_Int        basej,
                        HYPRE_Int        trans,
                        const char      *file_name )
=======

/*--------------------------------------------------------------------------
 * hypre_CSRMatrixPrintCOO: print a CSRMatrix in coordinate format
 *--------------------------------------------------------------------------*/
HYPRE_Int
hypre_CSRMatrixPrintCOO( hypre_CSRMatrix *matrix,
                         char            *file_name )
>>>>>>> a8cbf255
{
   FILE    *fp;

   HYPRE_Complex *matrix_data;
   HYPRE_Int     *matrix_i;
   HYPRE_Int     *matrix_j;
<<<<<<< HEAD
   HYPRE_Int      num_rows, num_cols;

   /* HYPRE_Int      file_base = 1; */

   HYPRE_Int      j,k;
=======
   HYPRE_Int      num_rows;

   HYPRE_Int      file_base = 1;

   HYPRE_Int      j, k;
>>>>>>> a8cbf255

   HYPRE_Int      ierr = 0;

   /*----------------------------------------------------------
    * Print the matrix data
    *----------------------------------------------------------*/

   matrix_data = hypre_CSRMatrixData(matrix);
   matrix_i    = hypre_CSRMatrixI(matrix);
   matrix_j    = hypre_CSRMatrixJ(matrix);
   num_rows    = hypre_CSRMatrixNumRows(matrix);
<<<<<<< HEAD
   num_cols    = hypre_CSRMatrixNumCols(matrix);

   if (file_name)
   {
      fp = fopen(file_name, "w");
   }
   else
   {
      fp = stdout;
   }

   hypre_fprintf(fp, "%%%%MatrixMarket matrix coordinate real general\n");

   hypre_assert(matrix_i[num_rows] == hypre_CSRMatrixNumNonzeros(matrix));

   if (!trans)
   {
      hypre_fprintf(fp, "%d %d %d\n", num_rows, num_cols, hypre_CSRMatrixNumNonzeros(matrix));
   }
   else
   {
      hypre_fprintf(fp, "%d %d %d\n", num_cols, num_rows, hypre_CSRMatrixNumNonzeros(matrix));
   }
=======

   fp = fopen(file_name, "w");

   hypre_fprintf(fp, "%d\n", num_rows);
>>>>>>> a8cbf255

   for (j = 0; j < num_rows; j++)
   {
      for (k = matrix_i[j]; k < matrix_i[j+1]; k++)
      {
<<<<<<< HEAD
         if (!trans)
         {
            hypre_fprintf(fp, "%d %d %.15e\n", j + basei, matrix_j[k] + basej, matrix_data[k]);
         }
         else
         {
            hypre_fprintf(fp, "%d %d %.15e\n", matrix_j[k] + basej, j + basei, matrix_data[k]);
         }
      }
   }

   if (file_name)
   {
      fclose(fp);
   }
=======
         if (!matrix_data)
         {
            hypre_fprintf(fp, "%d   %d \n", j+file_base, matrix_j[k]+file_base);
         }
         else
         {
#ifdef HYPRE_COMPLEX
#else
            hypre_fprintf(fp, "%d   %d     %.15e\n", j+file_base, matrix_j[k]+file_base,
                          matrix_data[k]);
#endif
         }
      }
   }

   fclose(fp);
>>>>>>> a8cbf255

   return ierr;
}

<<<<<<< HEAD
HYPRE_Int
hypre_CSRMatrixPrint2( hypre_CSRMatrix *matrix,
                       const char      *file_name )
{
   return hypre_CSRMatrixPrintMM(matrix, 0, 0, 0, file_name);
}

=======
>>>>>>> a8cbf255
/*--------------------------------------------------------------------------
 * hypre_CSRMatrixPrintHB: print a CSRMatrix in Harwell-Boeing format
 *--------------------------------------------------------------------------*/

HYPRE_Int
hypre_CSRMatrixPrintHB( hypre_CSRMatrix *matrix_input,
                        char            *file_name )
{
   FILE            *fp;
   hypre_CSRMatrix *matrix;
   HYPRE_Complex   *matrix_data;
   HYPRE_Int       *matrix_i;
   HYPRE_Int       *matrix_j;
   HYPRE_Int        num_rows;
   HYPRE_Int        file_base = 1;
   HYPRE_Int        j, totcrd, ptrcrd, indcrd, valcrd, rhscrd;
   HYPRE_Int        ierr = 0;

   /*----------------------------------------------------------
    * Print the matrix data
    *----------------------------------------------------------*/

   /* First transpose the input matrix, since HB is in CSC format */
   hypre_CSRMatrixTranspose(matrix_input, &matrix, 1);

   matrix_data = hypre_CSRMatrixData(matrix);
   matrix_i    = hypre_CSRMatrixI(matrix);
   matrix_j    = hypre_CSRMatrixJ(matrix);
   num_rows    = hypre_CSRMatrixNumRows(matrix);

   fp = fopen(file_name, "w");

   hypre_fprintf(fp, "%-70s  Key     \n", "Title");
   ptrcrd = num_rows;
   indcrd = matrix_i[num_rows];
   valcrd = matrix_i[num_rows];
   rhscrd = 0;
   totcrd = ptrcrd + indcrd + valcrd + rhscrd;
   hypre_fprintf (fp, "%14d%14d%14d%14d%14d\n",
                  totcrd, ptrcrd, indcrd, valcrd, rhscrd);
   hypre_fprintf (fp, "%-14s%14i%14i%14i%14i\n", "RUA",
                  num_rows, num_rows, valcrd, 0);
   hypre_fprintf (fp, "%-16s%-16s%-16s%26s\n", "(1I8)", "(1I8)", "(1E16.8)", "");

   for (j = 0; j <= num_rows; j++)
   {
      hypre_fprintf(fp, "%8d\n", matrix_i[j] + file_base);
   }

   for (j = 0; j < matrix_i[num_rows]; j++)
   {
      hypre_fprintf(fp, "%8d\n", matrix_j[j] + file_base);
   }

   if (matrix_data)
   {
      for (j = 0; j < matrix_i[num_rows]; j++)
      {
#ifdef HYPRE_COMPLEX
         hypre_fprintf(fp, "%16.8e , %16.8e\n",
                       hypre_creal(matrix_data[j]), hypre_cimag(matrix_data[j]));
#else
         hypre_fprintf(fp, "%16.8e\n", matrix_data[j]);
#endif
      }
   }
   else
   {
      hypre_fprintf(fp, "Warning: No matrix data!\n");
   }

   fclose(fp);

   hypre_CSRMatrixDestroy(matrix);

   return ierr;
}

/*--------------------------------------------------------------------------
 * hypre_CSRMatrixCopy: copy A to B,
 * if copy_data = 0 only the structure of A is copied to B.
 * the routine does not check if the dimensions/sparsity of A and B match !!!
 *--------------------------------------------------------------------------*/

HYPRE_Int
hypre_CSRMatrixCopy( hypre_CSRMatrix *A, hypre_CSRMatrix *B, HYPRE_Int copy_data )
{
   HYPRE_Int ierr = 0;
   HYPRE_Int num_rows = hypre_CSRMatrixNumRows(A);
   HYPRE_Int num_nonzeros = hypre_CSRMatrixNumNonzeros(A);

   HYPRE_Int     *A_i    = hypre_CSRMatrixI(A);
   HYPRE_Int     *A_j    = hypre_CSRMatrixJ(A);
   HYPRE_BigInt  *A_bigj = hypre_CSRMatrixBigJ(A);
   HYPRE_Complex *A_data;

   HYPRE_Int     *B_i    = hypre_CSRMatrixI(B);
   HYPRE_Int     *B_j    = hypre_CSRMatrixJ(B);
   HYPRE_BigInt  *B_bigj = hypre_CSRMatrixBigJ(B);
   HYPRE_Complex *B_data;

   HYPRE_Int memlocA = hypre_CSRMatrixMemoryLocation(A);
   HYPRE_Int memlocB = hypre_CSRMatrixMemoryLocation(B);

   hypre_TMemcpy(B_i, A_i, HYPRE_Int, num_rows + 1, memlocB, memlocA);

   if (A_j && B_j)
   {
      hypre_TMemcpy(B_j, A_j, HYPRE_Int, num_nonzeros, memlocB, memlocA);
   }

   if (A_bigj && B_bigj)
   {
      hypre_TMemcpy(B_bigj, A_bigj, HYPRE_BigInt, num_nonzeros, memlocB, memlocA);
   }

   if (copy_data)
   {
      A_data = hypre_CSRMatrixData(A);
      B_data = hypre_CSRMatrixData(B);
      hypre_TMemcpy(B_data, A_data, HYPRE_Complex, num_nonzeros, memlocB, memlocA);
   }

   return ierr;
}

/*--------------------------------------------------------------------------
 * hypre_CSRMatrixClone
 * Creates and returns a new copy of the argument, A.
 * Copying is a deep copy in that no pointers are copied; new arrays are
 * created where necessary.
 *--------------------------------------------------------------------------*/

hypre_CSRMatrix*
hypre_CSRMatrixClone_v2( hypre_CSRMatrix *A, HYPRE_Int copy_data, HYPRE_Int memory_location )
{
   HYPRE_Int num_rows = hypre_CSRMatrixNumRows(A);
   HYPRE_Int num_cols = hypre_CSRMatrixNumCols(A);
   HYPRE_Int num_nonzeros = hypre_CSRMatrixNumNonzeros( A );

   hypre_CSRMatrix *B = hypre_CSRMatrixCreate( num_rows, num_cols, num_nonzeros );

   HYPRE_Int bigInit = hypre_CSRMatrixBigJ(A) != NULL;

   hypre_CSRMatrixInitialize_v2(B, bigInit, memory_location);

   hypre_CSRMatrixCopy(A, B, copy_data);

   return B;
}

hypre_CSRMatrix*
hypre_CSRMatrixClone( hypre_CSRMatrix *A, HYPRE_Int copy_data )
{
   return hypre_CSRMatrixClone_v2(A, copy_data, HYPRE_MEMORY_SHARED);
}

/*--------------------------------------------------------------------------
 * hypre_CSRMatrixUnion
 * Creates and returns a matrix whose elements are the union of those of A and B.
 * Data is not computed, only structural information is created.
 * A and B must have the same numbers of rows.
 * Nothing is done about Rownnz.
 *
 * If col_map_offd_A and col_map_offd_B are zero, A and B are expected to have
 * the same column indexing.  Otherwise, col_map_offd_A, col_map_offd_B should
 * be the arrays of that name from two ParCSRMatrices of which A and B are the
 * offd blocks.
 *
 * The algorithm can be expected to have reasonable efficiency only for very
 * sparse matrices (many rows, few nonzeros per row).
 * The nonzeros of a computed row are NOT necessarily in any particular order.
 *--------------------------------------------------------------------------*/

hypre_CSRMatrix*
hypre_CSRMatrixUnion( hypre_CSRMatrix *A,
                      hypre_CSRMatrix *B,
                      HYPRE_BigInt *col_map_offd_A,
                      HYPRE_BigInt *col_map_offd_B,
                      HYPRE_BigInt **col_map_offd_C )
{
   HYPRE_Int num_rows = hypre_CSRMatrixNumRows( A );
   HYPRE_Int num_cols_A = hypre_CSRMatrixNumCols( A );
   HYPRE_Int num_cols_B = hypre_CSRMatrixNumCols( B );
   HYPRE_Int num_cols;
   HYPRE_Int num_nonzeros;
   HYPRE_Int *A_i = hypre_CSRMatrixI(A);
   HYPRE_Int *A_j = hypre_CSRMatrixJ(A);
   HYPRE_Int *B_i = hypre_CSRMatrixI(B);
   HYPRE_Int *B_j = hypre_CSRMatrixJ(B);
   HYPRE_Int *C_i;
   HYPRE_Int *C_j;
   HYPRE_Int *jC = NULL;
   HYPRE_BigInt jBg, big_jA, big_jB;
   HYPRE_Int i, jA, jB;
   HYPRE_Int ma, mb, mc, ma_min, ma_max, match;
   hypre_CSRMatrix * C;

   hypre_assert( num_rows == hypre_CSRMatrixNumRows(B) );
   if ( col_map_offd_B ) hypre_assert( col_map_offd_A );
   if ( col_map_offd_A ) hypre_assert( col_map_offd_B );

   /* ==== First, go through the columns of A and B to count the columns of C. */
   if ( col_map_offd_A==0 )
   {  /* The matrices are diagonal blocks.
         Normally num_cols_A==num_cols_B, col_starts is the same, etc.
      */
      num_cols = hypre_max( num_cols_A, num_cols_B );
   }
   else
   {  /* The matrices are offdiagonal blocks. */
      jC = hypre_CTAlloc( HYPRE_Int,  num_cols_B , HYPRE_MEMORY_SHARED);
      num_cols = num_cols_A;  /* initialization; we'll compute the actual value */
      for ( jB=0; jB<num_cols_B; ++jB )
      {
         match = 0;
         jBg = col_map_offd_B[jB];
         for ( ma=0; ma<num_cols_A; ++ma )
         {
            if ( col_map_offd_A[ma]==jBg )
               match = 1;
         }
         if ( match==0 )
         {
            jC[jB] = num_cols;
            ++num_cols;
         }
      }
   }

   /* ==== If we're working on a ParCSRMatrix's offd block,
      make and load col_map_offd_C */
   if ( col_map_offd_A )
   {
      *col_map_offd_C = hypre_CTAlloc( HYPRE_BigInt,  num_cols , HYPRE_MEMORY_SHARED);
      for ( jA=0; jA<num_cols_A; ++jA )
         (*col_map_offd_C)[jA] = col_map_offd_A[jA];
      for ( jB=0; jB<num_cols_B; ++jB )
      {
         match = 0;
         jBg = col_map_offd_B[jB];
         for ( ma=0; ma<num_cols_A; ++ma )
         {
            if ( col_map_offd_A[ma]==jBg )
               match = 1;
         }
         if ( match==0 )
            (*col_map_offd_C)[ jC[jB] ] = jBg;
      }
   }


   /* ==== The first run through A and B is to count the number of nonzero elements,
      without HYPRE_Complex-counting duplicates.  Then we can create C. */
   num_nonzeros = hypre_CSRMatrixNumNonzeros(A);
   for ( i=0; i<num_rows; ++i )
   {
      ma_min = A_i[i];  ma_max = A_i[i+1];
      for ( mb=B_i[i]; mb<B_i[i+1]; ++mb )
      {
         jB = B_j[mb];
         if ( col_map_offd_B ) big_jB = col_map_offd_B[jB];
         match = 0;
         for ( ma=ma_min; ma<ma_max; ++ma )
         {
            jA = A_j[ma];
            if ( col_map_offd_A ) big_jA = col_map_offd_A[jA];
            if ( big_jB == big_jA )
            {
               match = 1;
               if( ma==ma_min ) ++ma_min;
               break;
            }
         }
         if ( match==0 )
            ++num_nonzeros;
      }
   }

   C = hypre_CSRMatrixCreate( num_rows, num_cols, num_nonzeros );
   hypre_CSRMatrixInitialize( C );


   /* ==== The second run through A and B is to pick out the column numbers
      for each row, and put them in C. */
   C_i = hypre_CSRMatrixI(C);
   C_i[0] = 0;
   C_j = hypre_CSRMatrixJ(C);
   mc = 0;
   for ( i=0; i<num_rows; ++i )
   {
      ma_min = A_i[i];  ma_max = A_i[i+1];
      for ( ma=ma_min; ma<ma_max; ++ma )
      {
         C_j[mc] = A_j[ma];
         ++mc;
      }
      for ( mb=B_i[i]; mb<B_i[i+1]; ++mb )
      {
         jB = B_j[mb];
         if ( col_map_offd_B ) big_jB = col_map_offd_B[jB];
         match = 0;
         for ( ma=ma_min; ma<ma_max; ++ma )
         {
            jA = A_j[ma];
            if ( col_map_offd_A ) big_jA = col_map_offd_A[jA];
            if ( big_jB == big_jA )
            {
               match = 1;
               if( ma==ma_min ) ++ma_min;
               break;
            }
         }
         if ( match==0 )
         {
            if ( col_map_offd_A )
               C_j[mc] = jC[ B_j[mb] ];
            else
               C_j[mc] = B_j[mb];
            /* ... I don't know whether column indices are required to be in any
               particular order.  If so, we'll need to sort. */
            ++mc;
         }
      }
      C_i[i+1] = mc;
   }

   hypre_assert( mc == num_nonzeros );
   if (jC) hypre_TFree( jC , HYPRE_MEMORY_SHARED);

   return C;
}

static HYPRE_Int hypre_CSRMatrixGetLoadBalancedPartitionBoundary(hypre_CSRMatrix *A, HYPRE_Int idx)
{
   HYPRE_Int num_nonzerosA = hypre_CSRMatrixNumNonzeros(A);
   HYPRE_Int num_rowsA = hypre_CSRMatrixNumRows(A);
   HYPRE_Int *A_i = hypre_CSRMatrixI(A);

   HYPRE_Int num_threads = hypre_NumActiveThreads();

   HYPRE_Int nonzeros_per_thread = (num_nonzerosA + num_threads - 1)/num_threads;

   if (idx <= 0)
   {
      return 0;
   }
   else if (idx >= num_threads)
   {
      return num_rowsA;
   }
   else
   {
      return (HYPRE_Int)(hypre_LowerBound(A_i, A_i + num_rowsA, nonzeros_per_thread*idx) - A_i);
   }
}

HYPRE_Int hypre_CSRMatrixGetLoadBalancedPartitionBegin(hypre_CSRMatrix *A)
{
   return hypre_CSRMatrixGetLoadBalancedPartitionBoundary(A, hypre_GetThreadNum());
}

HYPRE_Int hypre_CSRMatrixGetLoadBalancedPartitionEnd(hypre_CSRMatrix *A)
{
   return hypre_CSRMatrixGetLoadBalancedPartitionBoundary(A, hypre_GetThreadNum() + 1);
}

HYPRE_Int
hypre_CSRMatrixPrefetch( hypre_CSRMatrix *A, HYPRE_Int to_location )
{
   HYPRE_Int      ierr = 0;

#ifdef HYPRE_USING_UNIFIED_MEMORY
   if (hypre_GetActualMemLocation(hypre_CSRMatrixMemoryLocation(A)) != HYPRE_MEMORY_SHARED)
   {
      return 1;
   }

   HYPRE_Complex *data = hypre_CSRMatrixData(A);
   HYPRE_Int     *ia   = hypre_CSRMatrixI(A);
   HYPRE_Int     *ja   = hypre_CSRMatrixJ(A);
   HYPRE_Int      nrow = hypre_CSRMatrixNumRows(A);
   HYPRE_Int      nnzA = hypre_CSRMatrixNumNonzeros(A);

   /* speical use of TMemcpy for prefetch */
   hypre_TMemcpy(data, data, HYPRE_Complex, nnzA, to_location, HYPRE_MEMORY_SHARED);
   //hypre_HandleCudaPrefetchStreamNum(hypre_handle) ++;
   hypre_TMemcpy(ia, ia, HYPRE_Int, nrow+1, to_location, HYPRE_MEMORY_SHARED);
   //hypre_HandleCudaPrefetchStreamNum(hypre_handle) ++;
   hypre_TMemcpy(ja, ja, HYPRE_Int, nnzA, to_location, HYPRE_MEMORY_SHARED);
#endif

   return ierr;
}

/*
HYPRE_Int hypre_CSRMatrixIsManaged(hypre_CSRMatrix *a)
{
  return ( (pointerIsManaged((void*)hypre_CSRMatrixData(a))) &&
           (pointerIsManaged((void*)hypre_CSRMatrixI(a))) &&
           (pointerIsManaged((void*)hypre_CSRMatrixJ(a))) );
}
*/
<|MERGE_RESOLUTION|>--- conflicted
+++ resolved
@@ -73,13 +73,8 @@
          hypre_TFree(hypre_CSRMatrixJ(matrix),    memory_location);
          hypre_TFree(hypre_CSRMatrixBigJ(matrix), memory_location);
       }
-<<<<<<< HEAD
 
       hypre_TFree(matrix, HYPRE_MEMORY_HOST);
-=======
-      hypre_TFree(matrix, HYPRE_MEMORY_HOST);
-      matrix = NULL;
->>>>>>> a8cbf255
    }
 
    return ierr;
@@ -321,7 +316,6 @@
    /*----------------------------------------------------------
     * Read in the data
     *----------------------------------------------------------*/
-
    fp = fopen(file_name, "r");
 
    hypre_fscanf(fp, "%d", &num_rows);
@@ -431,41 +425,23 @@
    return ierr;
 }
 
-<<<<<<< HEAD
 HYPRE_Int
 hypre_CSRMatrixPrintMM( hypre_CSRMatrix *matrix,
                         HYPRE_Int        basei,
                         HYPRE_Int        basej,
                         HYPRE_Int        trans,
                         const char      *file_name )
-=======
-
-/*--------------------------------------------------------------------------
- * hypre_CSRMatrixPrintCOO: print a CSRMatrix in coordinate format
- *--------------------------------------------------------------------------*/
-HYPRE_Int
-hypre_CSRMatrixPrintCOO( hypre_CSRMatrix *matrix,
-                         char            *file_name )
->>>>>>> a8cbf255
 {
    FILE    *fp;
 
    HYPRE_Complex *matrix_data;
    HYPRE_Int     *matrix_i;
    HYPRE_Int     *matrix_j;
-<<<<<<< HEAD
    HYPRE_Int      num_rows, num_cols;
 
    /* HYPRE_Int      file_base = 1; */
 
    HYPRE_Int      j,k;
-=======
-   HYPRE_Int      num_rows;
-
-   HYPRE_Int      file_base = 1;
-
-   HYPRE_Int      j, k;
->>>>>>> a8cbf255
 
    HYPRE_Int      ierr = 0;
 
@@ -477,7 +453,6 @@
    matrix_i    = hypre_CSRMatrixI(matrix);
    matrix_j    = hypre_CSRMatrixJ(matrix);
    num_rows    = hypre_CSRMatrixNumRows(matrix);
-<<<<<<< HEAD
    num_cols    = hypre_CSRMatrixNumCols(matrix);
 
    if (file_name)
@@ -501,18 +476,11 @@
    {
       hypre_fprintf(fp, "%d %d %d\n", num_cols, num_rows, hypre_CSRMatrixNumNonzeros(matrix));
    }
-=======
-
-   fp = fopen(file_name, "w");
-
-   hypre_fprintf(fp, "%d\n", num_rows);
->>>>>>> a8cbf255
 
    for (j = 0; j < num_rows; j++)
    {
       for (k = matrix_i[j]; k < matrix_i[j+1]; k++)
       {
-<<<<<<< HEAD
          if (!trans)
          {
             hypre_fprintf(fp, "%d %d %.15e\n", j + basei, matrix_j[k] + basej, matrix_data[k]);
@@ -528,29 +496,10 @@
    {
       fclose(fp);
    }
-=======
-         if (!matrix_data)
-         {
-            hypre_fprintf(fp, "%d   %d \n", j+file_base, matrix_j[k]+file_base);
-         }
-         else
-         {
-#ifdef HYPRE_COMPLEX
-#else
-            hypre_fprintf(fp, "%d   %d     %.15e\n", j+file_base, matrix_j[k]+file_base,
-                          matrix_data[k]);
-#endif
-         }
-      }
-   }
-
-   fclose(fp);
->>>>>>> a8cbf255
-
-   return ierr;
-}
-
-<<<<<<< HEAD
+
+   return ierr;
+}
+
 HYPRE_Int
 hypre_CSRMatrixPrint2( hypre_CSRMatrix *matrix,
                        const char      *file_name )
@@ -558,8 +507,6 @@
    return hypre_CSRMatrixPrintMM(matrix, 0, 0, 0, file_name);
 }
 
-=======
->>>>>>> a8cbf255
 /*--------------------------------------------------------------------------
  * hypre_CSRMatrixPrintHB: print a CSRMatrix in Harwell-Boeing format
  *--------------------------------------------------------------------------*/
