--- conflicted
+++ resolved
@@ -23,31 +23,31 @@
 /* AHB 11/06: Modification of the above original - takes two
    communication packages and inserts nodes to position expected for
    OUT_marker
-
-   offd nodes from comm_pkg take up first chunk of CF_marker_offd, offd
+  
+   offd nodes from comm_pkg take up first chunk of CF_marker_offd, offd 
    nodes from extend_comm_pkg take up the second chunk 0f CF_marker_offd. */
 
 
 
-HYPRE_Int hypre_alt_insert_new_nodes(hypre_ParCSRCommPkg *comm_pkg,
+HYPRE_Int hypre_alt_insert_new_nodes(hypre_ParCSRCommPkg *comm_pkg, 
                           hypre_ParCSRCommPkg *extend_comm_pkg,
-                          HYPRE_Int *IN_marker,
+                          HYPRE_Int *IN_marker, 
                           HYPRE_Int full_off_procNodes,
                           HYPRE_Int *OUT_marker)
-{
+{   
   hypre_ParCSRCommHandle  *comm_handle;
 
   HYPRE_Int i, index, shift;
 
   HYPRE_Int num_sends, num_recvs;
-
+  
   HYPRE_Int *recv_vec_starts;
 
   HYPRE_Int e_num_sends;
 
   HYPRE_Int *int_buf_data;
   HYPRE_Int *e_out_marker;
-
+  
 
   num_sends = hypre_ParCSRCommPkgNumSends(comm_pkg);
   num_recvs =  hypre_ParCSRCommPkgNumRecvs(comm_pkg);
@@ -63,29 +63,29 @@
 
   /* orig commpkg data*/
   index = 0;
-
+  
   HYPRE_Int begin = hypre_ParCSRCommPkgSendMapStart(comm_pkg, 0);
   HYPRE_Int end = hypre_ParCSRCommPkgSendMapStart(comm_pkg, num_sends);
 #ifdef HYPRE_USING_OPENMP
 #pragma omp parallel for HYPRE_SMP_SCHEDULE
 #endif
   for (i = begin; i < end; ++i) {
-     int_buf_data[i - begin] = 
+     int_buf_data[i - begin] =
            IN_marker[hypre_ParCSRCommPkgSendMapElmt(comm_pkg, i)];
   }
-
-  comm_handle = hypre_ParCSRCommHandleCreate( 11, comm_pkg, int_buf_data,
+   
+  comm_handle = hypre_ParCSRCommHandleCreate( 11, comm_pkg, int_buf_data, 
                                               OUT_marker);
-
+   
   hypre_ParCSRCommHandleDestroy(comm_handle);
   comm_handle = NULL;
-
+  
   /* now do the extend commpkg */
 
   /* first we need to shift our position in the OUT_marker */
   shift = recv_vec_starts[num_recvs];
   e_out_marker = OUT_marker + shift;
-
+  
   index = 0;
 
   begin = hypre_ParCSRCommPkgSendMapStart(extend_comm_pkg, 0);
@@ -97,17 +97,17 @@
      int_buf_data[i - begin] =
            IN_marker[hypre_ParCSRCommPkgSendMapElmt(extend_comm_pkg, i)];
   }
-
-  comm_handle = hypre_ParCSRCommHandleCreate( 11, extend_comm_pkg, int_buf_data,
+   
+  comm_handle = hypre_ParCSRCommHandleCreate( 11, extend_comm_pkg, int_buf_data, 
                                               e_out_marker);
-
+   
   hypre_ParCSRCommHandleDestroy(comm_handle);
   comm_handle = NULL;
-
+  
   hypre_TFree(int_buf_data, HYPRE_MEMORY_HOST);
-
+    
   return hypre_error_flag;
-}
+} 
 
 HYPRE_Int hypre_big_insert_new_nodes(hypre_ParCSRCommPkg *comm_pkg, 
                           hypre_ParCSRCommPkg *extend_comm_pkg,
@@ -193,9 +193,9 @@
 /* sort for non-ordered arrays */
 HYPRE_Int hypre_ssort(HYPRE_BigInt *data, HYPRE_Int n)
 {
-  HYPRE_Int i,si;
+  HYPRE_Int i,si;               
   HYPRE_Int change = 0;
-
+  
   if(n > 0)
     for(i = n-1; i > 0; i--){
       si = hypre_index_of_minimum(data,i+1);
@@ -204,7 +204,7 @@
          hypre_swap_int(data, i, si);
          change = 1;
       }
-    }
+    }                                                                       
   return change;
 }
 
@@ -213,27 +213,19 @@
 {
   HYPRE_Int answer;
   HYPRE_Int i;
-
+                                                                               
   answer = 0;
   for(i = 1; i < n; i++)
     if(data[answer] < data[i])
       answer = i;
-
+                                                                               
   return answer;
 }
-<<<<<<< HEAD
-
-void hypre_swap_int(HYPRE_Int *data, HYPRE_Int a, HYPRE_Int b)
-{
-  HYPRE_Int temp;
-
-=======
                                                                                
 void hypre_swap_int(HYPRE_BigInt *data, HYPRE_Int a, HYPRE_Int b)
 {
   HYPRE_BigInt temp;
                                                                                
->>>>>>> 562c29ab
   temp = data[a];
   data[a] = data[b];
   data[b] = temp;
@@ -242,11 +234,7 @@
 }
 
 /* Initialize CF_marker_offd, CF_marker, P_marker, P_marker_offd, tmp */
-<<<<<<< HEAD
-void hypre_initialize_vecs(HYPRE_Int diag_n, HYPRE_Int offd_n, HYPRE_Int *diag_ftc, HYPRE_Int *offd_ftc,
-=======
 void hypre_initialize_vecs(HYPRE_Int diag_n, HYPRE_Int offd_n, HYPRE_Int *diag_ftc, HYPRE_BigInt *offd_ftc, 
->>>>>>> 562c29ab
                            HYPRE_Int *diag_pm, HYPRE_Int *offd_pm, HYPRE_Int *tmp_CF)
 {
   HYPRE_Int i;
@@ -271,7 +259,7 @@
 #pragma omp parallel for HYPRE_SMP_SCHEDULE
 #endif
     for(i = offd_n; i < diag_n; i++)
-    {
+    { 
       diag_ftc[i] = -1;
       if(diag_pm != NULL)
       {  diag_pm[i] = -1; }
@@ -296,7 +284,7 @@
 #pragma omp parallel for HYPRE_SMP_SCHEDULE
 #endif
     for(i = diag_n; i < offd_n; i++)
-    {
+    { 
       offd_ftc[i] = -1;
       tmp_CF[i] = -1;
       if(offd_pm != NULL)
@@ -308,17 +296,10 @@
 
 /* Find nodes that are offd and are not contained in original offd
  * (neighbors of neighbors) */
-<<<<<<< HEAD
-static HYPRE_Int hypre_new_offd_nodes(HYPRE_Int **found, HYPRE_Int num_cols_A_offd,
-       HYPRE_Int *A_ext_i, HYPRE_Int *A_ext_j,
-       HYPRE_Int num_cols_S_offd, HYPRE_Int *col_map_offd, HYPRE_Int col_1,
-       HYPRE_Int col_n, HYPRE_Int *Sop_i, HYPRE_Int *Sop_j,
-=======
 static HYPRE_Int hypre_new_offd_nodes(HYPRE_BigInt **found, HYPRE_Int num_cols_A_offd, 
        HYPRE_Int *A_ext_i, HYPRE_BigInt *A_ext_j, 
        HYPRE_Int num_cols_S_offd, HYPRE_BigInt *col_map_offd, HYPRE_BigInt col_1, 
        HYPRE_BigInt col_n, HYPRE_Int *Sop_i, HYPRE_BigInt *Sop_j,
->>>>>>> 562c29ab
        HYPRE_Int *CF_marker_offd)
 {
 #ifdef HYPRE_PROFILE
@@ -342,7 +323,7 @@
      hypre_UnorderedBigIntMapPutIfAbsent(&col_map_offd_inverse, col_map_offd[i], i);
   }
 
-  /* Find nodes that will be added to the off diag list */
+  /* Find nodes that will be added to the off diag list */ 
   HYPRE_Int size_offP = A_ext_i[num_cols_A_offd];
   hypre_UnorderedBigIntSet set;
   hypre_UnorderedBigIntSetCreate(&set, size_offP, 16*hypre_NumThreads());
@@ -416,17 +397,10 @@
    {
      for(kk = Sop_i[i]; kk < Sop_i[i+1]; kk++)
      {
-<<<<<<< HEAD
-       k1 = Sop_j[kk];
-       if(k1 > -1 && (k1 < col_1 || k1 >= col_n))
-       {
-         got_loc = hypre_UnorderedIntMapGet(&tmp_found_inverse, k1);
-=======
        big_k1 = Sop_j[kk];
        if(big_k1 > -1 && (big_k1 < col_1 || big_k1 >= col_n))
        { 
          got_loc = hypre_UnorderedBigIntMapGet(&tmp_found_inverse, big_k1);
->>>>>>> 562c29ab
          loc_col = got_loc + num_cols_A_offd;
          Sop_j[kk] = (HYPRE_BigInt)(-loc_col - 1);
        }
@@ -457,7 +431,7 @@
   size_offP = A_ext_i[num_cols_A_offd]+Sop_i[num_cols_A_offd];
   tmp_found = hypre_CTAlloc(HYPRE_BigInt, size_offP, HYPRE_MEMORY_HOST);
 
-  /* Find nodes that will be added to the off diag list */
+  /* Find nodes that will be added to the off diag list */ 
   for (i = 0; i < num_cols_A_offd; i++)
   {
    if (CF_marker_offd[i] < 0)
@@ -523,17 +497,10 @@
    {
      for(kk = Sop_i[i]; kk < Sop_i[i+1]; kk++)
      {
-<<<<<<< HEAD
-       k1 = Sop_j[kk];
-       if(k1 > -1 && (k1 < col_1 || k1 >= col_n))
-       {
-          got_loc = hypre_BinarySearch(tmp_found,k1,newoff);
-=======
        big_k1 = Sop_j[kk];
        if(big_k1 > -1 && (big_k1 < col_1 || big_k1 >= col_n))
        { 
           got_loc = hypre_BigBinarySearch(tmp_found,big_k1,newoff);
->>>>>>> 562c29ab
           if(got_loc > -1)
              loc_col = got_loc + num_cols_A_offd;
           Sop_j[kk] = (HYPRE_BigInt)(-loc_col - 1);
@@ -558,14 +525,14 @@
 #ifdef HYPRE_PROFILE
   hypre_profile_times[HYPRE_TIMER_ID_RENUMBER_COLIDX] += hypre_MPI_Wtime();
 #endif
-
+ 
   return newoff;
 }
 
 HYPRE_Int hypre_exchange_marker(hypre_ParCSRCommPkg *comm_pkg,
-                          HYPRE_Int *IN_marker,
+                          HYPRE_Int *IN_marker, 
                           HYPRE_Int *OUT_marker)
-{
+{   
   HYPRE_Int num_sends = hypre_ParCSRCommPkgNumSends(comm_pkg);
   HYPRE_Int begin = hypre_ParCSRCommPkgSendMapStart(comm_pkg, 0);
   HYPRE_Int end = hypre_ParCSRCommPkgSendMapStart(comm_pkg, num_sends);
@@ -579,15 +546,15 @@
      int_buf_data[i - begin] =
            IN_marker[hypre_ParCSRCommPkgSendMapElmt(comm_pkg, i)];
   }
-
-  hypre_ParCSRCommHandle *comm_handle = hypre_ParCSRCommHandleCreate( 11, comm_pkg, int_buf_data,
+   
+  hypre_ParCSRCommHandle *comm_handle = hypre_ParCSRCommHandleCreate( 11, comm_pkg, int_buf_data, 
                                                                       OUT_marker);
-
+   
   hypre_ParCSRCommHandleDestroy(comm_handle);
   hypre_TFree(int_buf_data, HYPRE_MEMORY_HOST);
-
+    
   return hypre_error_flag;
-}
+} 
 
 HYPRE_Int hypre_exchange_interp_data(
     HYPRE_Int **CF_marker_offd,
@@ -596,7 +563,7 @@
     HYPRE_Int *full_off_procNodes,
     hypre_CSRMatrix **Sop,
     hypre_ParCSRCommPkg **extend_comm_pkg,
-    hypre_ParCSRMatrix *A,
+    hypre_ParCSRMatrix *A, 
     HYPRE_Int *CF_marker,
     hypre_ParCSRMatrix *S,
     HYPRE_Int num_functions,
@@ -608,8 +575,8 @@
 #endif
 
   hypre_ParCSRCommPkg   *comm_pkg = hypre_ParCSRMatrixCommPkg(A);
-  hypre_CSRMatrix *A_diag = hypre_ParCSRMatrixDiag(A);
-  hypre_CSRMatrix *A_offd = hypre_ParCSRMatrixOffd(A);
+  hypre_CSRMatrix *A_diag = hypre_ParCSRMatrixDiag(A); 
+  hypre_CSRMatrix *A_offd = hypre_ParCSRMatrixOffd(A);   
   HYPRE_Int              num_cols_A_offd = hypre_CSRMatrixNumCols(A_offd);
   HYPRE_BigInt          *col_map_offd = hypre_ParCSRMatrixColMapOffd(A);
   HYPRE_BigInt           col_1 = hypre_ParCSRMatrixFirstRowIndex(A);
@@ -618,7 +585,7 @@
   HYPRE_BigInt          *found = NULL;
 
   /*----------------------------------------------------------------------
-   * Get the off processors rows for A and S, associated with columns in
+   * Get the off processors rows for A and S, associated with columns in 
    * A_offd and S_offd.
    *---------------------------------------------------------------------*/
   *CF_marker_offd = hypre_TAlloc(HYPRE_Int, num_cols_A_offd, HYPRE_MEMORY_HOST);
@@ -648,8 +615,8 @@
 #ifdef HYPRE_PROFILE
   hypre_profile_times[HYPRE_TIMER_ID_EXCHANGE_INTERP_DATA] += hypre_MPI_Wtime();
 #endif
-  HYPRE_Int newoff = hypre_new_offd_nodes(&found, A_ext_rows, A_ext_i, A_ext_j,
-      Soprows, col_map_offd, col_1, col_n,
+  HYPRE_Int newoff = hypre_new_offd_nodes(&found, A_ext_rows, A_ext_i, A_ext_j, 
+      Soprows, col_map_offd, col_1, col_n, 
       Sop_i, Sop_j, *CF_marker_offd);
 #ifdef HYPRE_PROFILE
   hypre_profile_times[HYPRE_TIMER_ID_EXCHANGE_INTERP_DATA] -= hypre_MPI_Wtime();
@@ -684,7 +651,7 @@
     if (*full_off_procNodes > 0)
       *dof_func_offd = hypre_CTAlloc(HYPRE_Int, *full_off_procNodes, HYPRE_MEMORY_HOST);
 
-    hypre_alt_insert_new_nodes(comm_pkg, *extend_comm_pkg, dof_func,
+    hypre_alt_insert_new_nodes(comm_pkg, *extend_comm_pkg, dof_func, 
         *full_off_procNodes, *dof_func_offd);
   }
 
@@ -719,13 +686,13 @@
 
    if (full_off_procNodes)
       P_marker = hypre_TAlloc(HYPRE_Int, full_off_procNodes, HYPRE_MEMORY_HOST);
-
+   
 #ifdef HYPRE_USING_OPENMP
 #pragma omp parallel for private(i) HYPRE_SMP_SCHEDULE
 #endif
    for (i=0; i < full_off_procNodes; i++)
      P_marker[i] = 0;
-
+ 
 #ifdef HYPRE_CONCURRENT_HOPSCOTCH
 
    /* These two loops set P_marker[i] to 1 if it appears in P_offd_j and if
@@ -802,71 +769,54 @@
           }
        }
      }
-
+     
      if (num_cols_P_offd)
-<<<<<<< HEAD
-        col_map_offd_P = hypre_CTAlloc(HYPRE_Int, num_cols_P_offd, HYPRE_MEMORY_HOST);
-
-     index = 0;
-     for(i = 0; i < num_cols_P_offd; i++)
-=======
->>>>>>> 562c29ab
      {
         HYPRE_Int *tmp_map_offd = hypre_CTAlloc(HYPRE_Int, num_cols_P_offd, HYPRE_MEMORY_HOST);
         HYPRE_BigInt *tmp_marker = hypre_CTAlloc(HYPRE_BigInt, num_cols_P_offd, HYPRE_MEMORY_HOST);
         col_map_offd_P = hypre_CTAlloc(HYPRE_BigInt, num_cols_P_offd, HYPRE_MEMORY_HOST);
      
-        index = 0;
-        for(i = 0; i < num_cols_P_offd; i++)
-        {
-           while( P_marker[index] == 0) index++;
+     index = 0;
+     for(i = 0; i < num_cols_P_offd; i++)
+     {
+       while( P_marker[index] == 0) index++;
            tmp_map_offd[i] = index++;
-        }
-        for(i = 0; i < P_offd_size; i++)
+     }
+     for(i = 0; i < P_offd_size; i++)
            P_offd_j[i] = hypre_BinarySearch(tmp_map_offd,
                                         P_offd_j[i],
                                         num_cols_P_offd);
 
-<<<<<<< HEAD
      index = 0;
      for(i = 0; i < num_cols_P_offd; i++)
      {
        while (P_marker[index] == 0) index++;
-
+       
        col_map_offd_P[i] = fine_to_coarse_offd[index];
        index++;
      }
-=======
-        index = 0;
-        for(i = 0; i < num_cols_P_offd; i++)
-        {
-           while (P_marker[index] == 0) index++;
-           col_map_offd_P[i] = fine_to_coarse_offd[index];
-           index++;
-        }
->>>>>>> 562c29ab
 
      /* Sort the col_map_offd_P and P_offd_j correctly */
-        for(i = 0; i < num_cols_P_offd; i++)
+     for(i = 0; i < num_cols_P_offd; i++)
            tmp_marker[i] = col_map_offd_P[i];
 
      /* Check if sort actually changed anything */
-        if(hypre_ssort(col_map_offd_P,num_cols_P_offd))
-        {
-           for(i = 0; i < P_offd_size; i++)
-              for(j = 0; j < num_cols_P_offd; j++)
+     if(hypre_ssort(col_map_offd_P,num_cols_P_offd))
+     {
+       for(i = 0; i < P_offd_size; i++)
+          for(j = 0; j < num_cols_P_offd; j++)
                  if(tmp_marker[P_offd_j[i]] == col_map_offd_P[j])
-                 {
-                    P_offd_j[i] = j;
-                    j = num_cols_P_offd;
-                 }
+             {
+                P_offd_j[i] = j;
+                j = num_cols_P_offd;
+             }
         }
         hypre_TFree(tmp_marker, HYPRE_MEMORY_HOST); 
         hypre_TFree(tmp_map_offd, HYPRE_MEMORY_HOST); 
      }
 #endif /* HYPRE_CONCURRENT_HOPSCOTCH */
 
-   hypre_TFree(P_marker, HYPRE_MEMORY_HOST);
+   hypre_TFree(P_marker, HYPRE_MEMORY_HOST); 
 
    if (num_cols_P_offd)
    {
