--- conflicted
+++ resolved
@@ -602,92 +602,6 @@
       hypre_TFree(requests, HYPRE_MEMORY_HOST);
    }
 
-<<<<<<< HEAD
-      case 11: /* Two Stage Gauss Seidel. Forward sweep only */
-      {
-
-         /*-----------------------------------------------------------------
-          * Copy f into temporary vector.
-          *-----------------------------------------------------------------*/
-         hypre_ParVectorCopy(f, Vtemp);
-
-         /*-----------------------------------------------------------------
-          * Perform Matvec Vtemp=f-Au
-          *-----------------------------------------------------------------*/
-         hypre_ParCSRMatrixMatvec(-relax_weight, A, u, relax_weight, Vtemp);
-
-#if defined(HYPRE_USING_CUDA)
-         hypre_CSRMatrixTwoStageGaussSeidelDevice(Vtemp_local, u_local, A_diag, A_offd, omega, 1);
-#else
-         /* Need to check that EVERY diagonal is nonzero first. If any are, throw exception */
-         for (i = 0; i < n; i++)
-         {
-            if (A_diag_data[A_diag_i[i]] == 0.0) ; /* How does HYPRE handle exceptions ??? */
-         }
-
-         for (i = 0; i < n; i++) /* Run the smoother */
-         {
-            res = 0.0;
-            for (jj = A_diag_i[i]; jj < A_diag_i[i+1]; jj++)
-            {
-               ii = A_diag_j[jj];
-               if (ii < i)
-               {
-                  res -= (A_diag_data[jj] / A_diag_data[A_diag_i[ii]]) * Vtemp_data[ii];
-               }
-            }
-            u_data[i] += (Vtemp_data[i] + omega*res)/A_diag_data[A_diag_i[i]];
-         }
-#endif
-      }
-      break;
-
-
-      case 12: /* Two Stage Gauss Seidel. Uses the diagonal matrix for the GS part */
-      {
-
-         /*-----------------------------------------------------------------
-          * Copy f into temporary vector.
-          *-----------------------------------------------------------------*/
-         hypre_ParVectorCopy(f, Vtemp);
-
-         /*-----------------------------------------------------------------
-          * Perform Matvec Vtemp=f-Au
-          *-----------------------------------------------------------------*/
-         hypre_ParCSRMatrixMatvec(-relax_weight, A, u, relax_weight, Vtemp);
-
-#if defined(HYPRE_USING_CUDA)
-         hypre_CSRMatrixTwoStageGaussSeidelDevice(Vtemp_local, u_local, A_diag, A_offd, omega, 0);
-#else
-         /* Need to check that EVERY diagonal is nonzero first. If any are, throw exception */
-         for (i = 0; i < n; i++)
-         {
-            if (A_diag_data[A_diag_i[i]] == 0.0) ; /* How does HYPRE handle exceptions ??? */
-         }
-
-         for (i = 0; i < n; i++) /* Run the smoother */
-         {
-            res = Vtemp_data[i];
-            for (jj = A_diag_i[i]; jj < A_diag_i[i+1]; jj++)
-            {
-               ii = A_diag_j[jj];
-               res -= (A_diag_data[jj] / A_diag_data[A_diag_i[ii]]) * Vtemp_data[ii];
-            }
-            u_data[i] += (Vtemp_data[i] + omega*res) / A_diag_data[A_diag_i[i]];
-         }
-#endif
-      }
-      break;
-
-      /* Hybrid: Jacobi off-processor, Gauss-Seidel on-processor (forward loop) */
-      case 3:
-      {
-         if (num_threads > 1)
-         {
-            Ztemp_local = hypre_ParVectorLocalVector(Ztemp);
-            Ztemp_data = hypre_VectorData(Ztemp_local);
-         }
-=======
    return hypre_error_flag;
 }
 
@@ -759,7 +673,6 @@
       Ztemp_data  = hypre_VectorData(Ztemp_local);
    }
    */
->>>>>>> 7884bacc
 
 #if defined(HYPRE_USING_PERSISTENT_COMM)
    // JSP: persistent comm can be similarly used for other smoothers
@@ -847,208 +760,8 @@
    hypre_profile_times[HYPRE_TIMER_ID_RELAX] -= hypre_MPI_Wtime();
 #endif
 
-<<<<<<< HEAD
-        if (relax_weight == 1 && omega == 1)
-        {
-           if (relax_points == 0)
-           {
-              if (num_threads > 1)
-              {
-                 tmp_data = Ztemp_data;
-
-#ifdef HYPRE_USING_OPENMP
-#pragma omp parallel for private(i) HYPRE_SMP_SCHEDULE
-#endif
-                 for (i = 0; i < n; i++)
-                 {
-                    tmp_data[i] = u_data[i];
-                 }
-
-#ifdef HYPRE_USING_OPENMP
-#pragma omp parallel for private(i,ii,j,jj,ns,ne,res,rest,size) HYPRE_SMP_SCHEDULE
-#endif
-                 for (j = 0; j < num_threads; j++)
-                 {
-                    size = n/num_threads;
-                    rest = n - size*num_threads;
-                    if (j < rest)
-                    {
-                       ns = j*size+j;
-                       ne = (j+1)*size+j+1;
-                    }
-                    else
-                    {
-                       ns = j*size+rest;
-                       ne = (j+1)*size+rest;
-                    }
-                    for (i = ns; i < ne; i++) /* interior points first */
-                    {
-                       /*-----------------------------------------------------------
-                        * If diagonal is nonzero, relax point i; otherwise, skip it.
-                        *-----------------------------------------------------------*/
-                       if ( A_diag_data[A_diag_i[i]] != zero)
-                       {
-                          res = f_data[i];
-                          for (jj = A_diag_i[i]+1; jj < A_diag_i[i+1]; jj++)
-                          {
-                             ii = A_diag_j[jj];
-                             if (ii >= ns && ii < ne)
-                             {
-                                res -= A_diag_data[jj] * u_data[ii];
-                             }
-                             else
-                             {
-                                res -= A_diag_data[jj] * tmp_data[ii];
-                             }
-                          }
-                          for (jj = A_offd_i[i]; jj < A_offd_i[i+1]; jj++)
-                          {
-                             ii = A_offd_j[jj];
-                             res -= A_offd_data[jj] * Vext_data[ii];
-                          }
-                          u_data[i] = res / A_diag_data[A_diag_i[i]];
-                       }
-                    }
-                 }
-              }
-              else
-              {
-#if defined(HYPRE_USING_CUDA)
-                 hypre_CSRMatrixGaussSeidelDevice(Vext_data, f_local, u_local, A_diag, A_offd);
-#else
-                 for (i = 0; i < n; i++) /* interior points first */
-                 {
-                    /*-----------------------------------------------------------
-                     * If diagonal is nonzero, relax point i; otherwise, skip it.
-                     *-----------------------------------------------------------*/
-                    if ( A_diag_data[A_diag_i[i]] != zero)
-                    {
-                       res = f_data[i];
-                       for (jj = A_diag_i[i]+1; jj < A_diag_i[i+1]; jj++)
-                       {
-                          ii = A_diag_j[jj];
-                          res -= A_diag_data[jj] * u_data[ii];
-                       }
-                       for (jj = A_offd_i[i]; jj < A_offd_i[i+1]; jj++)
-                       {
-                          ii = A_offd_j[jj];
-                          res -= A_offd_data[jj] * Vext_data[ii];
-                       }
-                       u_data[i] = res / A_diag_data[A_diag_i[i]];
-                    }
-                 }
-#endif
-              }
-           }
-
-           /*-----------------------------------------------------------------
-            * Relax only C or F points as determined by relax_points.
-            *-----------------------------------------------------------------*/
-           else
-           {
-              if (num_threads > 1)
-              {
-                 tmp_data = Ztemp_data;
-#ifdef HYPRE_USING_OPENMP
-#pragma omp parallel for private(i) HYPRE_SMP_SCHEDULE
-#endif
-                 for (i = 0; i < n; i++)
-                    tmp_data[i] = u_data[i];
-#ifdef HYPRE_USING_OPENMP
-#pragma omp parallel for private(i,ii,j,jj,ns,ne,res,rest,size) HYPRE_SMP_SCHEDULE
-#endif
-                 for (j = 0; j < num_threads; j++)
-                 {
-                    size = n/num_threads;
-                    rest = n - size*num_threads;
-                    if (j < rest)
-                    {
-                       ns = j*size+j;
-                       ne = (j+1)*size+j+1;
-                    }
-                    else
-                    {
-                       ns = j*size+rest;
-                       ne = (j+1)*size+rest;
-                    }
-                    for (i = ns; i < ne; i++) /* relax interior points */
-                    {
-                       /*-----------------------------------------------------------
-                        * If i is of the right type ( C or F ) and diagonal is
-                        * nonzero, relax point i; otherwise, skip it.
-                        *-----------------------------------------------------------*/
-                       if (cf_marker[i] == relax_points && A_diag_data[A_diag_i[i]] != zero)
-                       {
-                          res = f_data[i];
-                          for (jj = A_diag_i[i]+1; jj < A_diag_i[i+1]; jj++)
-                          {
-                             ii = A_diag_j[jj];
-                             if (ii >= ns && ii < ne)
-                                res -= A_diag_data[jj] * u_data[ii];
-                             else
-                                res -= A_diag_data[jj] * tmp_data[ii];
-                          }
-                          for (jj = A_offd_i[i]; jj < A_offd_i[i+1]; jj++)
-                          {
-                             ii = A_offd_j[jj];
-                             res -= A_offd_data[jj] * Vext_data[ii];
-                          }
-                          u_data[i] = res / A_diag_data[A_diag_i[i]];
-                       }
-                    }
-                 }
-              }
-              else
-              {
-                 for (i = 0; i < n; i++) /* relax interior points */
-                 {
-                    /*-----------------------------------------------------------
-                     * If i is of the right type ( C or F ) and diagonal is
-                     * nonzero, relax point i; otherwise, skip it.
-                     *-----------------------------------------------------------*/
-                    if (cf_marker[i] == relax_points && A_diag_data[A_diag_i[i]] != zero)
-                    {
-                       res = f_data[i];
-                       for (jj = A_diag_i[i]+1; jj < A_diag_i[i+1]; jj++)
-                       {
-                          ii = A_diag_j[jj];
-                          res -= A_diag_data[jj] * u_data[ii];
-                       }
-                       for (jj = A_offd_i[i]; jj < A_offd_i[i+1]; jj++)
-                       {
-                          ii = A_offd_j[jj];
-                          res -= A_offd_data[jj] * Vext_data[ii];
-                       }
-                       u_data[i] = res / A_diag_data[A_diag_i[i]];
-                    }
-                 }
-              }
-           }
-        }
-        else
-        {
-#ifdef HYPRE_USING_OPENMP
-#pragma omp parallel for private(i) HYPRE_SMP_SCHEDULE
-#endif
-           for (i = 0; i < n; i++)
-           {
-              Vtemp_data[i] = u_data[i];
-           }
-           prod = (1.0-relax_weight*omega);
-           if (relax_points == 0)
-           {
-              if (num_threads > 1)
-              {
-                 tmp_data = Ztemp_data;
-#ifdef HYPRE_USING_OPENMP
-#pragma omp parallel for private(i) HYPRE_SMP_SCHEDULE
-#endif
-                 for (i = 0; i < n; i++)
-                    tmp_data[i] = u_data[i];
-=======
    if (num_threads > 1 || !non_scale)
    {
->>>>>>> 7884bacc
 #ifdef HYPRE_USING_OPENMP
 #pragma omp parallel for private(j) HYPRE_SMP_SCHEDULE
 #endif
@@ -1063,2339 +776,7 @@
 #ifdef HYPRE_USING_OPENMP
 #pragma omp parallel for private(j) HYPRE_SMP_SCHEDULE
 #endif
-<<<<<<< HEAD
-                 for (i = 0; i < n; i++)
-                    tmp_data[i] = u_data[i];
-#ifdef HYPRE_USING_OPENMP
-#pragma omp parallel for private(i,ii,j,jj,ns,ne,res,rest,size) HYPRE_SMP_SCHEDULE
-#endif
-                 for (j = 0; j < num_threads; j++)
-                 {
-                    size = n/num_threads;
-                    rest = n - size*num_threads;
-                    if (j < rest)
-                    {
-                       ns = j*size+j;
-                       ne = (j+1)*size+j+1;
-                    }
-                    else
-                    {
-                       ns = j*size+rest;
-                       ne = (j+1)*size+rest;
-                    }
-                    for (i = ns; i < ne; i++) /* relax interior points */
-                    {
-
-                       /*-----------------------------------------------------------
-                        * If i is of the right type ( C or F ) and diagonal is
-                        * nonzero, relax point i; otherwise, skip it.
-                        *-----------------------------------------------------------*/
-
-                       if (cf_marker[i] == relax_points
-                             && A_diag_data[A_diag_i[i]] != zero)
-                       {
-                          res0 = 0.0;
-                          res2 = 0.0;
-                          res = f_data[i];
-                          for (jj = A_diag_i[i]+1; jj < A_diag_i[i+1]; jj++)
-                          {
-                             ii = A_diag_j[jj];
-                             if (ii >= ns && ii < ne)
-                             {
-                                res0 -= A_diag_data[jj] * u_data[ii];
-                                res2 += A_diag_data[jj] * Vtemp_data[ii];
-                             }
-                             else
-                                res -= A_diag_data[jj] * tmp_data[ii];
-                          }
-                          for (jj = A_offd_i[i]; jj < A_offd_i[i+1]; jj++)
-                          {
-                             ii = A_offd_j[jj];
-                             res -= A_offd_data[jj] * Vext_data[ii];
-                          }
-                          u_data[i] *= prod;
-                          u_data[i] += relax_weight*(omega*res + res0 + one_minus_omega*res2) / A_diag_data[A_diag_i[i]];
-                          /*u_data[i] += omega*(relax_weight*res + res0 +
-                            one_minus_weight*res2) / A_diag_data[A_diag_i[i]];*/
-                       }
-                    }
-                 }
-
-
-              }
-              else
-              {
-                 for (i = 0; i < n; i++) /* relax interior points */
-                 {
-
-                    /*-----------------------------------------------------------
-                     * If i is of the right type ( C or F ) and diagonal is
-
-                     * nonzero, relax point i; otherwise, skip it.
-                     *-----------------------------------------------------------*/
-
-                    if (cf_marker[i] == relax_points
-                          && A_diag_data[A_diag_i[i]] != zero)
-                    {
-                       res = f_data[i];
-                       res0 = 0.0;
-                       res2 = 0.0;
-                       for (jj = A_diag_i[i]+1; jj < A_diag_i[i+1]; jj++)
-                       {
-                          ii = A_diag_j[jj];
-                          res0 -= A_diag_data[jj] * u_data[ii];
-                          res2 += A_diag_data[jj] * Vtemp_data[ii];
-                       }
-                       for (jj = A_offd_i[i]; jj < A_offd_i[i+1]; jj++)
-                       {
-                          ii = A_offd_j[jj];
-                          res -= A_offd_data[jj] * Vext_data[ii];
-                       }
-                       u_data[i] *= prod;
-                       u_data[i] += relax_weight*(omega*res + res0 +
-                             one_minus_omega*res2) / A_diag_data[A_diag_i[i]];
-                       /*u_data[i] += omega*(relax_weight*res + res0 +
-                         one_minus_weight*res2) / A_diag_data[A_diag_i[i]];*/
-                    }
-                 }
-              }
-           }
-        }
-#ifndef HYPRE_USING_PERSISTENT_COMM
-        if (num_procs > 1)
-        {
-           hypre_TFree(Vext_data, HYPRE_MEMORY_HOST);
-           hypre_TFree(v_buf_data, HYPRE_MEMORY_HOST);
-        }
-#endif
-#ifdef HYPRE_PROFILE
-        hypre_profile_times[HYPRE_TIMER_ID_RELAX] += hypre_MPI_Wtime();
-#endif
-      }
-      break;
-
-      case 1: /* Gauss-Seidel VERY SLOW */
-      {
-         if (num_procs > 1)
-         {
-            num_sends = hypre_ParCSRCommPkgNumSends(comm_pkg);
-            num_recvs = hypre_ParCSRCommPkgNumRecvs(comm_pkg);
-
-            v_buf_data = hypre_CTAlloc(HYPRE_Real,
-                  hypre_ParCSRCommPkgSendMapStart(comm_pkg,  num_sends), HYPRE_MEMORY_HOST);
-
-            Vext_data = hypre_CTAlloc(HYPRE_Real, num_cols_offd, HYPRE_MEMORY_HOST);
-
-            status  = hypre_CTAlloc(hypre_MPI_Status, num_recvs+num_sends, HYPRE_MEMORY_HOST);
-            requests= hypre_CTAlloc(hypre_MPI_Request,  num_recvs+num_sends, HYPRE_MEMORY_HOST);
-
-            if (num_cols_offd)
-            {
-               A_offd_j = hypre_CSRMatrixJ(A_offd);
-               A_offd_data = hypre_CSRMatrixData(A_offd);
-            }
-
-            /*-----------------------------------------------------------------
-             * Copy current approximation into temporary vector.
-             *-----------------------------------------------------------------*/
-            /*
-               for (i = 0; i < n; i++)
-               {
-               Vtemp_data[i] = u_data[i];
-               } */
-
-         }
-         /*-----------------------------------------------------------------
-          * Relax all points.
-          *-----------------------------------------------------------------*/
-         for (p = 0; p < num_procs; p++)
-         {
-            jr = 0;
-            if (p != my_id)
-            {
-               for (i = 0; i < num_sends; i++)
-               {
-                  ip = hypre_ParCSRCommPkgSendProc(comm_pkg, i);
-                  if (ip == p)
-                  {
-                     vec_start = hypre_ParCSRCommPkgSendMapStart(comm_pkg, i);
-                     vec_len = hypre_ParCSRCommPkgSendMapStart(comm_pkg, i+1)-vec_start;
-                     for (j=vec_start; j < vec_start+vec_len; j++)
-                        v_buf_data[j] = u_data[hypre_ParCSRCommPkgSendMapElmt(comm_pkg,j)];
-                     hypre_MPI_Isend(&v_buf_data[vec_start], vec_len, HYPRE_MPI_REAL,
-                           ip, 0, comm, &requests[jr++]);
-                  }
-               }
-               hypre_MPI_Waitall(jr,requests,status);
-               hypre_MPI_Barrier(comm);
-            }
-            else
-            {
-               if (num_procs > 1)
-               {
-                  for (i = 0; i < num_recvs; i++)
-                  {
-                     ip = hypre_ParCSRCommPkgRecvProc(comm_pkg, i);
-                     vec_start = hypre_ParCSRCommPkgRecvVecStart(comm_pkg,i);
-                     vec_len = hypre_ParCSRCommPkgRecvVecStart(comm_pkg,i+1)-vec_start;
-                     hypre_MPI_Irecv(&Vext_data[vec_start], vec_len, HYPRE_MPI_REAL,
-                           ip, 0, comm, &requests[jr++]);
-                  }
-                  hypre_MPI_Waitall(jr,requests,status);
-               }
-               if (relax_points == 0)
-               {
-                  for (i = 0; i < n; i++)
-                  {
-
-                     /*-----------------------------------------------------------
-                      * If diagonal is nonzero, relax point i; otherwise, skip it.
-                      *-----------------------------------------------------------*/
-
-                     if ( A_diag_data[A_diag_i[i]] != zero)
-                     {
-                        res = f_data[i];
-                        for (jj = A_diag_i[i]+1; jj < A_diag_i[i+1]; jj++)
-                        {
-                           ii = A_diag_j[jj];
-                           res -= A_diag_data[jj] * u_data[ii];
-                        }
-                        for (jj = A_offd_i[i]; jj < A_offd_i[i+1]; jj++)
-                        {
-                           ii = A_offd_j[jj];
-                           res -= A_offd_data[jj] * Vext_data[ii];
-                        }
-                        u_data[i] = res / A_diag_data[A_diag_i[i]];
-                     }
-                  }
-               }
-
-               /*-----------------------------------------------------------------
-                * Relax only C or F points as determined by relax_points.
-                *-----------------------------------------------------------------*/
-
-               else
-               {
-                  for (i = 0; i < n; i++)
-                  {
-
-                     /*-----------------------------------------------------------
-                      * If i is of the right type ( C or F ) and diagonal is
-                      * nonzero, relax point i; otherwise, skip it.
-                      *-----------------------------------------------------------*/
-
-                     if (cf_marker[i] == relax_points
-                           && A_diag_data[A_diag_i[i]] != zero)
-                     {
-                        res = f_data[i];
-                        for (jj = A_diag_i[i]+1; jj < A_diag_i[i+1]; jj++)
-                        {
-                           ii = A_diag_j[jj];
-                           res -= A_diag_data[jj] * u_data[ii];
-                        }
-                        for (jj = A_offd_i[i]; jj < A_offd_i[i+1]; jj++)
-                        {
-                           ii = A_offd_j[jj];
-                           res -= A_offd_data[jj] * Vext_data[ii];
-                        }
-                        u_data[i] = res / A_diag_data[A_diag_i[i]];
-                     }
-                  }
-               }
-               if (num_procs > 1)
-                  hypre_MPI_Barrier(comm);
-            }
-         }
-         if (num_procs > 1)
-         {
-            hypre_TFree(Vext_data, HYPRE_MEMORY_HOST);
-            hypre_TFree(v_buf_data, HYPRE_MEMORY_HOST);
-            hypre_TFree(status, HYPRE_MEMORY_HOST);
-            hypre_TFree(requests, HYPRE_MEMORY_HOST);
-         }
-      }
-      break;
-
-      case 2: /* Gauss-Seidel: relax interior points in parallel, boundary
-                 sequentially */
-      {
-         if (num_procs > 1)
-         {
-            num_sends = hypre_ParCSRCommPkgNumSends(comm_pkg);
-            num_recvs = hypre_ParCSRCommPkgNumRecvs(comm_pkg);
-
-            v_buf_data = hypre_CTAlloc(HYPRE_Real,
-                  hypre_ParCSRCommPkgSendMapStart(comm_pkg,  num_sends), HYPRE_MEMORY_HOST);
-
-            Vext_data = hypre_CTAlloc(HYPRE_Real, num_cols_offd, HYPRE_MEMORY_HOST);
-
-            status  = hypre_CTAlloc(hypre_MPI_Status, num_recvs+num_sends, HYPRE_MEMORY_HOST);
-            requests= hypre_CTAlloc(hypre_MPI_Request,  num_recvs+num_sends, HYPRE_MEMORY_HOST);
-
-            if (num_cols_offd)
-            {
-               A_offd_j = hypre_CSRMatrixJ(A_offd);
-               A_offd_data = hypre_CSRMatrixData(A_offd);
-            }
-         }
-
-         /*-----------------------------------------------------------------
-          * Copy current approximation into temporary vector.
-          *-----------------------------------------------------------------*/
-         /*
-            for (i = 0; i < n; i++)
-            {
-            Vtemp_data[i] = u_data[i];
-            } */
-
-         /*-----------------------------------------------------------------
-          * Relax interior points first
-          *-----------------------------------------------------------------*/
-         if (relax_points == 0)
-         {
-            for (i = 0; i < n; i++)
-            {
-
-               /*-----------------------------------------------------------
-                * If diagonal is nonzero, relax point i; otherwise, skip it.
-                *-----------------------------------------------------------*/
-
-               if ((A_offd_i[i+1]-A_offd_i[i]) == zero &&
-                     A_diag_data[A_diag_i[i]] != zero)
-               {
-                  res = f_data[i];
-                  for (jj = A_diag_i[i]+1; jj < A_diag_i[i+1]; jj++)
-                  {
-                     ii = A_diag_j[jj];
-                     res -= A_diag_data[jj] * u_data[ii];
-                  }
-                  u_data[i] = res / A_diag_data[A_diag_i[i]];
-               }
-            }
-         }
-         else
-         {
-            for (i = 0; i < n; i++)
-            {
-
-               /*-----------------------------------------------------------
-                * If i is of the right type ( C or F ) and diagonal is
-                * nonzero, relax point i; otherwise, skip it.
-                *-----------------------------------------------------------*/
-
-               if (cf_marker[i] == relax_points
-                     && (A_offd_i[i+1]-A_offd_i[i]) == zero
-                     && A_diag_data[A_diag_i[i]] != zero)
-               {
-                  res = f_data[i];
-                  for (jj = A_diag_i[i]+1; jj < A_diag_i[i+1]; jj++)
-                  {
-                     ii = A_diag_j[jj];
-                     res -= A_diag_data[jj] * u_data[ii];
-                  }
-                  u_data[i] = res / A_diag_data[A_diag_i[i]];
-               }
-            }
-         }
-         for (p = 0; p < num_procs; p++)
-         {
-            jr = 0;
-            if (p != my_id)
-            {
-               for (i = 0; i < num_sends; i++)
-               {
-                  ip = hypre_ParCSRCommPkgSendProc(comm_pkg, i);
-                  if (ip == p)
-                  {
-                     vec_start = hypre_ParCSRCommPkgSendMapStart(comm_pkg, i);
-                     vec_len = hypre_ParCSRCommPkgSendMapStart(comm_pkg, i+1)-vec_start;
-                     for (j=vec_start; j < vec_start+vec_len; j++)
-                        v_buf_data[j] = u_data[hypre_ParCSRCommPkgSendMapElmt(comm_pkg,j)];
-                     hypre_MPI_Isend(&v_buf_data[vec_start], vec_len, HYPRE_MPI_REAL,
-                           ip, 0, comm, &requests[jr++]);
-                  }
-               }
-               hypre_MPI_Waitall(jr,requests,status);
-               hypre_MPI_Barrier(comm);
-            }
-            else
-            {
-               if (num_procs > 1)
-               {
-                  for (i = 0; i < num_recvs; i++)
-                  {
-                     ip = hypre_ParCSRCommPkgRecvProc(comm_pkg, i);
-                     vec_start = hypre_ParCSRCommPkgRecvVecStart(comm_pkg,i);
-                     vec_len = hypre_ParCSRCommPkgRecvVecStart(comm_pkg,i+1)-vec_start;
-                     hypre_MPI_Irecv(&Vext_data[vec_start], vec_len, HYPRE_MPI_REAL,
-                           ip, 0, comm, &requests[jr++]);
-                  }
-                  hypre_MPI_Waitall(jr,requests,status);
-               }
-               if (relax_points == 0)
-               {
-                  for (i = 0; i < n; i++)
-                  {
-
-                     /*-----------------------------------------------------------
-                      * If diagonal is nonzero, relax point i; otherwise, skip it.
-                      *-----------------------------------------------------------*/
-
-                     if ((A_offd_i[i+1]-A_offd_i[i]) != zero &&
-                           A_diag_data[A_diag_i[i]] != zero)
-                     {
-                        res = f_data[i];
-                        for (jj = A_diag_i[i]+1; jj < A_diag_i[i+1]; jj++)
-                        {
-                           ii = A_diag_j[jj];
-                           res -= A_diag_data[jj] * u_data[ii];
-                        }
-                        for (jj = A_offd_i[i]; jj < A_offd_i[i+1]; jj++)
-                        {
-                           ii = A_offd_j[jj];
-                           res -= A_offd_data[jj] * Vext_data[ii];
-                        }
-                        u_data[i] = res / A_diag_data[A_diag_i[i]];
-                     }
-                  }
-               }
-
-               /*-----------------------------------------------------------------
-                * Relax only C or F points as determined by relax_points.
-                *-----------------------------------------------------------------*/
-
-               else
-               {
-                  for (i = 0; i < n; i++)
-                  {
-
-                     /*-----------------------------------------------------------
-                      * If i is of the right type ( C or F ) and diagonal is
-                      * nonzero, relax point i; otherwise, skip it.
-                      *-----------------------------------------------------------*/
-
-                     if (cf_marker[i] == relax_points
-                           && (A_offd_i[i+1]-A_offd_i[i]) != zero
-                           && A_diag_data[A_diag_i[i]] != zero)
-                     {
-                        res = f_data[i];
-                        for (jj = A_diag_i[i]+1; jj < A_diag_i[i+1]; jj++)
-                        {
-                           ii = A_diag_j[jj];
-                           res -= A_diag_data[jj] * u_data[ii];
-                        }
-                        for (jj = A_offd_i[i]; jj < A_offd_i[i+1]; jj++)
-                        {
-                           ii = A_offd_j[jj];
-                           res -= A_offd_data[jj] * Vext_data[ii];
-                        }
-                        u_data[i] = res / A_diag_data[A_diag_i[i]];
-                     }
-                  }
-               }
-               if (num_procs > 1)
-                  hypre_MPI_Barrier(comm);
-            }
-         }
-         if (num_procs > 1)
-         {
-            hypre_TFree(Vext_data, HYPRE_MEMORY_HOST);
-            hypre_TFree(v_buf_data, HYPRE_MEMORY_HOST);
-            hypre_TFree(status, HYPRE_MEMORY_HOST);
-            hypre_TFree(requests, HYPRE_MEMORY_HOST);
-         }
-      }
-      break;
-
-      case 4: /* Hybrid: Jacobi off-processor,
-                 Gauss-Seidel/SOR on-processor
-                 (backward loop) */
-      {
-         if (num_procs > 1)
-         {
-            num_sends = hypre_ParCSRCommPkgNumSends(comm_pkg);
-
-            v_buf_data = hypre_CTAlloc(HYPRE_Real,
-                  hypre_ParCSRCommPkgSendMapStart(comm_pkg,  num_sends), HYPRE_MEMORY_HOST);
-
-            Vext_data = hypre_CTAlloc(HYPRE_Real, num_cols_offd, HYPRE_MEMORY_HOST);
-
-            if (num_cols_offd)
-            {
-               A_offd_j = hypre_CSRMatrixJ(A_offd);
-               A_offd_data = hypre_CSRMatrixData(A_offd);
-            }
-
-            index = 0;
-            for (i = 0; i < num_sends; i++)
-            {
-               start = hypre_ParCSRCommPkgSendMapStart(comm_pkg, i);
-               for (j=start; j < hypre_ParCSRCommPkgSendMapStart(comm_pkg,i+1); j++)
-                  v_buf_data[index++]
-                     = u_data[hypre_ParCSRCommPkgSendMapElmt(comm_pkg,j)];
-            }
-
-            comm_handle = hypre_ParCSRCommHandleCreate( 1, comm_pkg, v_buf_data,
-                  Vext_data);
-
-            /*-----------------------------------------------------------------
-             * Copy current approximation into temporary vector.
-             *-----------------------------------------------------------------*/
-            hypre_ParCSRCommHandleDestroy(comm_handle);
-            comm_handle = NULL;
-         }
-
-         /*-----------------------------------------------------------------
-          * Relax all points.
-          *-----------------------------------------------------------------*/
-
-         if (relax_weight == 1 && omega == 1)
-         {
-            if (relax_points == 0)
-            {
-               if (num_threads > 1)
-               {
-                  tmp_data = hypre_CTAlloc(HYPRE_Real, n, HYPRE_MEMORY_HOST);
-#ifdef HYPRE_USING_OPENMP
-#pragma omp parallel for private(i) HYPRE_SMP_SCHEDULE
-#endif
-                  for (i = 0; i < n; i++)
-                     tmp_data[i] = u_data[i];
-#ifdef HYPRE_USING_OPENMP
-#pragma omp parallel for private(i,ii,j,jj,ns,ne,res,rest,size) HYPRE_SMP_SCHEDULE
-#endif
-                  for (j = 0; j < num_threads; j++)
-                  {
-                     size = n/num_threads;
-                     rest = n - size*num_threads;
-                     if (j < rest)
-                     {
-                        ns = j*size+j;
-                        ne = (j+1)*size+j+1;
-                     }
-                     else
-                     {
-                        ns = j*size+rest;
-                        ne = (j+1)*size+rest;
-                     }
-                     for (i = ne-1; i > ns-1; i--) /* interior points first */
-                     {
-
-                        /*-----------------------------------------------------------
-                         * If diagonal is nonzero, relax point i; otherwise, skip it.
-                         *-----------------------------------------------------------*/
-
-                        if ( A_diag_data[A_diag_i[i]] != zero)
-                        {
-                           res = f_data[i];
-                           for (jj = A_diag_i[i]+1; jj < A_diag_i[i+1]; jj++)
-                           {
-                              ii = A_diag_j[jj];
-                              if (ii >= ns && ii < ne)
-                                 res -= A_diag_data[jj] * u_data[ii];
-                              else
-                                 res -= A_diag_data[jj] * tmp_data[ii];
-                           }
-                           for (jj = A_offd_i[i]; jj < A_offd_i[i+1]; jj++)
-                           {
-                              ii = A_offd_j[jj];
-                              res -= A_offd_data[jj] * Vext_data[ii];
-                           }
-                           u_data[i] = res / A_diag_data[A_diag_i[i]];
-                        }
-                     }
-                  }
-                  hypre_TFree(tmp_data, HYPRE_MEMORY_HOST);
-               }
-               else
-               {
-                  for (i = n-1; i > -1; i--) /* interior points first */
-                  {
-
-                     /*-----------------------------------------------------------
-                      * If diagonal is nonzero, relax point i; otherwise, skip it.
-                      *-----------------------------------------------------------*/
-
-                     if ( A_diag_data[A_diag_i[i]] != zero)
-                     {
-                        res = f_data[i];
-                        for (jj = A_diag_i[i]+1; jj < A_diag_i[i+1]; jj++)
-                        {
-                           ii = A_diag_j[jj];
-                           res -= A_diag_data[jj] * u_data[ii];
-                        }
-                        for (jj = A_offd_i[i]; jj < A_offd_i[i+1]; jj++)
-                        {
-                           ii = A_offd_j[jj];
-                           res -= A_offd_data[jj] * Vext_data[ii];
-                        }
-                        u_data[i] = res / A_diag_data[A_diag_i[i]];
-                     }
-                  }
-
-               }
-            }
-
-            /*-----------------------------------------------------------------
-             * Relax only C or F points as determined by relax_points.
-             *-----------------------------------------------------------------*/
-
-            else
-            {
-               if (num_threads > 1)
-               {
-                  tmp_data = hypre_CTAlloc(HYPRE_Real, n, HYPRE_MEMORY_HOST);
-#ifdef HYPRE_USING_OPENMP
-#pragma omp parallel for private(i) HYPRE_SMP_SCHEDULE
-#endif
-                  for (i = 0; i < n; i++)
-                     tmp_data[i] = u_data[i];
-#ifdef HYPRE_USING_OPENMP
-#pragma omp parallel for private(i,ii,j,jj,ns,ne,res,rest,size) HYPRE_SMP_SCHEDULE
-#endif
-                  for (j = 0; j < num_threads; j++)
-                  {
-                     size = n/num_threads;
-                     rest = n - size*num_threads;
-                     if (j < rest)
-                     {
-                        ns = j*size+j;
-                        ne = (j+1)*size+j+1;
-                     }
-                     else
-                     {
-                        ns = j*size+rest;
-                        ne = (j+1)*size+rest;
-                     }
-                     for (i = ne-1; i > ns-1; i--) /* relax interior points */
-                     {
-
-                        /*-----------------------------------------------------------
-                         * If i is of the right type ( C or F ) and diagonal is
-                         * nonzero, relax point i; otherwise, skip it.
-                         *-----------------------------------------------------------*/
-
-                        if (cf_marker[i] == relax_points
-                              && A_diag_data[A_diag_i[i]] != zero)
-                        {
-                           res = f_data[i];
-                           for (jj = A_diag_i[i]+1; jj < A_diag_i[i+1]; jj++)
-                           {
-                              ii = A_diag_j[jj];
-                              if (ii >= ns && ii < ne)
-                                 res -= A_diag_data[jj] * u_data[ii];
-                              else
-                                 res -= A_diag_data[jj] * tmp_data[ii];
-                           }
-                           for (jj = A_offd_i[i]; jj < A_offd_i[i+1]; jj++)
-                           {
-                              ii = A_offd_j[jj];
-                              res -= A_offd_data[jj] * Vext_data[ii];
-                           }
-                           u_data[i] = res / A_diag_data[A_diag_i[i]];
-                        }
-                     }
-                  }
-                  hypre_TFree(tmp_data, HYPRE_MEMORY_HOST);
-
-               }
-               else
-               {
-                  for (i = n-1; i > -1; i--) /* relax interior points */
-                  {
-
-                     /*-----------------------------------------------------------
-                      * If i is of the right type ( C or F ) and diagonal is
-
-                      * nonzero, relax point i; otherwise, skip it.
-                      *-----------------------------------------------------------*/
-
-                     if (cf_marker[i] == relax_points
-                           && A_diag_data[A_diag_i[i]] != zero)
-                     {
-                        res = f_data[i];
-                        for (jj = A_diag_i[i]+1; jj < A_diag_i[i+1]; jj++)
-                        {
-                           ii = A_diag_j[jj];
-                           res -= A_diag_data[jj] * u_data[ii];
-                        }
-                        for (jj = A_offd_i[i]; jj < A_offd_i[i+1]; jj++)
-                        {
-                           ii = A_offd_j[jj];
-                           res -= A_offd_data[jj] * Vext_data[ii];
-                        }
-                        u_data[i] = res / A_diag_data[A_diag_i[i]];
-                     }
-                  }
-               }
-            }
-         }
-         else
-         {
-#ifdef HYPRE_USING_OPENMP
-#pragma omp parallel for private(i) HYPRE_SMP_SCHEDULE
-#endif
-            for (i = 0; i < n; i++)
-            {
-               Vtemp_data[i] = u_data[i];
-            }
-            prod = (1.0-relax_weight*omega);
-            if (relax_points == 0)
-            {
-               if (num_threads > 1)
-               {
-                  tmp_data = hypre_CTAlloc(HYPRE_Real, n, HYPRE_MEMORY_HOST);
-#ifdef HYPRE_USING_OPENMP
-#pragma omp parallel for private(i) HYPRE_SMP_SCHEDULE
-#endif
-                  for (i = 0; i < n; i++)
-                     tmp_data[i] = u_data[i];
-#ifdef HYPRE_USING_OPENMP
-#pragma omp parallel for private(i,ii,j,jj,ns,ne,res,rest,size) HYPRE_SMP_SCHEDULE
-#endif
-                  for (j = 0; j < num_threads; j++)
-                  {
-                     size = n/num_threads;
-                     rest = n - size*num_threads;
-                     if (j < rest)
-                     {
-                        ns = j*size+j;
-                        ne = (j+1)*size+j+1;
-                     }
-                     else
-                     {
-                        ns = j*size+rest;
-                        ne = (j+1)*size+rest;
-                     }
-                     for (i = ne-1; i > ns-1; i--) /* interior points first */
-                     {
-
-                        /*-----------------------------------------------------------
-                         * If diagonal is nonzero, relax point i; otherwise, skip it.
-                         *-----------------------------------------------------------*/
-
-                        if ( A_diag_data[A_diag_i[i]] != zero)
-                        {
-                           res = f_data[i];
-                           res0 = 0.0;
-                           res2 = 0.0;
-                           for (jj = A_diag_i[i]+1; jj < A_diag_i[i+1]; jj++)
-                           {
-                              ii = A_diag_j[jj];
-                              if (ii >= ns && ii < ne)
-                              {
-                                 res0 -= A_diag_data[jj] * u_data[ii];
-                                 res2 += A_diag_data[jj] * Vtemp_data[ii];
-                              }
-                              else
-                                 res -= A_diag_data[jj] * tmp_data[ii];
-                           }
-                           for (jj = A_offd_i[i]; jj < A_offd_i[i+1]; jj++)
-                           {
-                              ii = A_offd_j[jj];
-                              res -= A_offd_data[jj] * Vext_data[ii];
-                           }
-                           u_data[i] *= prod;
-                           u_data[i] += relax_weight*(omega*res + res0 +
-                                 one_minus_omega*res2) / A_diag_data[A_diag_i[i]];
-                           /*u_data[i] += omega*(relax_weight*res + res0 +
-                             one_minus_weight*res2) / A_diag_data[A_diag_i[i]];*/
-                        }
-                     }
-                  }
-                  hypre_TFree(tmp_data, HYPRE_MEMORY_HOST);
-
-               }
-               else
-               {
-                  for (i = n-1; i > -1; i--) /* interior points first */
-                  {
-
-                     /*-----------------------------------------------------------
-                      * If diagonal is nonzero, relax point i; otherwise, skip it.
-                      *-----------------------------------------------------------*/
-
-                     if ( A_diag_data[A_diag_i[i]] != zero)
-                     {
-                        res0 = 0.0;
-                        res2 = 0.0;
-                        res = f_data[i];
-                        for (jj = A_diag_i[i]+1; jj < A_diag_i[i+1]; jj++)
-                        {
-                           ii = A_diag_j[jj];
-                           res0 -= A_diag_data[jj] * u_data[ii];
-                           res2 += A_diag_data[jj] * Vtemp_data[ii];
-                        }
-                        for (jj = A_offd_i[i]; jj < A_offd_i[i+1]; jj++)
-                        {
-                           ii = A_offd_j[jj];
-                           res -= A_offd_data[jj] * Vext_data[ii];
-                        }
-                        u_data[i] *= prod;
-                        u_data[i] += relax_weight*(omega*res + res0 +
-                              one_minus_omega*res2) / A_diag_data[A_diag_i[i]];
-                        /*u_data[i] += omega*(relax_weight*res + res0 +
-                          one_minus_weight*res2) / A_diag_data[A_diag_i[i]];*/
-                     }
-                  }
-               }
-            }
-
-            /*-----------------------------------------------------------------
-             * Relax only C or F points as determined by relax_points.
-             *-----------------------------------------------------------------*/
-
-            else
-            {
-               if (num_threads > 1)
-               {
-                  tmp_data = hypre_CTAlloc(HYPRE_Real, n, HYPRE_MEMORY_HOST);
-#ifdef HYPRE_USING_OPENMP
-#pragma omp parallel for private(i) HYPRE_SMP_SCHEDULE
-#endif
-                  for (i = 0; i < n; i++)
-                     tmp_data[i] = u_data[i];
-#ifdef HYPRE_USING_OPENMP
-#pragma omp parallel for private(i,ii,j,jj,ns,ne,res,res0,res2,rest,size) HYPRE_SMP_SCHEDULE
-#endif
-                  for (j = 0; j < num_threads; j++)
-                  {
-                     size = n/num_threads;
-                     rest = n - size*num_threads;
-                     if (j < rest)
-                     {
-                        ns = j*size+j;
-                        ne = (j+1)*size+j+1;
-                     }
-                     else
-                     {
-                        ns = j*size+rest;
-                        ne = (j+1)*size+rest;
-                     }
-                     for (i = ne-1; i > ns-1; i--) /* relax interior points */
-                     {
-
-                        /*-----------------------------------------------------------
-                         * If i is of the right type ( C or F ) and diagonal is
-                         * nonzero, relax point i; otherwise, skip it.
-                         *-----------------------------------------------------------*/
-
-                        if (cf_marker[i] == relax_points
-                              && A_diag_data[A_diag_i[i]] != zero)
-                        {
-                           res0 = 0.0;
-                           res2 = 0.0;
-                           res = f_data[i];
-                           for (jj = A_diag_i[i]+1; jj < A_diag_i[i+1]; jj++)
-                           {
-                              ii = A_diag_j[jj];
-                              if (ii >= ns && ii < ne)
-                              {
-                                 res0 -= A_diag_data[jj] * u_data[ii];
-                                 res2 += A_diag_data[jj] * Vtemp_data[ii];
-                              }
-                              else
-                                 res -= A_diag_data[jj] * tmp_data[ii];
-                           }
-                           for (jj = A_offd_i[i]; jj < A_offd_i[i+1]; jj++)
-                           {
-                              ii = A_offd_j[jj];
-                              res -= A_offd_data[jj] * Vext_data[ii];
-                           }
-                           u_data[i] *= prod;
-                           u_data[i] += relax_weight*(omega*res + res0 +
-                                 one_minus_omega*res2) / A_diag_data[A_diag_i[i]];
-                           /*u_data[i] += omega*(relax_weight*res + res0 +
-                             one_minus_weight*res2) / A_diag_data[A_diag_i[i]];*/
-                        }
-                     }
-                  }
-                  hypre_TFree(tmp_data, HYPRE_MEMORY_HOST);
-               }
-               else
-               {
-                  for (i = n-1; i > -1; i--) /* relax interior points */
-                  {
-
-                     /*-----------------------------------------------------------
-                      * If i is of the right type ( C or F ) and diagonal is
-
-                      * nonzero, relax point i; otherwise, skip it.
-                      *-----------------------------------------------------------*/
-
-                     if (cf_marker[i] == relax_points
-                           && A_diag_data[A_diag_i[i]] != zero)
-                     {
-                        res = f_data[i];
-                        res0 = 0.0;
-                        res2 = 0.0;
-                        for (jj = A_diag_i[i]+1; jj < A_diag_i[i+1]; jj++)
-                        {
-                           ii = A_diag_j[jj];
-                           res0 -= A_diag_data[jj] * u_data[ii];
-                           res2 += A_diag_data[jj] * Vtemp_data[ii];
-                        }
-                        for (jj = A_offd_i[i]; jj < A_offd_i[i+1]; jj++)
-                        {
-                           ii = A_offd_j[jj];
-                           res -= A_offd_data[jj] * Vext_data[ii];
-                        }
-                        u_data[i] *= prod;
-                        u_data[i] += relax_weight*(omega*res + res0 +
-                              one_minus_omega*res2) / A_diag_data[A_diag_i[i]];
-                        /*u_data[i] += omega*(relax_weight*res + res0 +
-                          one_minus_weight*res2) / A_diag_data[A_diag_i[i]];*/
-                     }
-                  }
-               }
-            }
-         }
-         if (num_procs > 1)
-         {
-            hypre_TFree(Vext_data, HYPRE_MEMORY_HOST);
-            hypre_TFree(v_buf_data, HYPRE_MEMORY_HOST);
-         }
-      }
-      break;
-
-      case 6: /* Hybrid: Jacobi off-processor,
-                 Symm. Gauss-Seidel/ SSOR on-processor
-                 with outer relaxation parameter */
-      {
-
-         if (num_threads > 1)
-         {
-            Ztemp_local = hypre_ParVectorLocalVector(Ztemp);
-            Ztemp_data = hypre_VectorData(Ztemp_local);
-         }
-
-         /*-----------------------------------------------------------------
-          * Copy current approximation into temporary vector.
-          *-----------------------------------------------------------------*/
-         if (num_procs > 1)
-         {
-            num_sends = hypre_ParCSRCommPkgNumSends(comm_pkg);
-
-            v_buf_data = hypre_CTAlloc(HYPRE_Real,
-                  hypre_ParCSRCommPkgSendMapStart(comm_pkg,  num_sends), HYPRE_MEMORY_HOST);
-
-            Vext_data = hypre_CTAlloc(HYPRE_Real, num_cols_offd, HYPRE_MEMORY_HOST);
-
-            if (num_cols_offd)
-            {
-               A_offd_j = hypre_CSRMatrixJ(A_offd);
-               A_offd_data = hypre_CSRMatrixData(A_offd);
-            }
-
-            index = 0;
-            for (i = 0; i < num_sends; i++)
-            {
-               start = hypre_ParCSRCommPkgSendMapStart(comm_pkg, i);
-               for (j=start; j < hypre_ParCSRCommPkgSendMapStart(comm_pkg,i+1); j++)
-                  v_buf_data[index++]
-                     = u_data[hypre_ParCSRCommPkgSendMapElmt(comm_pkg,j)];
-            }
-
-            comm_handle = hypre_ParCSRCommHandleCreate( 1, comm_pkg, v_buf_data,
-                  Vext_data);
-
-            /*-----------------------------------------------------------------
-             * Copy current approximation into temporary vector.
-             *-----------------------------------------------------------------*/
-            hypre_ParCSRCommHandleDestroy(comm_handle);
-            comm_handle = NULL;
-         }
-
-         /*-----------------------------------------------------------------
-          * Relax all points.
-          *-----------------------------------------------------------------*/
-
-         if (relax_weight == 1 && omega == 1)
-         {
-            if (relax_points == 0)
-            {
-               if (num_threads > 1)
-               {
-                  tmp_data = Ztemp_data;
-#ifdef HYPRE_USING_OPENMP
-#pragma omp parallel for private(i) HYPRE_SMP_SCHEDULE
-#endif
-                  for (i = 0; i < n; i++)
-                     tmp_data[i] = u_data[i];
-#ifdef HYPRE_USING_OPENMP
-#pragma omp parallel for private(i,ii,j,jj,ns,ne,res,rest,size) HYPRE_SMP_SCHEDULE
-#endif
-                  for (j = 0; j < num_threads; j++)
-                  {
-                     size = n/num_threads;
-                     rest = n - size*num_threads;
-                     if (j < rest)
-                     {
-                        ns = j*size+j;
-                        ne = (j+1)*size+j+1;
-                     }
-                     else
-                     {
-                        ns = j*size+rest;
-                        ne = (j+1)*size+rest;
-                     }
-                     for (i = ns; i < ne; i++) /* interior points first */
-                     {
-
-                        /*-----------------------------------------------------------
-                         * If diagonal is nonzero, relax point i; otherwise, skip it.
-                         *-----------------------------------------------------------*/
-
-                        if ( A_diag_data[A_diag_i[i]] != zero)
-                        {
-                           res = f_data[i];
-                           for (jj = A_diag_i[i]+1; jj < A_diag_i[i+1]; jj++)
-                           {
-                              ii = A_diag_j[jj];
-                              if (ii >= ns && ii < ne)
-                              {
-                                 res -= A_diag_data[jj] * u_data[ii];
-                              }
-                              else
-                                 res -= A_diag_data[jj] * tmp_data[ii];
-                           }
-                           for (jj = A_offd_i[i]; jj < A_offd_i[i+1]; jj++)
-                           {
-                              ii = A_offd_j[jj];
-                              res -= A_offd_data[jj] * Vext_data[ii];
-                           }
-                           u_data[i] = res / A_diag_data[A_diag_i[i]];
-                        }
-                     }
-                     for (i = ne-1; i > ns-1; i--) /* interior points first */
-                     {
-
-                        /*-----------------------------------------------------------
-                         * If diagonal is nonzero, relax point i; otherwise, skip it.
-                         *-----------------------------------------------------------*/
-
-                        if ( A_diag_data[A_diag_i[i]] != zero)
-                        {
-                           res = f_data[i];
-                           for (jj = A_diag_i[i]+1; jj < A_diag_i[i+1]; jj++)
-                           {
-                              ii = A_diag_j[jj];
-                              if (ii >= ns && ii < ne)
-                              {
-                                 res -= A_diag_data[jj] * u_data[ii];
-                              }
-                              else
-                                 res -= A_diag_data[jj] * tmp_data[ii];
-                           }
-                           for (jj = A_offd_i[i]; jj < A_offd_i[i+1]; jj++)
-                           {
-                              ii = A_offd_j[jj];
-                              res -= A_offd_data[jj] * Vext_data[ii];
-                           }
-                           u_data[i] = res / A_diag_data[A_diag_i[i]];
-                        }
-                     }
-                  }
-
-               }
-               else
-               {
-#if defined(HYPRE_USING_CUDA)
-                  hypre_CSRMatrixSymmetricGaussSeidelDevice(Vext_data, f_local, u_local, A_diag, A_offd);
-#else
-                  for (i = 0; i < n; i++) /* interior points first */
-                  {
-
-                     /*-----------------------------------------------------------
-                      * If diagonal is nonzero, relax point i; otherwise, skip it.
-                      *-----------------------------------------------------------*/
-
-                     if ( A_diag_data[A_diag_i[i]] != zero)
-                     {
-                        res = f_data[i];
-                        for (jj = A_diag_i[i]+1; jj < A_diag_i[i+1]; jj++)
-                        {
-                           ii = A_diag_j[jj];
-                           res -= A_diag_data[jj] * u_data[ii];
-                        }
-                        for (jj = A_offd_i[i]; jj < A_offd_i[i+1]; jj++)
-                        {
-                           ii = A_offd_j[jj];
-                           res -= A_offd_data[jj] * Vext_data[ii];
-                        }
-                        u_data[i] = res / A_diag_data[A_diag_i[i]];
-                     }
-                  }
-                  for (i = n-1; i > -1; i--) /* interior points first */
-                  {
-
-                     /*-----------------------------------------------------------
-                      * If diagonal is nonzero, relax point i; otherwise, skip it.
-                      *-----------------------------------------------------------*/
-
-                     if ( A_diag_data[A_diag_i[i]] != zero)
-                     {
-                        res = f_data[i];
-                        for (jj = A_diag_i[i]+1; jj < A_diag_i[i+1]; jj++)
-                        {
-                           ii = A_diag_j[jj];
-                           res -= A_diag_data[jj] * u_data[ii];
-                        }
-                        for (jj = A_offd_i[i]; jj < A_offd_i[i+1]; jj++)
-                        {
-                           ii = A_offd_j[jj];
-                           res -= A_offd_data[jj] * Vext_data[ii];
-                        }
-                        u_data[i] = res / A_diag_data[A_diag_i[i]];
-                     }
-                  }
-#endif
-               }
-            }
-
-            /*-----------------------------------------------------------------
-             * Relax only C or F points as determined by relax_points.
-             *-----------------------------------------------------------------*/
-
-            else
-            {
-               if (num_threads > 1)
-               {
-                  tmp_data = Ztemp_data;
-#ifdef HYPRE_USING_OPENMP
-#pragma omp parallel for private(i) HYPRE_SMP_SCHEDULE
-#endif
-                  for (i = 0; i < n; i++)
-                     tmp_data[i] = u_data[i];
-#ifdef HYPRE_USING_OPENMP
-#pragma omp parallel for private(i,ii,j,jj,ns,ne,res,rest,size) HYPRE_SMP_SCHEDULE
-#endif
-                  for (j = 0; j < num_threads; j++)
-                  {
-                     size = n/num_threads;
-                     rest = n - size*num_threads;
-                     if (j < rest)
-                     {
-                        ns = j*size+j;
-                        ne = (j+1)*size+j+1;
-                     }
-                     else
-                     {
-                        ns = j*size+rest;
-                        ne = (j+1)*size+rest;
-                     }
-                     for (i = ns; i < ne; i++) /* relax interior points */
-                     {
-
-                        /*-----------------------------------------------------------
-                         * If i is of the right type ( C or F ) and diagonal is
-                         * nonzero, relax point i; otherwise, skip it.
-                         *-----------------------------------------------------------*/
-
-                        if (cf_marker[i] == relax_points
-                              && A_diag_data[A_diag_i[i]] != zero)
-                        {
-                           res = f_data[i];
-                           for (jj = A_diag_i[i]+1; jj < A_diag_i[i+1]; jj++)
-                           {
-                              ii = A_diag_j[jj];
-                              if (ii >= ns && ii < ne)
-                              {
-                                 res -= A_diag_data[jj] * u_data[ii];
-                              }
-                              else
-                                 res -= A_diag_data[jj] * tmp_data[ii];
-                           }
-                           for (jj = A_offd_i[i]; jj < A_offd_i[i+1]; jj++)
-                           {
-                              ii = A_offd_j[jj];
-                              res -= A_offd_data[jj] * Vext_data[ii];
-                           }
-                           u_data[i] = res / A_diag_data[A_diag_i[i]];
-                        }
-                     }
-                     for (i = ne-1; i > ns-1; i--) /* relax interior points */
-                     {
-
-                        /*-----------------------------------------------------------
-                         * If i is of the right type ( C or F ) and diagonal is
-                         * nonzero, relax point i; otherwise, skip it.
-                         *-----------------------------------------------------------*/
-
-                        if (cf_marker[i] == relax_points
-                              && A_diag_data[A_diag_i[i]] != zero)
-                        {
-                           res = f_data[i];
-                           for (jj = A_diag_i[i]+1; jj < A_diag_i[i+1]; jj++)
-                           {
-                              ii = A_diag_j[jj];
-                              if (ii >= ns && ii < ne)
-                              {
-                                 res -= A_diag_data[jj] * u_data[ii];
-                              }
-                              else
-                                 res -= A_diag_data[jj] * tmp_data[ii];
-                           }
-                           for (jj = A_offd_i[i]; jj < A_offd_i[i+1]; jj++)
-                           {
-                              ii = A_offd_j[jj];
-                              res -= A_offd_data[jj] * Vext_data[ii];
-                           }
-                           u_data[i] = res / A_diag_data[A_diag_i[i]];
-                        }
-                     }
-                  }
-
-               }
-               else
-               {
-                  for (i = 0; i < n; i++) /* relax interior points */
-                  {
-
-                     /*-----------------------------------------------------------
-                      * If i is of the right type ( C or F ) and diagonal is
-
-                      * nonzero, relax point i; otherwise, skip it.
-                      *-----------------------------------------------------------*/
-
-                     if (cf_marker[i] == relax_points
-                           && A_diag_data[A_diag_i[i]] != zero)
-                     {
-                        res = f_data[i];
-                        for (jj = A_diag_i[i]+1; jj < A_diag_i[i+1]; jj++)
-                        {
-                           ii = A_diag_j[jj];
-                           res -= A_diag_data[jj] * u_data[ii];
-                        }
-                        for (jj = A_offd_i[i]; jj < A_offd_i[i+1]; jj++)
-                        {
-                           ii = A_offd_j[jj];
-                           res -= A_offd_data[jj] * Vext_data[ii];
-                        }
-                        u_data[i] = res / A_diag_data[A_diag_i[i]];
-                     }
-                  }
-                  for (i = n-1; i > -1; i--) /* relax interior points */
-                  {
-
-                     /*-----------------------------------------------------------
-                      * If i is of the right type ( C or F ) and diagonal is
-
-                      * nonzero, relax point i; otherwise, skip it.
-                      *-----------------------------------------------------------*/
-
-                     if (cf_marker[i] == relax_points
-                           && A_diag_data[A_diag_i[i]] != zero)
-                     {
-                        res = f_data[i];
-                        for (jj = A_diag_i[i]+1; jj < A_diag_i[i+1]; jj++)
-                        {
-                           ii = A_diag_j[jj];
-                           res -= A_diag_data[jj] * u_data[ii];
-                        }
-                        for (jj = A_offd_i[i]; jj < A_offd_i[i+1]; jj++)
-                        {
-                           ii = A_offd_j[jj];
-                           res -= A_offd_data[jj] * Vext_data[ii];
-                        }
-                        u_data[i] = res / A_diag_data[A_diag_i[i]];
-                     }
-                  }
-               }
-            }
-         }
-         else
-         {
-#ifdef HYPRE_USING_OPENMP
-#pragma omp parallel for private(i) HYPRE_SMP_SCHEDULE
-#endif
-            for (i = 0; i < n; i++)
-            {
-               Vtemp_data[i] = u_data[i];
-            }
-            prod = (1.0-relax_weight*omega);
-            if (relax_points == 0)
-            {
-               if (num_threads > 1)
-               {
-                  tmp_data = Ztemp_data;
-#ifdef HYPRE_USING_OPENMP
-#pragma omp parallel for private(i) HYPRE_SMP_SCHEDULE
-#endif
-                  for (i = 0; i < n; i++)
-                     tmp_data[i] = u_data[i];
-#ifdef HYPRE_USING_OPENMP
-#pragma omp parallel for private(i,ii,j,jj,ns,ne,res,res0,res2,rest,size) HYPRE_SMP_SCHEDULE
-#endif
-                  for (j = 0; j < num_threads; j++)
-                  {
-                     size = n/num_threads;
-                     rest = n - size*num_threads;
-                     if (j < rest)
-                     {
-                        ns = j*size+j;
-                        ne = (j+1)*size+j+1;
-                     }
-                     else
-                     {
-                        ns = j*size+rest;
-                        ne = (j+1)*size+rest;
-                     }
-                     for (i = ns; i < ne; i++) /* interior points first */
-                     {
-
-                        /*-----------------------------------------------------------
-                         * If diagonal is nonzero, relax point i; otherwise, skip it.
-                         *-----------------------------------------------------------*/
-
-                        if ( A_diag_data[A_diag_i[i]] != zero)
-                        {
-                           res0 = 0.0;
-                           res2 = 0.0;
-                           res = f_data[i];
-                           for (jj = A_diag_i[i]+1; jj < A_diag_i[i+1]; jj++)
-                           {
-                              ii = A_diag_j[jj];
-                              if (ii >= ns && ii < ne)
-                              {
-                                 res0 -= A_diag_data[jj] * u_data[ii];
-                                 res2 += A_diag_data[jj] * Vtemp_data[ii];
-                              }
-                              else
-                                 res -= A_diag_data[jj] * tmp_data[ii];
-                           }
-                           for (jj = A_offd_i[i]; jj < A_offd_i[i+1]; jj++)
-                           {
-                              ii = A_offd_j[jj];
-                              res -= A_offd_data[jj] * Vext_data[ii];
-                           }
-                           u_data[i] *= prod;
-                           u_data[i] += relax_weight*(omega*res + res0 +
-                                 one_minus_omega*res2) / A_diag_data[A_diag_i[i]];
-                           /*u_data[i] += omega*(relax_weight*res + res0 +
-                             one_minus_weight*res2) / A_diag_data[A_diag_i[i]];*/
-                        }
-                     }
-                     for (i = ne-1; i > ns-1; i--) /* interior points first */
-                     {
-
-                        /*-----------------------------------------------------------
-                         * If diagonal is nonzero, relax point i; otherwise, skip it.
-                         *-----------------------------------------------------------*/
-
-                        if ( A_diag_data[A_diag_i[i]] != zero)
-                        {
-                           res0 = 0.0;
-                           res2 = 0.0;
-                           res = f_data[i];
-                           for (jj = A_diag_i[i]+1; jj < A_diag_i[i+1]; jj++)
-                           {
-                              ii = A_diag_j[jj];
-                              if (ii >= ns && ii < ne)
-                              {
-                                 res0 -= A_diag_data[jj] * u_data[ii];
-                                 res2 += A_diag_data[jj] * Vtemp_data[ii];
-                              }
-                              else
-                                 res -= A_diag_data[jj] * tmp_data[ii];
-                           }
-                           for (jj = A_offd_i[i]; jj < A_offd_i[i+1]; jj++)
-                           {
-                              ii = A_offd_j[jj];
-                              res -= A_offd_data[jj] * Vext_data[ii];
-                           }
-                           u_data[i] *= prod;
-                           u_data[i] += relax_weight*(omega*res + res0 +
-                                 one_minus_omega*res2) / A_diag_data[A_diag_i[i]];
-                           /*u_data[i] += omega*(relax_weight*res + res0 +
-                             one_minus_weight*res2) / A_diag_data[A_diag_i[i]];*/
-                        }
-                     }
-                  }
-
-               }
-               else
-               {
-                  for (i = 0; i < n; i++) /* interior points first */
-                  {
-
-                     /*-----------------------------------------------------------
-                      * If diagonal is nonzero, relax point i; otherwise, skip it.
-                      *-----------------------------------------------------------*/
-
-                     if ( A_diag_data[A_diag_i[i]] != zero)
-                     {
-                        res0 = 0.0;
-                        res = f_data[i];
-                        res2 = 0.0;
-                        for (jj = A_diag_i[i]+1; jj < A_diag_i[i+1]; jj++)
-                        {
-                           ii = A_diag_j[jj];
-                           res0 -= A_diag_data[jj] * u_data[ii];
-                           res2 += A_diag_data[jj] * Vtemp_data[ii];
-                        }
-                        for (jj = A_offd_i[i]; jj < A_offd_i[i+1]; jj++)
-                        {
-                           ii = A_offd_j[jj];
-                           res -= A_offd_data[jj] * Vext_data[ii];
-                        }
-                        u_data[i] *= prod;
-                        u_data[i] += relax_weight*(omega*res + res0 +
-                              one_minus_omega*res2) / A_diag_data[A_diag_i[i]];
-                        /*u_data[i] += omega*(relax_weight*res + res0 +
-                          one_minus_weight*res2) / A_diag_data[A_diag_i[i]];*/
-                     }
-                  }
-                  for (i = n-1; i > -1; i--) /* interior points first */
-                  {
-
-                     /*-----------------------------------------------------------
-                      * If diagonal is nonzero, relax point i; otherwise, skip it.
-                      *-----------------------------------------------------------*/
-
-                     if ( A_diag_data[A_diag_i[i]] != zero)
-                     {
-                        res0 = 0.0;
-                        res = f_data[i];
-                        res2 = 0.0;
-                        for (jj = A_diag_i[i]+1; jj < A_diag_i[i+1]; jj++)
-                        {
-                           ii = A_diag_j[jj];
-                           res0 -= A_diag_data[jj] * u_data[ii];
-                           res2 += A_diag_data[jj] * Vtemp_data[ii];
-                        }
-                        for (jj = A_offd_i[i]; jj < A_offd_i[i+1]; jj++)
-                        {
-                           ii = A_offd_j[jj];
-                           res -= A_offd_data[jj] * Vext_data[ii];
-                        }
-                        u_data[i] *= prod;
-                        u_data[i] += relax_weight*(omega*res + res0 +
-                              one_minus_omega*res2) / A_diag_data[A_diag_i[i]];
-                        /*u_data[i] += omega*(relax_weight*res + res0 +
-                          one_minus_weight*res2) / A_diag_data[A_diag_i[i]];*/
-                     }
-                  }
-               }
-            }
-
-            /*-----------------------------------------------------------------
-             * Relax only C or F points as determined by relax_points.
-             *-----------------------------------------------------------------*/
-
-            else
-            {
-               if (num_threads > 1)
-               {
-                  tmp_data = Ztemp_data;
-#ifdef HYPRE_USING_OPENMP
-#pragma omp parallel for private(i) HYPRE_SMP_SCHEDULE
-#endif
-                  for (i = 0; i < n; i++)
-                     tmp_data[i] = u_data[i];
-#ifdef HYPRE_USING_OPENMP
-#pragma omp parallel for private(i,ii,j,jj,ns,ne,res,res0,res2,rest,size) HYPRE_SMP_SCHEDULE
-#endif
-                  for (j = 0; j < num_threads; j++)
-                  {
-                     size = n/num_threads;
-                     rest = n - size*num_threads;
-                     if (j < rest)
-                     {
-                        ns = j*size+j;
-                        ne = (j+1)*size+j+1;
-                     }
-                     else
-                     {
-                        ns = j*size+rest;
-                        ne = (j+1)*size+rest;
-                     }
-                     for (i = ns; i < ne; i++) /* relax interior points */
-                     {
-
-                        /*-----------------------------------------------------------
-                         * If i is of the right type ( C or F ) and diagonal is
-                         * nonzero, relax point i; otherwise, skip it.
-                         *-----------------------------------------------------------*/
-
-                        if (cf_marker[i] == relax_points
-                              && A_diag_data[A_diag_i[i]] != zero)
-                        {
-                           res0 = 0.0;
-                           res2 = 0.0;
-                           res = f_data[i];
-                           for (jj = A_diag_i[i]+1; jj < A_diag_i[i+1]; jj++)
-                           {
-                              ii = A_diag_j[jj];
-                              if (ii >= ns && ii < ne)
-                              {
-                                 res2 += A_diag_data[jj] * Vtemp_data[ii];
-                                 res0 -= A_diag_data[jj] * u_data[ii];
-                              }
-                              else
-                                 res -= A_diag_data[jj] * tmp_data[ii];
-                           }
-                           for (jj = A_offd_i[i]; jj < A_offd_i[i+1]; jj++)
-                           {
-                              ii = A_offd_j[jj];
-                              res -= A_offd_data[jj] * Vext_data[ii];
-                           }
-                           u_data[i] *= prod;
-                           u_data[i] += relax_weight*(omega*res + res0 +
-                                 one_minus_omega*res2) / A_diag_data[A_diag_i[i]];
-                           /*u_data[i] += omega*(relax_weight*res + res0 +
-                             one_minus_weight*res2) / A_diag_data[A_diag_i[i]];*/
-                        }
-                     }
-                     for (i = ne-1; i > ns-1; i--) /* relax interior points */
-                     {
-
-                        /*-----------------------------------------------------------
-                         * If i is of the right type ( C or F ) and diagonal is
-                         * nonzero, relax point i; otherwise, skip it.
-                         *-----------------------------------------------------------*/
-
-                        if (cf_marker[i] == relax_points
-                              && A_diag_data[A_diag_i[i]] != zero)
-                        {
-                           res0 = 0.0;
-                           res2 = 0.0;
-                           res = f_data[i];
-                           for (jj = A_diag_i[i]+1; jj < A_diag_i[i+1]; jj++)
-                           {
-                              ii = A_diag_j[jj];
-                              if (ii >= ns && ii < ne)
-                              {
-                                 res2 += A_diag_data[jj] * Vtemp_data[ii];
-                                 res0 -= A_diag_data[jj] * u_data[ii];
-                              }
-                              else
-                                 res -= A_diag_data[jj] * tmp_data[ii];
-                           }
-                           for (jj = A_offd_i[i]; jj < A_offd_i[i+1]; jj++)
-                           {
-                              ii = A_offd_j[jj];
-                              res -= A_offd_data[jj] * Vext_data[ii];
-                           }
-                           u_data[i] *= prod;
-                           u_data[i] += relax_weight*(omega*res + res0 +
-                                 one_minus_omega*res2) / A_diag_data[A_diag_i[i]];
-                           /*u_data[i] += omega*(relax_weight*res + res0 +
-                             one_minus_weight*res2) / A_diag_data[A_diag_i[i]];*/
-                        }
-                     }
-                  }
-
-               }
-               else
-               {
-                  for (i = 0; i < n; i++) /* relax interior points */
-                  {
-
-                     /*-----------------------------------------------------------
-                      * If i is of the right type ( C or F ) and diagonal is
-
-                      * nonzero, relax point i; otherwise, skip it.
-                      *-----------------------------------------------------------*/
-
-                     if (cf_marker[i] == relax_points
-                           && A_diag_data[A_diag_i[i]] != zero)
-                     {
-                        res = f_data[i];
-                        res0 = 0.0;
-                        res2 = 0.0;
-                        for (jj = A_diag_i[i]+1; jj < A_diag_i[i+1]; jj++)
-                        {
-                           ii = A_diag_j[jj];
-                           res0 -= A_diag_data[jj] * u_data[ii];
-                           res2 += A_diag_data[jj] * Vtemp_data[ii];
-                        }
-                        for (jj = A_offd_i[i]; jj < A_offd_i[i+1]; jj++)
-                        {
-                           ii = A_offd_j[jj];
-                           res -= A_offd_data[jj] * Vext_data[ii];
-                        }
-                        u_data[i] *= prod;
-                        u_data[i] += relax_weight*(omega*res + res0 +
-                              one_minus_omega*res2) / A_diag_data[A_diag_i[i]];
-                        /*u_data[i] += omega*(relax_weight*res + res0 +
-                          one_minus_weight*res2) / A_diag_data[A_diag_i[i]];*/
-                     }
-                  }
-                  for (i = n-1; i > -1; i--) /* relax interior points */
-                  {
-
-                     /*-----------------------------------------------------------
-                      * If i is of the right type ( C or F ) and diagonal is
-
-                      * nonzero, relax point i; otherwise, skip it.
-                      *-----------------------------------------------------------*/
-
-                     if (cf_marker[i] == relax_points
-                           && A_diag_data[A_diag_i[i]] != zero)
-                     {
-                        res = f_data[i];
-                        res0 = 0.0;
-                        res2 = 0.0;
-                        for (jj = A_diag_i[i]+1; jj < A_diag_i[i+1]; jj++)
-                        {
-                           ii = A_diag_j[jj];
-                           res0 -= A_diag_data[jj] * u_data[ii];
-                           res2 += A_diag_data[jj] * Vtemp_data[ii];
-                        }
-                        for (jj = A_offd_i[i]; jj < A_offd_i[i+1]; jj++)
-                        {
-                           ii = A_offd_j[jj];
-                           res -= A_offd_data[jj] * Vext_data[ii];
-                        }
-                        u_data[i] *= prod;
-                        u_data[i] += relax_weight*(omega*res + res0 +
-                              one_minus_omega*res2) / A_diag_data[A_diag_i[i]];
-                        /*u_data[i] += omega*(relax_weight*res + res0 +
-                          one_minus_weight*res2) / A_diag_data[A_diag_i[i]];*/
-                     }
-                  }
-               }
-            }
-         }
-         if (num_procs > 1)
-         {
-            hypre_TFree(Vext_data, HYPRE_MEMORY_HOST);
-            hypre_TFree(v_buf_data, HYPRE_MEMORY_HOST);
-         }
-      }
-      break;
-
-      case 7: /* Jacobi (uses ParMatvec) */
-      {
-
-         /*-----------------------------------------------------------------
-          * Copy f into temporary vector.
-          *-----------------------------------------------------------------*/
-         hypre_ParVectorCopy(f, Vtemp);
-
-         /*-----------------------------------------------------------------
-          * Perform Matvec Vtemp=f-Au
-          *-----------------------------------------------------------------*/
-
-         hypre_ParCSRMatrixMatvec(-relax_weight,A, u, relax_weight, Vtemp);
-#if defined(HYPRE_USING_CUDA)
-         hypreDevice_IVAXPY(n, l1_norms, Vtemp_data, u_data);
-#else
-         for (i = 0; i < n; i++)
-         {
-            /*-----------------------------------------------------------
-             * If diagonal is nonzero, relax point i; otherwise, skip it.
-             *-----------------------------------------------------------*/
-            u_data[i] += Vtemp_data[i] / l1_norms[i];
-         }
-#endif
-      }
-      break;
-
-      case 8: /* hybrid L1 Symm. Gauss-Seidel */
-      {
-         if (num_threads > 1)
-         {
-            Ztemp_local = hypre_ParVectorLocalVector(Ztemp);
-            Ztemp_data = hypre_VectorData(Ztemp_local);
-         }
-
-         /*-----------------------------------------------------------------
-          * Copy current approximation into temporary vector.
-          *-----------------------------------------------------------------*/
-         if (num_procs > 1)
-         {
-            num_sends = hypre_ParCSRCommPkgNumSends(comm_pkg);
-
-            v_buf_data = hypre_CTAlloc(HYPRE_Real, hypre_ParCSRCommPkgSendMapStart(comm_pkg,  num_sends), HYPRE_MEMORY_HOST);
-
-            Vext_data = hypre_CTAlloc(HYPRE_Real, num_cols_offd, HYPRE_MEMORY_HOST);
-
-            if (num_cols_offd)
-            {
-               A_offd_j = hypre_CSRMatrixJ(A_offd);
-               A_offd_data = hypre_CSRMatrixData(A_offd);
-            }
-
-            index = 0;
-            for (i = 0; i < num_sends; i++)
-            {
-               start = hypre_ParCSRCommPkgSendMapStart(comm_pkg, i);
-               for (j=start; j < hypre_ParCSRCommPkgSendMapStart(comm_pkg,i+1); j++)
-               {
-                  v_buf_data[index++] = u_data[hypre_ParCSRCommPkgSendMapElmt(comm_pkg,j)];
-               }
-            }
-
-            comm_handle = hypre_ParCSRCommHandleCreate( 1, comm_pkg, v_buf_data, Vext_data);
-
-            /*-----------------------------------------------------------------
-             * Copy current approximation into temporary vector.
-             *-----------------------------------------------------------------*/
-            hypre_ParCSRCommHandleDestroy(comm_handle);
-            comm_handle = NULL;
-         }
-
-         /*-----------------------------------------------------------------
-          * Relax all points.
-          *-----------------------------------------------------------------*/
-
-         if (relax_weight == 1 && omega == 1)
-         {
-            if (relax_points == 0)
-            {
-               if (num_threads > 1)
-               {
-                  tmp_data = Ztemp_data;
-#ifdef HYPRE_USING_OPENMP
-#pragma omp parallel for private(i) HYPRE_SMP_SCHEDULE
-#endif
-                  for (i = 0; i < n; i++)
-                     tmp_data[i] = u_data[i];
-#ifdef HYPRE_USING_OPENMP
-#pragma omp parallel for private(i,ii,j,jj,ns,ne,res,rest,size) HYPRE_SMP_SCHEDULE
-#endif
-                  for (j = 0; j < num_threads; j++)
-                  {
-                     size = n/num_threads;
-                     rest = n - size*num_threads;
-                     if (j < rest)
-                     {
-                        ns = j*size+j;
-                        ne = (j+1)*size+j+1;
-                     }
-                     else
-                     {
-                        ns = j*size+rest;
-                        ne = (j+1)*size+rest;
-                     }
-                     for (i = ns; i < ne; i++) /* interior points first */
-                     {
-
-                        /*-----------------------------------------------------------
-                         * If diagonal is nonzero, relax point i; otherwise, skip it.
-                         *-----------------------------------------------------------*/
-
-                        if ( l1_norms[i] != zero)
-                        {
-                           res = f_data[i];
-                           for (jj = A_diag_i[i]; jj < A_diag_i[i+1]; jj++)
-                           {
-                              ii = A_diag_j[jj];
-                              if (ii >= ns && ii < ne)
-                              {
-                                 res -= A_diag_data[jj] * u_data[ii];
-                              }
-                              else
-                              {
-                                 res -= A_diag_data[jj] * tmp_data[ii];
-                              }
-                           }
-                           for (jj = A_offd_i[i]; jj < A_offd_i[i+1]; jj++)
-                           {
-                              ii = A_offd_j[jj];
-                              res -= A_offd_data[jj] * Vext_data[ii];
-                           }
-                           u_data[i] += res / l1_norms[i];
-                        }
-                     }
-                     for (i = ne-1; i > ns-1; i--) /* interior points first */
-                     {
-
-                        /*-----------------------------------------------------------
-                         * If diagonal is nonzero, relax point i; otherwise, skip it.
-                         *-----------------------------------------------------------*/
-
-                        if ( l1_norms[i] != zero)
-                        {
-                           res = f_data[i];
-                           for (jj = A_diag_i[i]; jj < A_diag_i[i+1]; jj++)
-                           {
-                              ii = A_diag_j[jj];
-                              if (ii >= ns && ii < ne)
-                              {
-                                 res -= A_diag_data[jj] * u_data[ii];
-                              }
-                              else
-                              {
-                                 res -= A_diag_data[jj] * tmp_data[ii];
-                              }
-                           }
-                           for (jj = A_offd_i[i]; jj < A_offd_i[i+1]; jj++)
-                           {
-                              ii = A_offd_j[jj];
-                              res -= A_offd_data[jj] * Vext_data[ii];
-                           }
-                           u_data[i] += res / l1_norms[i];
-                        }
-                     }
-                  }
-
-               }
-               else
-               {
-                  for (i = 0; i < n; i++) /* interior points first */
-                  {
-
-                     /*-----------------------------------------------------------
-                      * If diagonal is nonzero, relax point i; otherwise, skip it.
-                      *-----------------------------------------------------------*/
-
-                     if ( l1_norms[i] != zero)
-                     {
-                        res = f_data[i];
-                        for (jj = A_diag_i[i]; jj < A_diag_i[i+1]; jj++)
-                        {
-                           ii = A_diag_j[jj];
-                           res -= A_diag_data[jj] * u_data[ii];
-                        }
-                        for (jj = A_offd_i[i]; jj < A_offd_i[i+1]; jj++)
-                        {
-                           ii = A_offd_j[jj];
-                           res -= A_offd_data[jj] * Vext_data[ii];
-                        }
-                        u_data[i] += res / l1_norms[i];
-                     }
-                  }
-                  for (i = n-1; i > -1; i--) /* interior points first */
-                  {
-
-                     /*-----------------------------------------------------------
-                      * If diagonal is nonzero, relax point i; otherwise, skip it.
-                      *-----------------------------------------------------------*/
-
-                     if ( l1_norms[i] != zero)
-                     {
-                        res = f_data[i];
-                        for (jj = A_diag_i[i]; jj < A_diag_i[i+1]; jj++)
-                        {
-                           ii = A_diag_j[jj];
-                           res -= A_diag_data[jj] * u_data[ii];
-                        }
-                        for (jj = A_offd_i[i]; jj < A_offd_i[i+1]; jj++)
-                        {
-                           ii = A_offd_j[jj];
-                           res -= A_offd_data[jj] * Vext_data[ii];
-                        }
-                        u_data[i] += res / l1_norms[i];
-                     }
-                  }
-               }
-            }
-            /*-----------------------------------------------------------------
-             * Relax only C or F points as determined by relax_points.
-             *-----------------------------------------------------------------*/
-            else
-            {
-               if (num_threads > 1)
-               {
-                  tmp_data = Ztemp_data;
-#ifdef HYPRE_USING_OPENMP
-#pragma omp parallel for private(i) HYPRE_SMP_SCHEDULE
-#endif
-                  for (i = 0; i < n; i++)
-                     tmp_data[i] = u_data[i];
-#ifdef HYPRE_USING_OPENMP
-#pragma omp parallel for private(i,ii,j,jj,ns,ne,res,rest,size) HYPRE_SMP_SCHEDULE
-#endif
-                  for (j = 0; j < num_threads; j++)
-                  {
-                     size = n/num_threads;
-                     rest = n - size*num_threads;
-                     if (j < rest)
-                     {
-                        ns = j*size+j;
-                        ne = (j+1)*size+j+1;
-                     }
-                     else
-                     {
-                        ns = j*size+rest;
-                        ne = (j+1)*size+rest;
-                     }
-                     for (i = ns; i < ne; i++) /* relax interior points */
-                     {
-
-                        /*-----------------------------------------------------------
-                         * If i is of the right type ( C or F ) and diagonal is
-                         * nonzero, relax point i; otherwise, skip it.
-                         *-----------------------------------------------------------*/
-
-                        if (cf_marker[i] == relax_points
-                              && l1_norms[i] != zero)
-                        {
-                           res = f_data[i];
-                           for (jj = A_diag_i[i]; jj < A_diag_i[i+1]; jj++)
-                           {
-                              ii = A_diag_j[jj];
-                              if (ii >= ns && ii < ne)
-                              {
-                                 res -= A_diag_data[jj] * u_data[ii];
-                              }
-                              else
-                              {
-                                 res -= A_diag_data[jj] * tmp_data[ii];
-                              }
-                           }
-                           for (jj = A_offd_i[i]; jj < A_offd_i[i+1]; jj++)
-                           {
-                              ii = A_offd_j[jj];
-                              res -= A_offd_data[jj] * Vext_data[ii];
-                           }
-                           u_data[i] += res / l1_norms[i];
-                        }
-                     }
-                     for (i = ne-1; i > ns-1; i--) /* relax interior points */
-                     {
-
-                        /*-----------------------------------------------------------
-                         * If i is of the right type ( C or F ) and diagonal is
-                         * nonzero, relax point i; otherwise, skip it.
-                         *-----------------------------------------------------------*/
-
-                        if (cf_marker[i] == relax_points
-                              && l1_norms[i] != zero)
-                        {
-                           res = f_data[i];
-                           for (jj = A_diag_i[i]; jj < A_diag_i[i+1]; jj++)
-                           {
-                              ii = A_diag_j[jj];
-                              if (ii >= ns && ii < ne)
-                              {
-                                 res -= A_diag_data[jj] * u_data[ii];
-                              }
-                              else
-                                 res -= A_diag_data[jj] * tmp_data[ii];
-                           }
-                           for (jj = A_offd_i[i]; jj < A_offd_i[i+1]; jj++)
-                           {
-                              ii = A_offd_j[jj];
-                              res -= A_offd_data[jj] * Vext_data[ii];
-                           }
-                           u_data[i] += res / l1_norms[i];
-                        }
-                     }
-                  }
-               }
-               else
-               {
-                  for (i = 0; i < n; i++) /* relax interior points */
-                  {
-
-                     /*-----------------------------------------------------------
-                      * If i is of the right type ( C or F ) and diagonal is
-
-                      * nonzero, relax point i; otherwise, skip it.
-                      *-----------------------------------------------------------*/
-
-                     if (cf_marker[i] == relax_points
-                           && l1_norms[i] != zero)
-                     {
-                        res = f_data[i];
-                        for (jj = A_diag_i[i]; jj < A_diag_i[i+1]; jj++)
-                        {
-                           ii = A_diag_j[jj];
-                           res -= A_diag_data[jj] * u_data[ii];
-                        }
-                        for (jj = A_offd_i[i]; jj < A_offd_i[i+1]; jj++)
-                        {
-                           ii = A_offd_j[jj];
-                           res -= A_offd_data[jj] * Vext_data[ii];
-                        }
-                        u_data[i] += res / l1_norms[i];
-                     }
-                  }
-                  for (i = n-1; i > -1; i--) /* relax interior points */
-                  {
-
-                     /*-----------------------------------------------------------
-                      * If i is of the right type ( C or F ) and diagonal is
-
-                      * nonzero, relax point i; otherwise, skip it.
-                      *-----------------------------------------------------------*/
-
-                     if (cf_marker[i] == relax_points
-                           && l1_norms[i] != zero)
-                     {
-                        res = f_data[i];
-                        for (jj = A_diag_i[i]; jj < A_diag_i[i+1]; jj++)
-                        {
-                           ii = A_diag_j[jj];
-                           res -= A_diag_data[jj] * u_data[ii];
-                        }
-                        for (jj = A_offd_i[i]; jj < A_offd_i[i+1]; jj++)
-                        {
-                           ii = A_offd_j[jj];
-                           res -= A_offd_data[jj] * Vext_data[ii];
-                        }
-                        u_data[i] += res / l1_norms[i];
-                     }
-                  }
-               }
-            }
-         }
-         else
-         {
-#ifdef HYPRE_USING_OPENMP
-#pragma omp parallel for private(i) HYPRE_SMP_SCHEDULE
-#endif
-            for (i = 0; i < n; i++)
-            {
-               Vtemp_data[i] = u_data[i];
-            }
-            prod = (1.0-relax_weight*omega);
-            if (relax_points == 0)
-            {
-               if (num_threads > 1)
-               {
-                  tmp_data = Ztemp_data;
-#ifdef HYPRE_USING_OPENMP
-#pragma omp parallel for private(i) HYPRE_SMP_SCHEDULE
-#endif
-                  for (i = 0; i < n; i++)
-                     tmp_data[i] = u_data[i];
-#ifdef HYPRE_USING_OPENMP
-#pragma omp parallel for private(i,ii,j,jj,ns,ne,res,rest,size) HYPRE_SMP_SCHEDULE
-#endif
-                  for (j = 0; j < num_threads; j++)
-                  {
-                     size = n/num_threads;
-                     rest = n - size*num_threads;
-                     if (j < rest)
-                     {
-                        ns = j*size+j;
-                        ne = (j+1)*size+j+1;
-                     }
-                     else
-                     {
-                        ns = j*size+rest;
-                        ne = (j+1)*size+rest;
-                     }
-                     for (i = ns; i < ne; i++) /* interior points first */
-                     {
-
-                        /*-----------------------------------------------------------
-                         * If diagonal is nonzero, relax point i; otherwise, skip it.
-                         *-----------------------------------------------------------*/
-
-                        if ( l1_norms[i] != zero)
-                        {
-                           res0 = 0.0;
-                           res2 = 0.0;
-                           res = f_data[i];
-                           for (jj = A_diag_i[i]+1; jj < A_diag_i[i+1]; jj++)
-                           {
-                              ii = A_diag_j[jj];
-                              if (ii >= ns && ii < ne)
-                              {
-                                 res0 -= A_diag_data[jj] * u_data[ii];
-                                 res2 += A_diag_data[jj] * Vtemp_data[ii];
-                              }
-                              else
-                                 res -= A_diag_data[jj] * tmp_data[ii];
-                           }
-                           for (jj = A_offd_i[i]; jj < A_offd_i[i+1]; jj++)
-                           {
-                              ii = A_offd_j[jj];
-                              res -= A_offd_data[jj] * Vext_data[ii];
-                           }
-                           u_data[i] *= prod;
-                           u_data[i] += relax_weight*(omega*res + res0 + one_minus_omega*res2) / l1_norms[i];
-                           /*u_data[i] += omega*(relax_weight*res + res0 +
-                             one_minus_weight*res2) / l1_norms[i];*/
-                        }
-                     }
-                     for (i = ne-1; i > ns-1; i--) /* interior points first */
-                     {
-
-                        /*-----------------------------------------------------------
-                         * If diagonal is nonzero, relax point i; otherwise, skip it.
-                         *-----------------------------------------------------------*/
-
-                        if ( l1_norms[i] != zero)
-                        {
-                           res0 = 0.0;
-                           res2 = 0.0;
-                           res = f_data[i];
-                           for (jj = A_diag_i[i]+1; jj < A_diag_i[i+1]; jj++)
-                           {
-                              ii = A_diag_j[jj];
-                              if (ii >= ns && ii < ne)
-                              {
-                                 res0 -= A_diag_data[jj] * u_data[ii];
-                                 res2 += A_diag_data[jj] * Vtemp_data[ii];
-                              }
-                              else
-                                 res -= A_diag_data[jj] * tmp_data[ii];
-                           }
-                           for (jj = A_offd_i[i]; jj < A_offd_i[i+1]; jj++)
-                           {
-                              ii = A_offd_j[jj];
-                              res -= A_offd_data[jj] * Vext_data[ii];
-                           }
-                           u_data[i] *= prod;
-                           u_data[i] += relax_weight*(omega*res + res0 +
-                                 one_minus_omega*res2) / l1_norms[i];
-                           /*u_data[i] += omega*(relax_weight*res + res0 +
-                             one_minus_weight*res2) / l1_norms[i];*/
-                        }
-                     }
-                  }
-               }
-               else
-               {
-                  for (i = 0; i < n; i++) /* interior points first */
-                  {
-
-                     /*-----------------------------------------------------------
-                      * If diagonal is nonzero, relax point i; otherwise, skip it.
-                      *-----------------------------------------------------------*/
-
-                     if ( l1_norms[i] != zero)
-                     {
-                        res0 = 0.0;
-                        res = f_data[i];
-                        res2 = 0.0;
-                        for (jj = A_diag_i[i]+1; jj < A_diag_i[i+1]; jj++)
-                        {
-                           ii = A_diag_j[jj];
-                           res0 -= A_diag_data[jj] * u_data[ii];
-                           res2 += A_diag_data[jj] * Vtemp_data[ii];
-                        }
-                        for (jj = A_offd_i[i]; jj < A_offd_i[i+1]; jj++)
-                        {
-                           ii = A_offd_j[jj];
-                           res -= A_offd_data[jj] * Vext_data[ii];
-                        }
-                        u_data[i] *= prod;
-                        u_data[i] += relax_weight*(omega*res + res0 +
-                              one_minus_omega*res2) / l1_norms[i];
-                        /*u_data[i] += omega*(relax_weight*res + res0 +
-                          one_minus_weight*res2) / l1_norms[i];*/
-                     }
-                  }
-                  for (i = n-1; i > -1; i--) /* interior points first */
-                  {
-
-                     /*-----------------------------------------------------------
-                      * If diagonal is nonzero, relax point i; otherwise, skip it.
-                      *-----------------------------------------------------------*/
-
-                     if ( l1_norms[i] != zero)
-                     {
-                        res0 = 0.0;
-                        res = f_data[i];
-                        res2 = 0.0;
-                        for (jj = A_diag_i[i]+1; jj < A_diag_i[i+1]; jj++)
-                        {
-                           ii = A_diag_j[jj];
-                           res0 -= A_diag_data[jj] * u_data[ii];
-                           res2 += A_diag_data[jj] * Vtemp_data[ii];
-                        }
-                        for (jj = A_offd_i[i]; jj < A_offd_i[i+1]; jj++)
-                        {
-                           ii = A_offd_j[jj];
-                           res -= A_offd_data[jj] * Vext_data[ii];
-                        }
-                        u_data[i] *= prod;
-                        u_data[i] += relax_weight*(omega*res + res0 +
-                              one_minus_omega*res2) / l1_norms[i];
-                        /*u_data[i] += omega*(relax_weight*res + res0 +
-                          one_minus_weight*res2) / l1_norms[i];*/
-                     }
-                  }
-               }
-            }
-            /*-----------------------------------------------------------------
-             * Relax only C or F points as determined by relax_points.
-             *-----------------------------------------------------------------*/
-            else
-            {
-               if (num_threads > 1)
-               {
-                  tmp_data = Ztemp_data;
-#ifdef HYPRE_USING_OPENMP
-#pragma omp parallel for private(i) HYPRE_SMP_SCHEDULE
-#endif
-                  for (i = 0; i < n; i++)
-                     tmp_data[i] = u_data[i];
-#ifdef HYPRE_USING_OPENMP
-#pragma omp parallel for private(i,ii,j,jj,ns,ne,res,rest,size) HYPRE_SMP_SCHEDULE
-#endif
-                  for (j = 0; j < num_threads; j++)
-                  {
-                     size = n/num_threads;
-                     rest = n - size*num_threads;
-                     if (j < rest)
-                     {
-                        ns = j*size+j;
-                        ne = (j+1)*size+j+1;
-                     }
-                     else
-                     {
-                        ns = j*size+rest;
-                        ne = (j+1)*size+rest;
-                     }
-                     for (i = ns; i < ne; i++) /* relax interior points */
-                     {
-
-                        /*-----------------------------------------------------------
-                         * If i is of the right type ( C or F ) and diagonal is
-                         * nonzero, relax point i; otherwise, skip it.
-                         *-----------------------------------------------------------*/
-
-                        if (cf_marker[i] == relax_points && l1_norms[i] != zero)
-                        {
-                           res0 = 0.0;
-                           res2 = 0.0;
-                           res = f_data[i];
-                           for (jj = A_diag_i[i]+1; jj < A_diag_i[i+1]; jj++)
-                           {
-                              ii = A_diag_j[jj];
-                              if (ii >= ns && ii < ne)
-                              {
-                                 res2 += A_diag_data[jj] * Vtemp_data[ii];
-                                 res0 -= A_diag_data[jj] * u_data[ii];
-                              }
-                              else
-                                 res -= A_diag_data[jj] * tmp_data[ii];
-                           }
-                           for (jj = A_offd_i[i]; jj < A_offd_i[i+1]; jj++)
-                           {
-                              ii = A_offd_j[jj];
-                              res -= A_offd_data[jj] * Vext_data[ii];
-                           }
-                           u_data[i] *= prod;
-                           u_data[i] += relax_weight*(omega*res + res0 +
-                                 one_minus_omega*res2) / l1_norms[i];
-                           /*u_data[i] += omega*(relax_weight*res + res0 +
-                             one_minus_weight*res2) / l1_norms[i];*/
-                        }
-                     }
-                     for (i = ne-1; i > ns-1; i--) /* relax interior points */
-                     {
-
-                        /*-----------------------------------------------------------
-                         * If i is of the right type ( C or F ) and diagonal is
-                         * nonzero, relax point i; otherwise, skip it.
-                         *-----------------------------------------------------------*/
-
-                        if (cf_marker[i] == relax_points
-                              && l1_norms[i] != zero)
-                        {
-                           res0 = 0.0;
-                           res2 = 0.0;
-                           res = f_data[i];
-                           for (jj = A_diag_i[i]+1; jj < A_diag_i[i+1]; jj++)
-                           {
-                              ii = A_diag_j[jj];
-                              if (ii >= ns && ii < ne)
-                              {
-                                 res2 += A_diag_data[jj] * Vtemp_data[ii];
-                                 res0 -= A_diag_data[jj] * u_data[ii];
-                              }
-                              else
-                                 res -= A_diag_data[jj] * tmp_data[ii];
-                           }
-                           for (jj = A_offd_i[i]; jj < A_offd_i[i+1]; jj++)
-                           {
-                              ii = A_offd_j[jj];
-                              res -= A_offd_data[jj] * Vext_data[ii];
-                           }
-                           u_data[i] *= prod;
-                           u_data[i] += relax_weight*(omega*res + res0 +
-                                 one_minus_omega*res2) / l1_norms[i];
-                           /*u_data[i] += omega*(relax_weight*res + res0 +
-                             one_minus_weight*res2) / l1_norms[i];*/
-                        }
-                     }
-                  }
-
-               }
-               else
-               {
-                  for (i = 0; i < n; i++) /* relax interior points */
-                  {
-
-                     /*-----------------------------------------------------------
-                      * If i is of the right type ( C or F ) and diagonal is
-
-                      * nonzero, relax point i; otherwise, skip it.
-                      *-----------------------------------------------------------*/
-
-                     if (cf_marker[i] == relax_points
-                           && l1_norms[i] != zero)
-                     {
-                        res = f_data[i];
-                        res0 = 0.0;
-                        res2 = 0.0;
-                        for (jj = A_diag_i[i]+1; jj < A_diag_i[i+1]; jj++)
-                        {
-                           ii = A_diag_j[jj];
-                           res0 -= A_diag_data[jj] * u_data[ii];
-                           res2 += A_diag_data[jj] * Vtemp_data[ii];
-                        }
-                        for (jj = A_offd_i[i]; jj < A_offd_i[i+1]; jj++)
-                        {
-                           ii = A_offd_j[jj];
-                           res -= A_offd_data[jj] * Vext_data[ii];
-                        }
-                        u_data[i] *= prod;
-                        u_data[i] += relax_weight*(omega*res + res0 +
-                              one_minus_omega*res2) / l1_norms[i];
-                        /*u_data[i] += omega*(relax_weight*res + res0 +
-                          one_minus_weight*res2) / l1_norms[i];*/
-                     }
-                  }
-                  for (i = n-1; i > -1; i--) /* relax interior points */
-                  {
-
-                     /*-----------------------------------------------------------
-                      * If i is of the right type ( C or F ) and diagonal is
-
-                      * nonzero, relax point i; otherwise, skip it.
-                      *-----------------------------------------------------------*/
-
-                     if (cf_marker[i] == relax_points
-                           && l1_norms[i] != zero)
-                     {
-                        res = f_data[i];
-                        res0 = 0.0;
-                        res2 = 0.0;
-                        for (jj = A_diag_i[i]+1; jj < A_diag_i[i+1]; jj++)
-                        {
-                           ii = A_diag_j[jj];
-                           res0 -= A_diag_data[jj] * u_data[ii];
-                           res2 += A_diag_data[jj] * Vtemp_data[ii];
-                        }
-                        for (jj = A_offd_i[i]; jj < A_offd_i[i+1]; jj++)
-                        {
-                           ii = A_offd_j[jj];
-                           res -= A_offd_data[jj] * Vext_data[ii];
-                        }
-                        u_data[i] *= prod;
-                        u_data[i] += relax_weight*(omega*res + res0 +
-                              one_minus_omega*res2) / l1_norms[i];
-                        /*u_data[i] += omega*(relax_weight*res + res0 +
-                          one_minus_weight*res2) / l1_norms[i];*/
-                     }
-                  }
-               }
-            }
-         }
-         if (num_procs > 1)
-         {
-            hypre_TFree(Vext_data, HYPRE_MEMORY_HOST);
-            hypre_TFree(v_buf_data, HYPRE_MEMORY_HOST);
-         }
-      }
-      break;
-
-      /* Hybrid: Jacobi off-processor, ordered Gauss-Seidel on-processor */
-      case 10:
-=======
       for (j = 0; j < num_threads; j++)
->>>>>>> 7884bacc
       {
          HYPRE_Int ns, ne, sweep;
          hypre_partition1D(num_rows, num_threads, j, &ns, &ne);
