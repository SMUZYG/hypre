--- conflicted
+++ resolved
@@ -187,16 +187,13 @@
    HYPRE_Int rap2 = hypre_ParAMGDataRAP2(amg_data);
    HYPRE_Int keepTranspose = hypre_ParAMGDataKeepTranspose(amg_data);
 
-<<<<<<< HEAD
    HYPRE_Int                **C_point_marker_array;
    HYPRE_Int    local_coarse_size;
    HYPRE_Int    num_C_point_coarse = hypre_ParAMGDataNumCPointCoarse(amg_data);
    HYPRE_Int   *C_point_keep;
    
-=======
    HYPRE_Int *num_grid_sweeps = hypre_ParAMGDataNumGridSweeps(amg_data);
    HYPRE_Int ns = num_grid_sweeps[1];
->>>>>>> 6cf6cde6
    HYPRE_Real    wall_time;   /* for debugging instrumentation */
    HYPRE_Int      add_end;
 
@@ -1984,8 +1981,7 @@
                if (num_threads == 1) 
 		  hypre_ParCSRComputeL1Norms(A_array[level], 1, NULL, &d_diag);
                else 
-                  hypre_ParCSRComputeL1NormsThreads(A_array[level], 1, 
-			num_threads, NULL, &d_diag);
+                  hypre_ParCSRComputeL1NormsThreads(A_array[level], 1, num_threads, NULL, &d_diag);
             }
             if (ns == 1)
             {
