--- conflicted
+++ resolved
@@ -526,7 +526,6 @@
     
         if (hypre_ParAMGDataPBlockArray(amg_data)[i-1])
            hypre_ParCSRBlockMatrixDestroy(hypre_ParAMGDataPBlockArray(amg_data)[i-1]);
-<<<<<<< HEAD
 
         /* RL */
         if (hypre_ParAMGDataRestriction(amg_data))
@@ -536,8 +535,6 @@
               hypre_ParCSRBlockMatrixDestroy(hypre_ParAMGDataRBlockArray(amg_data)[i-1]);
            }
         }
-=======
->>>>>>> 4b932df8
    }
 
    if (hypre_ParAMGDataLambda(amg_data))
