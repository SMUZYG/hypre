/*BHEADER**********************************************************************
 * Copyright (c) 2008,  Lawrence Livermore National Security, LLC.
 * Produced at the Lawrence Livermore National Laboratory.
 * This file is part of HYPRE.  See file COPYRIGHT for details.
 *
 * HYPRE is free software; you can redistribute it and/or modify it under the
 * terms of the GNU Lesser General Public License (as published by the Free
 * Software Foundation) version 2.1 dated February 1999.
 *
 * $Revision$
 ***********************************************************************EHEADER*/





/******************************************************************************
 *
 * ParAMG cycling routine
 *
 *****************************************************************************/

#include "_hypre_parcsr_ls.h"
#include "par_amg.h"
#include "../parcsr_block_mv/par_csr_block_matrix.h"

#ifdef HYPRE_USING_CALIPER
#include <caliper/cali.h>
#endif

HYPRE_Int V_cycle(HYPRE_Int visits)
{
   if (visits == 1) return -1;
   else return 1;
}

HYPRE_Int F_cycle(HYPRE_Int visits)
{
   if (visits == 1) return -1;
   else if (visits % 2 == 0) return -1;
   else return 1;
}

HYPRE_Int W_cycle(HYPRE_Int visits)
{
   if (visits % 3 == 0) return 1;
   else return -1;
}


/*--------------------------------------------------------------------------
 * hypre_BoomerAMGCycle
 *--------------------------------------------------------------------------*/

HYPRE_Int
hypre_BoomerAMGCycle( void              *amg_vdata,
                      hypre_ParVector  **F_array,
                      hypre_ParVector  **U_array   )
{
   hypre_ParAMGData *amg_data = (hypre_ParAMGData*) amg_vdata;

   HYPRE_Solver *smoother;
   /* Data Structure variables */

   hypre_ParCSRMatrix    **A_array;
   hypre_ParCSRMatrix    **P_array;
   hypre_ParCSRMatrix    **R_array;
   hypre_ParVector    *Utemp;
   hypre_ParVector    *Vtemp;
   hypre_ParVector    *Rtemp;
   hypre_ParVector    *Ptemp;
   hypre_ParVector    *Ztemp;
   hypre_ParVector    *Aux_U;
   hypre_ParVector    *Aux_F;

   hypre_ParCSRBlockMatrix    **A_block_array;
   hypre_ParCSRBlockMatrix    **P_block_array;
   hypre_ParCSRBlockMatrix    **R_block_array;

   HYPRE_Real   *Ztemp_data;
   HYPRE_Real   *Ptemp_data;
   HYPRE_Int     **CF_marker_array;
   /* HYPRE_Int     **unknown_map_array;
   HYPRE_Int     **point_map_array;
   HYPRE_Int     **v_at_point_array; */

   HYPRE_Real    cycle_op_count;
   HYPRE_Int       cycle_type;
   HYPRE_Int       num_levels;
   HYPRE_Int       max_levels;

   HYPRE_Real   *num_coeffs;
   HYPRE_Int      *num_grid_sweeps;
   HYPRE_Int      *grid_relax_type;
   HYPRE_Int     **grid_relax_points;

   HYPRE_Int     block_mode;

   HYPRE_Int      cheby_order;

 /* Local variables  */
   HYPRE_Int      *num_visits;
   HYPRE_Int       Solve_err_flag;
   HYPRE_Int       k;
   HYPRE_Int       i, j, jj;
   HYPRE_Int       level;
   HYPRE_Int       cycle_param;
   HYPRE_Int       coarse_grid;
   HYPRE_Int       fine_grid;
   HYPRE_Int       Not_Finished;
   HYPRE_Int       num_sweep;
   HYPRE_Int       cg_num_sweep = 1;
   HYPRE_Int       relax_type;
   HYPRE_Int       relax_points;
   HYPRE_Int       relax_order;
   HYPRE_Int       relax_local;
   HYPRE_Int       old_version = 0;
   HYPRE_Real     *relax_weight;
   HYPRE_Real     *omega;
   HYPRE_Real      alfa, beta, gammaold;
   HYPRE_Real      gamma = 1.0;
   HYPRE_Int       local_size;
/*   HYPRE_Int      *smooth_option; */
   HYPRE_Int       smooth_type;
   HYPRE_Int       smooth_num_levels;
   HYPRE_Int       my_id;
#if !( defined(HYPRE_USING_GPU)|| defined(HYPRE_USING_OPENMP_OFFLOAD) || defined(HYPRE_USING_MAPPED_OPENMP_OFFLOAD) )
   HYPRE_Int       num_threads = hypre_NumThreads();
#endif
   HYPRE_Int       restri_type;
   HYPRE_Real      alpha;
   HYPRE_Real    **l1_norms = NULL;
   HYPRE_Real     *l1_norms_level;
   HYPRE_Real    **ds = hypre_ParAMGDataChebyDS(amg_data);
   HYPRE_Real    **coefs = hypre_ParAMGDataChebyCoefs(amg_data);
   HYPRE_Int       seq_cg = 0;
   MPI_Comm        comm;

#if 0
   HYPRE_Real   *D_mat;
   HYPRE_Real   *S_vec;
#endif

#ifdef HYPRE_USING_CALIPER
   cali_id_t iter_attr =
     cali_create_attribute("hypre.par_cycle.level", CALI_TYPE_INT, CALI_ATTR_DEFAULT);
#endif

   /* Acquire data and allocate storage */
   A_array           = hypre_ParAMGDataAArray(amg_data);
   P_array           = hypre_ParAMGDataPArray(amg_data);
   R_array           = hypre_ParAMGDataRArray(amg_data);
   CF_marker_array   = hypre_ParAMGDataCFMarkerArray(amg_data);
   Vtemp             = hypre_ParAMGDataVtemp(amg_data);
   Rtemp             = hypre_ParAMGDataRtemp(amg_data);
   Ptemp             = hypre_ParAMGDataPtemp(amg_data);
   Ztemp             = hypre_ParAMGDataZtemp(amg_data);
   num_levels        = hypre_ParAMGDataNumLevels(amg_data);
   max_levels        = hypre_ParAMGDataMaxLevels(amg_data);
   cycle_type        = hypre_ParAMGDataCycleType(amg_data);

   A_block_array     = hypre_ParAMGDataABlockArray(amg_data);
   P_block_array     = hypre_ParAMGDataPBlockArray(amg_data);
   R_block_array     = hypre_ParAMGDataRBlockArray(amg_data);
   block_mode        = hypre_ParAMGDataBlockMode(amg_data);

   num_grid_sweeps     = hypre_ParAMGDataNumGridSweeps(amg_data);
   grid_relax_type     = hypre_ParAMGDataGridRelaxType(amg_data);
   grid_relax_points   = hypre_ParAMGDataGridRelaxPoints(amg_data);
   relax_order         = hypre_ParAMGDataRelaxOrder(amg_data);
   relax_weight        = hypre_ParAMGDataRelaxWeight(amg_data);
   omega               = hypre_ParAMGDataOmega(amg_data);
   smooth_type         = hypre_ParAMGDataSmoothType(amg_data);
   smooth_num_levels   = hypre_ParAMGDataSmoothNumLevels(amg_data);
   l1_norms            = hypre_ParAMGDataL1Norms(amg_data);
   /* smooth_option       = hypre_ParAMGDataSmoothOption(amg_data); */
   /* RL */
   restri_type = hypre_ParAMGDataRestriction(amg_data);

   /*max_eig_est = hypre_ParAMGDataMaxEigEst(amg_data);
   min_eig_est = hypre_ParAMGDataMinEigEst(amg_data);
   cheby_fraction = hypre_ParAMGDataChebyFraction(amg_data);*/
   cheby_order = hypre_ParAMGDataChebyOrder(amg_data);

   cycle_op_count = hypre_ParAMGDataCycleOpCount(amg_data);

   num_visits = hypre_CTAlloc(HYPRE_Int,  num_levels, HYPRE_MEMORY_HOST);

   if (hypre_ParAMGDataParticipate(amg_data)) seq_cg = 1;

   /* Initialize */

   Solve_err_flag = 0;

   if (grid_relax_points) old_version = 1;

   num_coeffs = hypre_CTAlloc(HYPRE_Real,  num_levels, HYPRE_MEMORY_HOST);
   num_coeffs[0]    = hypre_ParCSRMatrixDNumNonzeros(A_array[0]);
   comm = hypre_ParCSRMatrixComm(A_array[0]);
   hypre_MPI_Comm_rank(comm,&my_id);

   if (block_mode)
   {
      for (j = 1; j < num_levels; j++)
         num_coeffs[j] = hypre_ParCSRBlockMatrixNumNonzeros(A_block_array[j]);

   }
   else
   {
      for (j = 1; j < num_levels; j++)
         num_coeffs[j] = hypre_ParCSRMatrixDNumNonzeros(A_array[j]);
   }

   /*---------------------------------------------------------------------
    *    Initialize cycling control counter
    *
    *     Cycling is controlled using a level counter: lev_counter[k]
    *
    *     Each time relaxation is performed on level k, the
    *     counter is decremented by 1. If the counter is then
    *     negative, we go to the next finer level. If non-
    *     negative, we go to the next coarser level. The
    *     following actions control cycling:
    *
    *     a. lev_counter[0] is initialized to 1.
    *     b. lev_counter[k] is initialized to cycle_type for k>0.
    *
    *     c. During cycling, when going down to level k, lev_counter[k]
    *        is set to the max of (lev_counter[k],cycle_type)
    *---------------------------------------------------------------------*/

   // Set function pointer for cycle type
   HYPRE_Int (*NextLevel)(HYPRE_Int);
   if (cycle_type == 1) NextLevel = &V_cycle;
   else if (cycle_type == 2) NextLevel = &W_cycle;
   else NextLevel = &F_cycle;

   Not_Finished = 1;
   for (k = 0; k < num_levels; ++k)
   {
      num_visits[k] = 0;
   }

   level = 0;
   cycle_param = 1;

   smoother = hypre_ParAMGDataSmoother(amg_data);

   if (smooth_num_levels > 0)
   {
      if (smooth_type == 7 || smooth_type == 8
          || smooth_type == 17 || smooth_type == 18
          || smooth_type == 9 || smooth_type == 19)
      {
         HYPRE_Int actual_local_size = hypre_ParVectorActualLocalSize(Vtemp);
         Utemp = hypre_ParVectorCreate(comm,hypre_ParVectorGlobalSize(Vtemp),
                                       hypre_ParVectorPartitioning(Vtemp));
         hypre_ParVectorOwnsPartitioning(Utemp) = 0;
         local_size
            = hypre_VectorSize(hypre_ParVectorLocalVector(Vtemp));
         if (local_size < actual_local_size)
         {
            hypre_VectorData(hypre_ParVectorLocalVector(Utemp)) =
<<<<<<< HEAD
               hypre_CTAlloc(HYPRE_Complex,  actual_local_size, HYPRE_MEMORY_HOST);
            hypre_ParVectorActualLocalSize(Utemp) = actual_local_size;
         }
         else
        hypre_ParVectorInitialize(Utemp);
=======
            hypre_CTAlloc(HYPRE_Complex,  actual_local_size, HYPRE_MEMORY_HOST);
            hypre_ParVectorActualLocalSize(Utemp) = actual_local_size;
         }
         else
            hypre_ParVectorInitialize(Utemp);
>>>>>>> 4b94dac5
      }
   }


   /*---------------------------------------------------------------------
    * Main loop of cycling
    *--------------------------------------------------------------------*/

#ifdef HYPRE_USING_CALIPER
   cali_set_int(iter_attr, level);
#endif

   while (Not_Finished)
   {
      // Increment number of visits to grid
      num_visits[level]++;

      if (num_levels > 1)
      {
<<<<<<< HEAD
         local_size
           = hypre_VectorSize(hypre_ParVectorLocalVector(F_array[level]));
         hypre_VectorSize(hypre_ParVectorLocalVector(Vtemp)) = local_size;
         if (smooth_num_levels <= level)
         {
            cg_num_sweep = 1;
            num_sweep = num_grid_sweeps[cycle_param];
            Aux_U = U_array[level];
            Aux_F = F_array[level];
         }
         else if (smooth_type > 9)
         {
            hypre_VectorSize(hypre_ParVectorLocalVector(Ztemp)) = local_size;
            hypre_VectorSize(hypre_ParVectorLocalVector(Rtemp)) = local_size;
            hypre_VectorSize(hypre_ParVectorLocalVector(Ptemp)) = local_size;
            Ztemp_data = hypre_VectorData(hypre_ParVectorLocalVector(Ztemp));
            Ptemp_data = hypre_VectorData(hypre_ParVectorLocalVector(Ptemp));
            hypre_ParVectorSetConstantValues(Ztemp,0);
            alpha = -1.0;
            beta = 1.0;
            //printf("par_cycle.c 1 %d\n",level);
            hypre_ParCSRMatrixMatvecOutOfPlace(alpha, A_array[level],
                                U_array[level], beta, F_array[level], Rtemp);
            //printf("par_cycle.c 1 Done\n");
            cg_num_sweep = hypre_ParAMGDataSmoothNumSweeps(amg_data);
            num_sweep = num_grid_sweeps[cycle_param];
            Aux_U = Ztemp;
            Aux_F = Rtemp;
         }
         else
         {
            cg_num_sweep = 1;
            num_sweep = hypre_ParAMGDataSmoothNumSweeps(amg_data);
            Aux_U = U_array[level];
            Aux_F = F_array[level];
         }
         relax_type = grid_relax_type[cycle_param];
=======
        local_size
            = hypre_VectorSize(hypre_ParVectorLocalVector(F_array[level]));
        hypre_VectorSize(hypre_ParVectorLocalVector(Vtemp)) = local_size;
        if (smooth_num_levels <= level)
        {
           cg_num_sweep = 1;
           num_sweep = num_grid_sweeps[cycle_param];
           Aux_U = U_array[level];
           Aux_F = F_array[level];
        }
        else if (smooth_type > 9)
        {
           hypre_VectorSize(hypre_ParVectorLocalVector(Ztemp)) = local_size;
           hypre_VectorSize(hypre_ParVectorLocalVector(Rtemp)) = local_size;
           hypre_VectorSize(hypre_ParVectorLocalVector(Ptemp)) = local_size;
           Ztemp_data = hypre_VectorData(hypre_ParVectorLocalVector(Ztemp));
           Ptemp_data = hypre_VectorData(hypre_ParVectorLocalVector(Ptemp));
           hypre_ParVectorSetConstantValues(Ztemp,0);
           alpha = -1.0;
           beta = 1.0;
           //printf("par_cycle.c 1 %d\n",level);
           hypre_ParCSRMatrixMatvecOutOfPlace(alpha, A_array[level],
                                U_array[level], beta, F_array[level], Rtemp);
           //printf("par_cycle.c 1 Done\n");
           cg_num_sweep = hypre_ParAMGDataSmoothNumSweeps(amg_data);
           num_sweep = num_grid_sweeps[cycle_param];
           Aux_U = Ztemp;
           Aux_F = Rtemp;
        }
        else
        {
           cg_num_sweep = 1;
           num_sweep = hypre_ParAMGDataSmoothNumSweeps(amg_data);
           Aux_U = U_array[level];
           Aux_F = F_array[level];
        }
        relax_type = grid_relax_type[cycle_param];
>>>>>>> 4b94dac5
      }
      else /* AB: 4/08: removed the max_levels > 1 check - should do this when max-levels = 1 also */
      {
         /* If no coarsening occurred, apply a simple smoother once */
         Aux_U = U_array[level];
         Aux_F = F_array[level];
         num_sweep = 1;
         /* TK: Use the user relax type (instead of 0) to allow for setting a
           convergent smoother (e.g. in the solution of singular problems). */
         relax_type = hypre_ParAMGDataUserRelaxType(amg_data);
         if (relax_type == -1) relax_type = 6;
      }

      if (l1_norms != NULL)
         l1_norms_level = l1_norms[level];
      else
         l1_norms_level = NULL;

      if (cycle_param == 3 && seq_cg)
      {
         hypre_seqAMGCycle(amg_data, level, F_array, U_array);
      }
#ifdef HAVE_DSUPERLU
      else if (cycle_param == 3 && hypre_ParAMGDataDSLUSolver(amg_data) != NULL)
      {
         hypre_SLUDistSolve(hypre_ParAMGDataDSLUSolver(amg_data), Aux_F, Aux_U);
      }
#endif
      else
      {

        /*------------------------------------------------------------------
         * Do the relaxation num_sweep times
         *-----------------------------------------------------------------*/
         for (jj = 0; jj < cg_num_sweep; jj++)
         {
            if (smooth_num_levels > level && smooth_type > 9)
              hypre_ParVectorSetConstantValues(Aux_U,0);

<<<<<<< HEAD
            for (j = 0; j < num_sweep; j++)
            {
               if (num_levels == 1 && max_levels > 1)
               {
                  relax_points = 0;
                  relax_local = 0;
               }
               else
               {
                  if (old_version)
                     relax_points = grid_relax_points[cycle_param][j];
                  relax_local = relax_order;
               }
=======
           for (j = 0; j < num_sweep; j++)
           {
              if (num_levels == 1 && max_levels > 1)
              {
                 relax_points = 0;
                 relax_local = 0;
              }
              else
              {
                 if (old_version)
                    relax_points = grid_relax_points[cycle_param][j];
                 relax_local = relax_order;
              }
>>>>>>> 4b94dac5

              /*-----------------------------------------------
               * VERY sloppy approximation to cycle complexity
               *-----------------------------------------------*/
<<<<<<< HEAD
               if (old_version && level < num_levels -1)
               {
                  switch (relax_points)
                  {
                     case 1:
                        cycle_op_count += num_coeffs[level+1];
                     break;

                     case -1:
                        cycle_op_count += (num_coeffs[level]-num_coeffs[level+1]);
                     break;
                  }
               }
               else
               {
                  cycle_op_count += num_coeffs[level];
               }
               /*-----------------------------------------------
                Choose Smoother
                -----------------------------------------------*/

               if (smooth_num_levels > level &&
                  (smooth_type == 7 || smooth_type == 8 ||
                  smooth_type == 9 || smooth_type == 19 ||
                  smooth_type == 17 || smooth_type == 18))
               {
                  hypre_VectorSize(hypre_ParVectorLocalVector(Utemp)) = local_size;
                  alpha = -1.0;
                  beta = 1.0;
                  //printf("par_cycle.c 2 %d\n",level);
                  hypre_ParCSRMatrixMatvecOutOfPlace(alpha, A_array[level],
                                 U_array[level], beta, Aux_F, Vtemp);
                  if (smooth_type == 8 || smooth_type == 18)
                     HYPRE_ParCSRParaSailsSolve(smoother[level],
                                  (HYPRE_ParCSRMatrix) A_array[level],
                                  (HYPRE_ParVector) Vtemp,
                                  (HYPRE_ParVector) Utemp);
                  else if (smooth_type == 7 || smooth_type == 17)
                     HYPRE_ParCSRPilutSolve(smoother[level],
                                  (HYPRE_ParCSRMatrix) A_array[level],
                                  (HYPRE_ParVector) Vtemp,
                                  (HYPRE_ParVector) Utemp);
                  else if (smooth_type == 9 || smooth_type == 19)
                     HYPRE_EuclidSolve(smoother[level],
                                  (HYPRE_ParCSRMatrix) A_array[level],
                                  (HYPRE_ParVector) Vtemp,
                                  (HYPRE_ParVector) Utemp);
                  hypre_ParVectorAxpy(relax_weight[level],Utemp,Aux_U);
               }
               else if (smooth_num_levels > level &&
                       (smooth_type == 6 || smooth_type == 16))
               {
                  HYPRE_SchwarzSolve(smoother[level],
                                  (HYPRE_ParCSRMatrix) A_array[level],
                                  (HYPRE_ParVector) Aux_F,
                                  (HYPRE_ParVector) Aux_U);
               }
               /*else if (relax_type == 99)*/
               else if (relax_type == 9 || relax_type == 99)
               { /* Gaussian elimination */
                  hypre_GaussElimSolve(amg_data, level, relax_type);
               }
               else if (relax_type == 18)
               {   /* L1 - Jacobi*/
                  if (relax_order == 1 && cycle_param < 3)
                  {
                     /* need to do CF - so can't use the AMS one */
                     HYPRE_Int i;
                     HYPRE_Int loc_relax_points[2];
                     if (cycle_type < 2)
                     {
                        loc_relax_points[0] = 1;
                        loc_relax_points[1] = -1;
                     }
                     else
                     {
                        loc_relax_points[0] = -1;
                        loc_relax_points[1] = 1;
                     }
                     for (i=0; i < 2; i++)
                        hypre_ParCSRRelax_L1_Jacobi(A_array[level],
                                                    Aux_F,
                                                    CF_marker_array[level],
                                                    loc_relax_points[i],
                                                    relax_weight[level],
                                                    l1_norms[level],
                                                    Aux_U,
                                                    Vtemp);
                  }
                  else /* not CF - so use through AMS */
                  {
#if defined(HYPRE_USE_GPU)|| defined(HYPRE_USING_OPENMP_OFFLOAD) || defined(HYPRE_USING_MAPPED_OPENMP_OFFLOAD)
                     //printf("par_cycle.c 3 %d\n",level);
                     hypre_ParCSRRelax(A_array[level], 
=======
              if (old_version && level < num_levels -1)
              {
                 switch (relax_points)
                 {
                    case 1:
                    cycle_op_count += num_coeffs[level+1];
                    break;

                    case -1:
                    cycle_op_count += (num_coeffs[level]-num_coeffs[level+1]);
                    break;
                 }
              }
              else
              {
                 cycle_op_count += num_coeffs[level];
              }
              /*-----------------------------------------------
                Choose Smoother
                -----------------------------------------------*/

              if (smooth_num_levels > level &&
                    (smooth_type == 7 || smooth_type == 8 ||
                     smooth_type == 9 || smooth_type == 19 ||
                     smooth_type == 17 || smooth_type == 18))
              {
                 hypre_VectorSize(hypre_ParVectorLocalVector(Utemp)) = local_size;
                 alpha = -1.0;
                 beta = 1.0;
                 //printf("par_cycle.c 2 %d\n",level);
                 hypre_ParCSRMatrixMatvecOutOfPlace(alpha, A_array[level],
                                U_array[level], beta, Aux_F, Vtemp);
                 if (smooth_type == 8 || smooth_type == 18)
                    HYPRE_ParCSRParaSailsSolve(smoother[level],
                                 (HYPRE_ParCSRMatrix) A_array[level],
                                 (HYPRE_ParVector) Vtemp,
                                 (HYPRE_ParVector) Utemp);
                 else if (smooth_type == 7 || smooth_type == 17)
                    HYPRE_ParCSRPilutSolve(smoother[level],
                                 (HYPRE_ParCSRMatrix) A_array[level],
                                 (HYPRE_ParVector) Vtemp,
                                 (HYPRE_ParVector) Utemp);
                 else if (smooth_type == 9 || smooth_type == 19)
                    HYPRE_EuclidSolve(smoother[level],
                                 (HYPRE_ParCSRMatrix) A_array[level],
                                 (HYPRE_ParVector) Vtemp,
                                 (HYPRE_ParVector) Utemp);
                 hypre_ParVectorAxpy(relax_weight[level],Utemp,Aux_U);
              }
              else if (smooth_num_levels > level &&
                    (smooth_type == 6 || smooth_type == 16))
              {
                 HYPRE_SchwarzSolve(smoother[level],
                                 (HYPRE_ParCSRMatrix) A_array[level],
                                 (HYPRE_ParVector) Aux_F,
                                  (HYPRE_ParVector) Aux_U);
              }
              /*else if (relax_type == 99)*/
              else if (relax_type == 9 || relax_type == 99)
              { /* Gaussian elimination */
                 hypre_GaussElimSolve(amg_data, level, relax_type);
              }
              else if (relax_type == 18)
              {   /* L1 - Jacobi*/
                 if (relax_order == 1 && cycle_param < 3)
                 {
                    /* need to do CF - so can't use the AMS one */
                    HYPRE_Int i;
                    HYPRE_Int loc_relax_points[2];
                    if (cycle_type < 2)
                    {
                       loc_relax_points[0] = 1;
                       loc_relax_points[1] = -1;
                    }
                    else
                    {
                       loc_relax_points[0] = -1;
                       loc_relax_points[1] = 1;
                    }
                    for (i=0; i < 2; i++)
                       hypre_ParCSRRelax_L1_Jacobi(A_array[level],
                                                 Aux_F,
                                                 CF_marker_array[level],
                                                 loc_relax_points[i],
                                                 relax_weight[level],
                                                 l1_norms[level],
                                                 Aux_U,
                                                 Vtemp);
                 }
                 else /* not CF - so use through AMS */
                 {
#if defined(HYPRE_USING_GPU)|| defined(HYPRE_USING_OPENMP_OFFLOAD) || defined(HYPRE_USING_MAPPED_OPENMP_OFFLOAD)
                    //printf("par_cycle.c 3 %d\n",level);
                    hypre_ParCSRRelax(A_array[level],
>>>>>>> 4b94dac5
                                       Aux_F,
                                       1,
                                       1,
                                       l1_norms_level,
                                       relax_weight[level],
                                       omega[level],0,0,0,0,
                                       Aux_U,
<<<<<<< HEAD
                                       Vtemp, 
                                       Ztemp);
                     //printf("par_cycle.c 3 done %d\n",level);
=======
                                       Vtemp,
                                       Ztemp);
                    //printf("par_cycle.c 3 done %d\n",level);
>>>>>>> 4b94dac5
#else
                    if (num_threads == 1)
                       hypre_ParCSRRelax(A_array[level],
                                         Aux_F,
                                         1,
                                         1,
                                         l1_norms_level,
                                         relax_weight[level],
                                         omega[level],0,0,0,0,
                                         Aux_U,
                                         Vtemp,
                                         Ztemp);
                    else
                        hypre_ParCSRRelaxThreads(A_array[level],
                                                 Aux_F,
                                                 1,
                                                 1,
                                                 l1_norms_level,
                                                 relax_weight[level],
                                                 omega[level],
                                                 Aux_U,
                                                 Vtemp,
                                                 Ztemp);
#endif
<<<<<<< HEAD
                  }
               }
               else if (relax_type == 15)
               {  /* CG */
                  if (j ==0) /* do num sweep iterations of CG */
                     hypre_ParCSRRelax_CG(smoother[level],
                                          A_array[level],
                                          Aux_F,
                                          Aux_U,
                                          num_sweep);
               }
               else if (relax_type == 16)
               { /* scaled Chebyshev */
                  HYPRE_Int scale = hypre_ParAMGDataChebyScale(amg_data);
                  HYPRE_Int variant = hypre_ParAMGDataChebyVariant(amg_data);
                  hypre_ParCSRRelax_Cheby_Solve(A_array[level], Aux_F,
                                                ds[level], coefs[level],
                                                cheby_order, scale,
                                                variant, Aux_U, Vtemp, Ztemp );
               }
               else if (relax_type ==17)
               {
                  hypre_BoomerAMGRelax_FCFJacobi(A_array[level],
                                                 Aux_F,
                                                 CF_marker_array[level],
                                                 relax_weight[level],
                                                 Aux_U,
                                                 Vtemp);
               }
               else if (old_version)
               {
                  /* 
                  printf("cycle %d: relax_type %d, relax_points %d\n", 
                         cycle_param, relax_type, relax_points);
                  */
                  Solve_err_flag = hypre_BoomerAMGRelax(A_array[level],
                                                        Aux_F,
                                                        CF_marker_array[level],
                                                        relax_type, 
                                                        relax_points,
                                                        relax_weight[level],
                                                        omega[level],
                                                        l1_norms_level,
                                                        Aux_U,
                                                        Vtemp,
                                                        Ztemp);
               }
               else
               {
                  /* smoother than can have CF ordering */
                  if (block_mode)
                  {
=======
                 }
              }
              else if (relax_type == 15)
              {  /* CG */
                 if (j ==0) /* do num sweep iterations of CG */
                    hypre_ParCSRRelax_CG( smoother[level],
                                        A_array[level],
                                        Aux_F,
                                        Aux_U,
                                        num_sweep);
              }
              else if (relax_type == 16)
              { /* scaled Chebyshev */
                 HYPRE_Int scale = hypre_ParAMGDataChebyScale(amg_data);
                 HYPRE_Int variant = hypre_ParAMGDataChebyVariant(amg_data);
                 hypre_ParCSRRelax_Cheby_Solve(A_array[level], Aux_F,
                                       ds[level], coefs[level],
                                       cheby_order, scale,
                                       variant, Aux_U, Vtemp, Ztemp );
              }
              else if (relax_type ==17)
              {
                 //printf("Proc %d: level %d, n %d, CF %p\n", my_id, level, local_size, CF_marker_array[level]);
                 if (level == num_levels - 1)
                 {
                    /* if we are on the coarsest level ,the cf_marker will be null
                       and we just do one sweep regular jacobi */
                    hypre_assert(cycle_param == 3);
                    hypre_BoomerAMGRelax(A_array[level], Aux_F, CF_marker_array[level], 0, 0, relax_weight[level],
                                         0.0, NULL, Aux_U, Vtemp, NULL);
                 }
                 else
                 {
                    hypre_BoomerAMGRelax_FCFJacobi(A_array[level], Aux_F, CF_marker_array[level], relax_weight[level],
                                                   Aux_U, Vtemp);
                 }
              }
              else if (old_version)
              {
                /*
                 printf("cycle %d: relax_type %d, relax_points %d\n",
                         cycle_param, relax_type, relax_points);
                */
                 Solve_err_flag = hypre_BoomerAMGRelax(A_array[level],
                                                     Aux_F,
                                                     CF_marker_array[level],
                                                     relax_type,
                                                     relax_points,
                                                     relax_weight[level],
                                                     omega[level],
                                                     l1_norms_level,
                                                     Aux_U,
                                                     Vtemp,
                                                     Ztemp);
              }
              else
              {
                 /* smoother than can have CF ordering */
                 if (block_mode)
                 {
>>>>>>> 4b94dac5
                     Solve_err_flag = hypre_BoomerAMGBlockRelaxIF(A_block_array[level],
                                                                  Aux_F,
                                                                  CF_marker_array[level],
                                                                  relax_type,
                                                                  relax_local,
                                                                  cycle_param,
                                                                  relax_weight[level],
                                                                  omega[level],
                                                                  Aux_U,
                                                                  Vtemp);
<<<<<<< HEAD
                  }
                  else
                  {
                     Solve_err_flag = hypre_BoomerAMGRelaxIF(A_array[level],
                                                             Aux_F,
                                                             CF_marker_array[level],
                                                             relax_type,
                                                             relax_local,
                                                             cycle_param,
                                                             relax_weight[level],
                                                             omega[level],
                                                             l1_norms_level,
                                                             Aux_U,
                                                             Vtemp,
                                                             Ztemp);
                  }
               }

               if (Solve_err_flag != 0)
                  return(Solve_err_flag);
            }
            if  (smooth_num_levels > level && smooth_type > 9)
            {
               gammaold = gamma;
               gamma = hypre_ParVectorInnerProd(Rtemp,Ztemp);
               if (jj == 0)
                  hypre_ParVectorCopy(Ztemp,Ptemp);
               else
               {
                  beta = gamma/gammaold;
                  for (i=0; i < local_size; i++)
                     Ptemp_data[i] = Ztemp_data[i] + beta*Ptemp_data[i];
               }

               hypre_ParCSRMatrixMatvec(1.0,A_array[level],Ptemp,0.0,Vtemp);
               alfa = gamma /hypre_ParVectorInnerProd(Ptemp,Vtemp);
               hypre_ParVectorAxpy(alfa,Ptemp,U_array[level]);
               hypre_ParVectorAxpy(-alfa,Vtemp,Rtemp);
            }
         }
=======
                 }
                 else
                 {
                    Solve_err_flag = hypre_BoomerAMGRelaxIF(A_array[level],
                                                          Aux_F,
                                                          CF_marker_array[level],
                                                          relax_type,
                                                          relax_local,
                                                          cycle_param,
                                                          relax_weight[level],
                                                          omega[level],
                                                          l1_norms_level,
                                                          Aux_U,
                                                          Vtemp,
                                                          Ztemp);
                 }
              }

              if (Solve_err_flag != 0)
                 return(Solve_err_flag);
           }
           if  (smooth_num_levels > level && smooth_type > 9)
           {
              gammaold = gamma;
              gamma = hypre_ParVectorInnerProd(Rtemp,Ztemp);
              if (jj == 0)
                 hypre_ParVectorCopy(Ztemp,Ptemp);
              else
              {
                 beta = gamma/gammaold;
                 for (i=0; i < local_size; i++)
                    Ptemp_data[i] = Ztemp_data[i] + beta*Ptemp_data[i];
              }

              hypre_ParCSRMatrixMatvec(1.0,A_array[level],Ptemp,0.0,Vtemp);
              alfa = gamma /hypre_ParVectorInnerProd(Ptemp,Vtemp);
              hypre_ParVectorAxpy(alfa,Ptemp,U_array[level]);
              hypre_ParVectorAxpy(-alfa,Vtemp,Rtemp);
           }
        }
>>>>>>> 4b94dac5
      }

      /*------------------------------------------------------------------
       * Decrement the control counter and determine which grid to visit next
       *-----------------------------------------------------------------*/


      if ( (level != num_levels-1) && ((*NextLevel)(num_visits[level]) < 0) )
      {
         /*---------------------------------------------------------------
          * Visit coarser level next.
          * Compute residual using hypre_ParCSRMatrixMatvec.
          * Perform restriction using hypre_ParCSRMatrixMatvecT.
          * Reset counters and cycling parameters for coarse level
          *--------------------------------------------------------------*/

         fine_grid = level;
         coarse_grid = level + 1;

         hypre_ParVectorSetConstantValues(U_array[coarse_grid], 0.0);

         alpha = -1.0;
         beta = 1.0;

         if (block_mode)
         {
            hypre_ParVectorCopy(F_array[fine_grid],Vtemp);
            hypre_ParCSRBlockMatrixMatvec(alpha, A_block_array[fine_grid], U_array[fine_grid],
                                          beta, Vtemp);
         }
         else
         {
            // JSP: avoid unnecessary copy using out-of-place version of SpMV
            //printf("par_cycle.c 4 %d\n",level);
            hypre_ParCSRMatrixMatvecOutOfPlace(alpha, A_array[fine_grid], U_array[fine_grid],
                                               beta, F_array[fine_grid], Vtemp);
            //printf("par_cycle.c 4 done %d\n",level);
            //SyncVectorToHost(hypre_ParVectorLocalVector(Vtemp));
         }

         alpha = 1.0;
         beta = 0.0;

         if (block_mode)
         {
            hypre_ParCSRBlockMatrixMatvecT(alpha,R_block_array[fine_grid],Vtemp,
                                           beta,F_array[coarse_grid]);
         }
         else
         {
            if (restri_type)
            {
               /* RL: no transpose for R */
               hypre_ParCSRMatrixMatvec(alpha, R_array[fine_grid], Vtemp,
                                        beta, F_array[coarse_grid]);
            }
            else
            {
               //SyncVectorToHost(hypre_ParVectorLocalVector(Vtemp));
               //SyncVectorToHost(hypre_ParVectorLocalVector(F_array[coarse_grid]));
               //printf("par_cycle.c 5 %d\n",level,PrintPointerAttributes( hypre_ParCSRMatrixDiag(R_array[fine_grid])->data));
               hypre_ParCSRMatrixMatvecT(alpha,R_array[fine_grid],Vtemp,
                                         beta,F_array[coarse_grid]);
               //printf("par_cycle.c 5 Done %d\n",level);
               //UpdateDRC(hypre_ParVectorLocalVector(F_array[coarse_grid]));
               //SyncVectorToHost(hypre_ParVectorLocalVector(F_array[coarse_grid]));
            }
         }

         ++level;
<<<<<<< HEAD
=======
         lev_counter[level] = hypre_max(lev_counter[level], cycle_type);
>>>>>>> 4b94dac5
         cycle_param = 1;
         if (level == num_levels-1)
         {
            cycle_param = 3;
         }
#ifdef HYPRE_USING_CALIPER
         cali_set_int(iter_attr, level);  /* set the level for caliper here */
#endif
      }
      else if (level != 0)
      {
         /*---------------------------------------------------------------
          * Visit finer level next.
          * Interpolate and add correction using hypre_ParCSRMatrixMatvec.
          * Reset counters and cycling parameters for finer level.
          *--------------------------------------------------------------*/
         fine_grid = level - 1;
         coarse_grid = level;
         alpha = 1.0;
         beta = 1.0;
         if (block_mode)
         {
            hypre_ParCSRBlockMatrixMatvec(alpha, P_block_array[fine_grid],
                                          U_array[coarse_grid],
                                          beta, U_array[fine_grid]);
         }
         else
         {
<<<<<<< HEAD
            //printf("par_cycle.c 6 %d\n",level);
            hypre_ParCSRMatrixMatvec(alpha, P_array[fine_grid],
                                     U_array[coarse_grid],
                                     beta, U_array[fine_grid]);
            //printf("par_cycle.c 6 done %d\n",level);
=======
            /* printf("Proc %d: level %d, n %d, Interpolation\n", my_id, level, local_size); */
            hypre_ParCSRMatrixMatvec(alpha, P_array[fine_grid],
                                     U_array[coarse_grid],
                                     beta, U_array[fine_grid]);
            /* printf("Proc %d: level %d, n %d, Interpolation done\n", my_id, level, local_size); */
>>>>>>> 4b94dac5
         }

         --level;
         cycle_param = 2;

#ifdef HYPRE_USING_CALIPER
         cali_set_int(iter_attr, level);  /* set the level for caliper here */
#endif
      }
      else
      {
         Not_Finished = 0;
      }
   } /* main loop: while (Not_Finished) */

#ifdef HYPRE_USING_CALIPER
   cali_end(iter_attr);  /* unset "iter" */
#endif

   hypre_ParAMGDataCycleOpCount(amg_data) = cycle_op_count;

   hypre_TFree(num_visits, HYPRE_MEMORY_HOST);
   hypre_TFree(num_coeffs, HYPRE_MEMORY_HOST);
   if (smooth_num_levels > 0)
   {
<<<<<<< HEAD
      if (smooth_type == 7 || smooth_type == 8 || smooth_type == 9 ||
          smooth_type == 17 || smooth_type == 18 || smooth_type == 19 )
         hypre_ParVectorDestroy(Utemp);
=======
     if (smooth_type == 7 || smooth_type == 8 || smooth_type == 9 ||
         smooth_type == 17 || smooth_type == 18 || smooth_type == 19 )
        hypre_ParVectorDestroy(Utemp);
>>>>>>> 4b94dac5
   }
   //printf("HYPRE_BoomerAMGCycle END\n");
   return(Solve_err_flag);
}<|MERGE_RESOLUTION|>--- conflicted
+++ resolved
@@ -28,26 +28,6 @@
 #include <caliper/cali.h>
 #endif
 
-HYPRE_Int V_cycle(HYPRE_Int visits)
-{
-   if (visits == 1) return -1;
-   else return 1;
-}
-
-HYPRE_Int F_cycle(HYPRE_Int visits)
-{
-   if (visits == 1) return -1;
-   else if (visits % 2 == 0) return -1;
-   else return 1;
-}
-
-HYPRE_Int W_cycle(HYPRE_Int visits)
-{
-   if (visits % 3 == 0) return 1;
-   else return -1;
-}
-
-
 /*--------------------------------------------------------------------------
  * hypre_BoomerAMGCycle
  *--------------------------------------------------------------------------*/
@@ -84,8 +64,9 @@
    HYPRE_Int     **point_map_array;
    HYPRE_Int     **v_at_point_array; */
 
-   HYPRE_Real    cycle_op_count;
+   HYPRE_Real      cycle_op_count;
    HYPRE_Int       cycle_type;
+   HYPRE_Int       fcycle, fcycle_lev;
    HYPRE_Int       num_levels;
    HYPRE_Int       max_levels;
 
@@ -99,7 +80,7 @@
    HYPRE_Int      cheby_order;
 
  /* Local variables  */
-   HYPRE_Int      *num_visits;
+   HYPRE_Int      *lev_counter;
    HYPRE_Int       Solve_err_flag;
    HYPRE_Int       k;
    HYPRE_Int       i, j, jj;
@@ -158,6 +139,7 @@
    num_levels        = hypre_ParAMGDataNumLevels(amg_data);
    max_levels        = hypre_ParAMGDataMaxLevels(amg_data);
    cycle_type        = hypre_ParAMGDataCycleType(amg_data);
+   fcycle            = hypre_ParAMGDataFCycle(amg_data);
 
    A_block_array     = hypre_ParAMGDataABlockArray(amg_data);
    P_block_array     = hypre_ParAMGDataPBlockArray(amg_data);
@@ -184,7 +166,7 @@
 
    cycle_op_count = hypre_ParAMGDataCycleOpCount(amg_data);
 
-   num_visits = hypre_CTAlloc(HYPRE_Int,  num_levels, HYPRE_MEMORY_HOST);
+   lev_counter = hypre_CTAlloc(HYPRE_Int, num_levels, HYPRE_MEMORY_HOST);
 
    if (hypre_ParAMGDataParticipate(amg_data)) seq_cg = 1;
 
@@ -229,17 +211,22 @@
     *        is set to the max of (lev_counter[k],cycle_type)
     *---------------------------------------------------------------------*/
 
-   // Set function pointer for cycle type
-   HYPRE_Int (*NextLevel)(HYPRE_Int);
-   if (cycle_type == 1) NextLevel = &V_cycle;
-   else if (cycle_type == 2) NextLevel = &W_cycle;
-   else NextLevel = &F_cycle;
-
    Not_Finished = 1;
-   for (k = 0; k < num_levels; ++k)
+
+   lev_counter[0] = 1;
+   for (k = 1; k < num_levels; ++k)
    {
-      num_visits[k] = 0;
+      if (fcycle)
+      {
+         lev_counter[k] = 1;
+
+      }
+      else
+      {
+         lev_counter[k] = cycle_type;
+      }
    }
+   fcycle_lev = num_levels - 2;
 
    level = 0;
    cycle_param = 1;
@@ -261,19 +248,11 @@
          if (local_size < actual_local_size)
          {
             hypre_VectorData(hypre_ParVectorLocalVector(Utemp)) =
-<<<<<<< HEAD
-               hypre_CTAlloc(HYPRE_Complex,  actual_local_size, HYPRE_MEMORY_HOST);
-            hypre_ParVectorActualLocalSize(Utemp) = actual_local_size;
-         }
-         else
-        hypre_ParVectorInitialize(Utemp);
-=======
             hypre_CTAlloc(HYPRE_Complex,  actual_local_size, HYPRE_MEMORY_HOST);
             hypre_ParVectorActualLocalSize(Utemp) = actual_local_size;
          }
          else
             hypre_ParVectorInitialize(Utemp);
->>>>>>> 4b94dac5
       }
    }
 
@@ -288,12 +267,8 @@
 
    while (Not_Finished)
    {
-      // Increment number of visits to grid
-      num_visits[level]++;
-
       if (num_levels > 1)
       {
-<<<<<<< HEAD
          local_size
            = hypre_VectorSize(hypre_ParVectorLocalVector(F_array[level]));
          hypre_VectorSize(hypre_ParVectorLocalVector(Vtemp)) = local_size;
@@ -331,45 +306,6 @@
             Aux_F = F_array[level];
          }
          relax_type = grid_relax_type[cycle_param];
-=======
-        local_size
-            = hypre_VectorSize(hypre_ParVectorLocalVector(F_array[level]));
-        hypre_VectorSize(hypre_ParVectorLocalVector(Vtemp)) = local_size;
-        if (smooth_num_levels <= level)
-        {
-           cg_num_sweep = 1;
-           num_sweep = num_grid_sweeps[cycle_param];
-           Aux_U = U_array[level];
-           Aux_F = F_array[level];
-        }
-        else if (smooth_type > 9)
-        {
-           hypre_VectorSize(hypre_ParVectorLocalVector(Ztemp)) = local_size;
-           hypre_VectorSize(hypre_ParVectorLocalVector(Rtemp)) = local_size;
-           hypre_VectorSize(hypre_ParVectorLocalVector(Ptemp)) = local_size;
-           Ztemp_data = hypre_VectorData(hypre_ParVectorLocalVector(Ztemp));
-           Ptemp_data = hypre_VectorData(hypre_ParVectorLocalVector(Ptemp));
-           hypre_ParVectorSetConstantValues(Ztemp,0);
-           alpha = -1.0;
-           beta = 1.0;
-           //printf("par_cycle.c 1 %d\n",level);
-           hypre_ParCSRMatrixMatvecOutOfPlace(alpha, A_array[level],
-                                U_array[level], beta, F_array[level], Rtemp);
-           //printf("par_cycle.c 1 Done\n");
-           cg_num_sweep = hypre_ParAMGDataSmoothNumSweeps(amg_data);
-           num_sweep = num_grid_sweeps[cycle_param];
-           Aux_U = Ztemp;
-           Aux_F = Rtemp;
-        }
-        else
-        {
-           cg_num_sweep = 1;
-           num_sweep = hypre_ParAMGDataSmoothNumSweeps(amg_data);
-           Aux_U = U_array[level];
-           Aux_F = F_array[level];
-        }
-        relax_type = grid_relax_type[cycle_param];
->>>>>>> 4b94dac5
       }
       else /* AB: 4/08: removed the max_levels > 1 check - should do this when max-levels = 1 also */
       {
@@ -409,7 +345,6 @@
             if (smooth_num_levels > level && smooth_type > 9)
               hypre_ParVectorSetConstantValues(Aux_U,0);
 
-<<<<<<< HEAD
             for (j = 0; j < num_sweep; j++)
             {
                if (num_levels == 1 && max_levels > 1)
@@ -423,26 +358,10 @@
                      relax_points = grid_relax_points[cycle_param][j];
                   relax_local = relax_order;
                }
-=======
-           for (j = 0; j < num_sweep; j++)
-           {
-              if (num_levels == 1 && max_levels > 1)
-              {
-                 relax_points = 0;
-                 relax_local = 0;
-              }
-              else
-              {
-                 if (old_version)
-                    relax_points = grid_relax_points[cycle_param][j];
-                 relax_local = relax_order;
-              }
->>>>>>> 4b94dac5
 
               /*-----------------------------------------------
                * VERY sloppy approximation to cycle complexity
                *-----------------------------------------------*/
-<<<<<<< HEAD
                if (old_version && level < num_levels -1)
                {
                   switch (relax_points)
@@ -534,105 +453,9 @@
                   }
                   else /* not CF - so use through AMS */
                   {
-#if defined(HYPRE_USE_GPU)|| defined(HYPRE_USING_OPENMP_OFFLOAD) || defined(HYPRE_USING_MAPPED_OPENMP_OFFLOAD)
+#if defined(HYPRE_USING_GPU)|| defined(HYPRE_USING_OPENMP_OFFLOAD) || defined(HYPRE_USING_MAPPED_OPENMP_OFFLOAD)
                      //printf("par_cycle.c 3 %d\n",level);
-                     hypre_ParCSRRelax(A_array[level], 
-=======
-              if (old_version && level < num_levels -1)
-              {
-                 switch (relax_points)
-                 {
-                    case 1:
-                    cycle_op_count += num_coeffs[level+1];
-                    break;
-
-                    case -1:
-                    cycle_op_count += (num_coeffs[level]-num_coeffs[level+1]);
-                    break;
-                 }
-              }
-              else
-              {
-                 cycle_op_count += num_coeffs[level];
-              }
-              /*-----------------------------------------------
-                Choose Smoother
-                -----------------------------------------------*/
-
-              if (smooth_num_levels > level &&
-                    (smooth_type == 7 || smooth_type == 8 ||
-                     smooth_type == 9 || smooth_type == 19 ||
-                     smooth_type == 17 || smooth_type == 18))
-              {
-                 hypre_VectorSize(hypre_ParVectorLocalVector(Utemp)) = local_size;
-                 alpha = -1.0;
-                 beta = 1.0;
-                 //printf("par_cycle.c 2 %d\n",level);
-                 hypre_ParCSRMatrixMatvecOutOfPlace(alpha, A_array[level],
-                                U_array[level], beta, Aux_F, Vtemp);
-                 if (smooth_type == 8 || smooth_type == 18)
-                    HYPRE_ParCSRParaSailsSolve(smoother[level],
-                                 (HYPRE_ParCSRMatrix) A_array[level],
-                                 (HYPRE_ParVector) Vtemp,
-                                 (HYPRE_ParVector) Utemp);
-                 else if (smooth_type == 7 || smooth_type == 17)
-                    HYPRE_ParCSRPilutSolve(smoother[level],
-                                 (HYPRE_ParCSRMatrix) A_array[level],
-                                 (HYPRE_ParVector) Vtemp,
-                                 (HYPRE_ParVector) Utemp);
-                 else if (smooth_type == 9 || smooth_type == 19)
-                    HYPRE_EuclidSolve(smoother[level],
-                                 (HYPRE_ParCSRMatrix) A_array[level],
-                                 (HYPRE_ParVector) Vtemp,
-                                 (HYPRE_ParVector) Utemp);
-                 hypre_ParVectorAxpy(relax_weight[level],Utemp,Aux_U);
-              }
-              else if (smooth_num_levels > level &&
-                    (smooth_type == 6 || smooth_type == 16))
-              {
-                 HYPRE_SchwarzSolve(smoother[level],
-                                 (HYPRE_ParCSRMatrix) A_array[level],
-                                 (HYPRE_ParVector) Aux_F,
-                                  (HYPRE_ParVector) Aux_U);
-              }
-              /*else if (relax_type == 99)*/
-              else if (relax_type == 9 || relax_type == 99)
-              { /* Gaussian elimination */
-                 hypre_GaussElimSolve(amg_data, level, relax_type);
-              }
-              else if (relax_type == 18)
-              {   /* L1 - Jacobi*/
-                 if (relax_order == 1 && cycle_param < 3)
-                 {
-                    /* need to do CF - so can't use the AMS one */
-                    HYPRE_Int i;
-                    HYPRE_Int loc_relax_points[2];
-                    if (cycle_type < 2)
-                    {
-                       loc_relax_points[0] = 1;
-                       loc_relax_points[1] = -1;
-                    }
-                    else
-                    {
-                       loc_relax_points[0] = -1;
-                       loc_relax_points[1] = 1;
-                    }
-                    for (i=0; i < 2; i++)
-                       hypre_ParCSRRelax_L1_Jacobi(A_array[level],
-                                                 Aux_F,
-                                                 CF_marker_array[level],
-                                                 loc_relax_points[i],
-                                                 relax_weight[level],
-                                                 l1_norms[level],
-                                                 Aux_U,
-                                                 Vtemp);
-                 }
-                 else /* not CF - so use through AMS */
-                 {
-#if defined(HYPRE_USING_GPU)|| defined(HYPRE_USING_OPENMP_OFFLOAD) || defined(HYPRE_USING_MAPPED_OPENMP_OFFLOAD)
-                    //printf("par_cycle.c 3 %d\n",level);
-                    hypre_ParCSRRelax(A_array[level],
->>>>>>> 4b94dac5
+                     hypre_ParCSRRelax(A_array[level],
                                        Aux_F,
                                        1,
                                        1,
@@ -640,15 +463,9 @@
                                        relax_weight[level],
                                        omega[level],0,0,0,0,
                                        Aux_U,
-<<<<<<< HEAD
-                                       Vtemp, 
+                                       Vtemp,
                                        Ztemp);
                      //printf("par_cycle.c 3 done %d\n",level);
-=======
-                                       Vtemp,
-                                       Ztemp);
-                    //printf("par_cycle.c 3 done %d\n",level);
->>>>>>> 4b94dac5
 #else
                     if (num_threads == 1)
                        hypre_ParCSRRelax(A_array[level],
@@ -673,7 +490,6 @@
                                                  Vtemp,
                                                  Ztemp);
 #endif
-<<<<<<< HEAD
                   }
                }
                else if (relax_type == 15)
@@ -696,63 +512,10 @@
                }
                else if (relax_type ==17)
                {
-                  hypre_BoomerAMGRelax_FCFJacobi(A_array[level],
-                                                 Aux_F,
-                                                 CF_marker_array[level],
-                                                 relax_weight[level],
-                                                 Aux_U,
-                                                 Vtemp);
-               }
-               else if (old_version)
-               {
-                  /* 
-                  printf("cycle %d: relax_type %d, relax_points %d\n", 
-                         cycle_param, relax_type, relax_points);
-                  */
-                  Solve_err_flag = hypre_BoomerAMGRelax(A_array[level],
-                                                        Aux_F,
-                                                        CF_marker_array[level],
-                                                        relax_type, 
-                                                        relax_points,
-                                                        relax_weight[level],
-                                                        omega[level],
-                                                        l1_norms_level,
-                                                        Aux_U,
-                                                        Vtemp,
-                                                        Ztemp);
-               }
-               else
-               {
-                  /* smoother than can have CF ordering */
-                  if (block_mode)
-                  {
-=======
-                 }
-              }
-              else if (relax_type == 15)
-              {  /* CG */
-                 if (j ==0) /* do num sweep iterations of CG */
-                    hypre_ParCSRRelax_CG( smoother[level],
-                                        A_array[level],
-                                        Aux_F,
-                                        Aux_U,
-                                        num_sweep);
-              }
-              else if (relax_type == 16)
-              { /* scaled Chebyshev */
-                 HYPRE_Int scale = hypre_ParAMGDataChebyScale(amg_data);
-                 HYPRE_Int variant = hypre_ParAMGDataChebyVariant(amg_data);
-                 hypre_ParCSRRelax_Cheby_Solve(A_array[level], Aux_F,
-                                       ds[level], coefs[level],
-                                       cheby_order, scale,
-                                       variant, Aux_U, Vtemp, Ztemp );
-              }
-              else if (relax_type ==17)
-              {
                  //printf("Proc %d: level %d, n %d, CF %p\n", my_id, level, local_size, CF_marker_array[level]);
                  if (level == num_levels - 1)
                  {
-                    /* if we are on the coarsest level ,the cf_marker will be null
+                    /* if we are on the coarsest level, the cf_marker will be null
                        and we just do one sweep regular jacobi */
                     hypre_assert(cycle_param == 3);
                     hypre_BoomerAMGRelax(A_array[level], Aux_F, CF_marker_array[level], 0, 0, relax_weight[level],
@@ -763,31 +526,30 @@
                     hypre_BoomerAMGRelax_FCFJacobi(A_array[level], Aux_F, CF_marker_array[level], relax_weight[level],
                                                    Aux_U, Vtemp);
                  }
-              }
-              else if (old_version)
-              {
-                /*
-                 printf("cycle %d: relax_type %d, relax_points %d\n",
-                         cycle_param, relax_type, relax_points);
-                */
-                 Solve_err_flag = hypre_BoomerAMGRelax(A_array[level],
-                                                     Aux_F,
-                                                     CF_marker_array[level],
-                                                     relax_type,
-                                                     relax_points,
-                                                     relax_weight[level],
-                                                     omega[level],
-                                                     l1_norms_level,
-                                                     Aux_U,
-                                                     Vtemp,
-                                                     Ztemp);
-              }
-              else
-              {
-                 /* smoother than can have CF ordering */
-                 if (block_mode)
-                 {
->>>>>>> 4b94dac5
+               }
+               else if (old_version)
+               {
+                  /*
+                  printf("cycle %d: relax_type %d, relax_points %d\n",
+                          cycle_param, relax_type, relax_points);
+                  */
+                  Solve_err_flag = hypre_BoomerAMGRelax(A_array[level],
+                                                        Aux_F,
+                                                        CF_marker_array[level],
+                                                        relax_type,
+                                                        relax_points,
+                                                        relax_weight[level],
+                                                        omega[level],
+                                                        l1_norms_level,
+                                                        Aux_U,
+                                                        Vtemp,
+                                                        Ztemp);
+               }
+               else
+               {
+                  /* smoother than can have CF ordering */
+                  if (block_mode)
+                  {
                      Solve_err_flag = hypre_BoomerAMGBlockRelaxIF(A_block_array[level],
                                                                   Aux_F,
                                                                   CF_marker_array[level],
@@ -798,7 +560,6 @@
                                                                   omega[level],
                                                                   Aux_U,
                                                                   Vtemp);
-<<<<<<< HEAD
                   }
                   else
                   {
@@ -839,56 +600,15 @@
                hypre_ParVectorAxpy(-alfa,Vtemp,Rtemp);
             }
          }
-=======
-                 }
-                 else
-                 {
-                    Solve_err_flag = hypre_BoomerAMGRelaxIF(A_array[level],
-                                                          Aux_F,
-                                                          CF_marker_array[level],
-                                                          relax_type,
-                                                          relax_local,
-                                                          cycle_param,
-                                                          relax_weight[level],
-                                                          omega[level],
-                                                          l1_norms_level,
-                                                          Aux_U,
-                                                          Vtemp,
-                                                          Ztemp);
-                 }
-              }
-
-              if (Solve_err_flag != 0)
-                 return(Solve_err_flag);
-           }
-           if  (smooth_num_levels > level && smooth_type > 9)
-           {
-              gammaold = gamma;
-              gamma = hypre_ParVectorInnerProd(Rtemp,Ztemp);
-              if (jj == 0)
-                 hypre_ParVectorCopy(Ztemp,Ptemp);
-              else
-              {
-                 beta = gamma/gammaold;
-                 for (i=0; i < local_size; i++)
-                    Ptemp_data[i] = Ztemp_data[i] + beta*Ptemp_data[i];
-              }
-
-              hypre_ParCSRMatrixMatvec(1.0,A_array[level],Ptemp,0.0,Vtemp);
-              alfa = gamma /hypre_ParVectorInnerProd(Ptemp,Vtemp);
-              hypre_ParVectorAxpy(alfa,Ptemp,U_array[level]);
-              hypre_ParVectorAxpy(-alfa,Vtemp,Rtemp);
-           }
-        }
->>>>>>> 4b94dac5
       }
 
       /*------------------------------------------------------------------
        * Decrement the control counter and determine which grid to visit next
        *-----------------------------------------------------------------*/
 
-
-      if ( (level != num_levels-1) && ((*NextLevel)(num_visits[level]) < 0) )
+      --lev_counter[level];
+
+      if ( level != num_levels-1 && lev_counter[level] >= 0 )
       {
          /*---------------------------------------------------------------
           * Visit coarser level next.
@@ -951,10 +671,7 @@
          }
 
          ++level;
-<<<<<<< HEAD
-=======
          lev_counter[level] = hypre_max(lev_counter[level], cycle_type);
->>>>>>> 4b94dac5
          cycle_param = 1;
          if (level == num_levels-1)
          {
@@ -983,22 +700,21 @@
          }
          else
          {
-<<<<<<< HEAD
-            //printf("par_cycle.c 6 %d\n",level);
-            hypre_ParCSRMatrixMatvec(alpha, P_array[fine_grid],
-                                     U_array[coarse_grid],
-                                     beta, U_array[fine_grid]);
-            //printf("par_cycle.c 6 done %d\n",level);
-=======
             /* printf("Proc %d: level %d, n %d, Interpolation\n", my_id, level, local_size); */
             hypre_ParCSRMatrixMatvec(alpha, P_array[fine_grid],
                                      U_array[coarse_grid],
                                      beta, U_array[fine_grid]);
             /* printf("Proc %d: level %d, n %d, Interpolation done\n", my_id, level, local_size); */
->>>>>>> 4b94dac5
          }
 
          --level;
+
+         if (fcycle && fcycle_lev == level)
+         {
+            lev_counter[level] = hypre_max(lev_counter[level], 1);
+            fcycle_lev --;
+         }
+
          cycle_param = 2;
 
 #ifdef HYPRE_USING_CALIPER
@@ -1017,20 +733,14 @@
 
    hypre_ParAMGDataCycleOpCount(amg_data) = cycle_op_count;
 
-   hypre_TFree(num_visits, HYPRE_MEMORY_HOST);
+   hypre_TFree(lev_counter, HYPRE_MEMORY_HOST);
    hypre_TFree(num_coeffs, HYPRE_MEMORY_HOST);
    if (smooth_num_levels > 0)
    {
-<<<<<<< HEAD
       if (smooth_type == 7 || smooth_type == 8 || smooth_type == 9 ||
           smooth_type == 17 || smooth_type == 18 || smooth_type == 19 )
          hypre_ParVectorDestroy(Utemp);
-=======
-     if (smooth_type == 7 || smooth_type == 8 || smooth_type == 9 ||
-         smooth_type == 17 || smooth_type == 18 || smooth_type == 19 )
-        hypre_ParVectorDestroy(Utemp);
->>>>>>> 4b94dac5
    }
    //printf("HYPRE_BoomerAMGCycle END\n");
    return(Solve_err_flag);
-}+}
