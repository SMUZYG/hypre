--- conflicted
+++ resolved
@@ -97,17 +97,17 @@
    /* solve params */
    HYPRE_Int      max_iter;
    HYPRE_Int      min_iter;
-   HYPRE_Int      cycle_type;
-   HYPRE_Int     *num_grid_sweeps;
-   HYPRE_Int     *grid_relax_type;
+   HYPRE_Int      cycle_type;    
+   HYPRE_Int     *num_grid_sweeps;  
+   HYPRE_Int     *grid_relax_type;   
    HYPRE_Int    **grid_relax_points;
    HYPRE_Int      relax_order;
-   HYPRE_Int      user_coarse_relax_type;
-   HYPRE_Int      user_relax_type;
-   HYPRE_Int      user_num_sweeps;
-   HYPRE_Real     user_relax_weight;
+   HYPRE_Int      user_coarse_relax_type;   
+   HYPRE_Int      user_relax_type;   
+   HYPRE_Int      user_num_sweeps;   
+   HYPRE_Real     user_relax_weight;   
    HYPRE_Real     outer_wt;
-   HYPRE_Real  *relax_weight;
+   HYPRE_Real  *relax_weight; 
    HYPRE_Real  *omega;
    HYPRE_Int    converge_type;
    HYPRE_Real   tol;
@@ -121,7 +121,7 @@
    HYPRE_Int      nodal_diag;
    HYPRE_Int      num_points;
    HYPRE_Int     *dof_func;
-   HYPRE_Int     *dof_point;
+   HYPRE_Int     *dof_point;           
    HYPRE_Int     *point_dof_map;
 
    /* data generated in the setup phase */
@@ -130,11 +130,11 @@
    hypre_ParVector    **U_array;
    hypre_ParCSRMatrix **P_array;
    hypre_ParCSRMatrix **R_array;
-   HYPRE_Int          **CF_marker_array;
-   HYPRE_Int          **dof_func_array;
-   HYPRE_Int          **dof_point_array;
-   HYPRE_Int          **point_dof_map_array;
-   HYPRE_Int            num_levels;
+   HYPRE_Int                **CF_marker_array;
+   HYPRE_Int                **dof_func_array;
+   HYPRE_Int                **dof_point_array;
+   HYPRE_Int                **point_dof_map_array;
+   HYPRE_Int                  num_levels;
    HYPRE_Real         **l1_norms;
 
 
@@ -146,20 +146,20 @@
    HYPRE_Int block_mode;
 
    /* data for more complex smoothers */
-   HYPRE_Int            smooth_num_levels;
-   HYPRE_Int            smooth_type;
+   HYPRE_Int                  smooth_num_levels;
+   HYPRE_Int                  smooth_type;
    HYPRE_Solver        *smoother;
-   HYPRE_Int		smooth_num_sweeps;
-   HYPRE_Int            schw_variant;
-   HYPRE_Int            schw_overlap;
-   HYPRE_Int            schw_domain_type;
+   HYPRE_Int			smooth_num_sweeps;
+   HYPRE_Int                  schw_variant;
+   HYPRE_Int                  schw_overlap;
+   HYPRE_Int                  schw_domain_type;
    HYPRE_Real		schwarz_rlx_weight;
-   HYPRE_Int            schwarz_use_nonsymm;
-   HYPRE_Int		ps_sym;
-   HYPRE_Int		ps_level;
-   HYPRE_Int		pi_max_nz_per_row;
-   HYPRE_Int		eu_level;
-   HYPRE_Int		eu_bj;
+   HYPRE_Int                  schwarz_use_nonsymm;
+   HYPRE_Int			ps_sym;
+   HYPRE_Int			ps_level;
+   HYPRE_Int			pi_max_nz_per_row;
+   HYPRE_Int			eu_level;
+   HYPRE_Int			eu_bj;
    HYPRE_Real		ps_threshold;
    HYPRE_Real		ps_filter;
    HYPRE_Real		pi_drop_tol;
@@ -168,10 +168,10 @@
 
    HYPRE_Real          *max_eig_est;
    HYPRE_Real          *min_eig_est;
-   HYPRE_Int            cheby_eig_est;
+   HYPRE_Int           cheby_eig_est;
    HYPRE_Int            cheby_order;
-   HYPRE_Int            cheby_variant;
-   HYPRE_Int            cheby_scale;
+   HYPRE_Int           cheby_variant;
+   HYPRE_Int           cheby_scale;
    HYPRE_Real           cheby_fraction;
    HYPRE_Real         **cheby_ds;
    HYPRE_Real         **cheby_coefs;
@@ -218,29 +218,16 @@
    float    *coordinates;
 
  /* data for fitting vectors in interpolation */
-<<<<<<< HEAD
    HYPRE_Int               num_interp_vectors;
    HYPRE_Int               num_levels_interp_vectors; /* not set by user */
    hypre_ParVector **interp_vectors;
-   hypre_ParVector ***interp_vectors_array;
+   hypre_ParVector ***interp_vectors_array;   
    HYPRE_Int               interp_vec_variant;
    HYPRE_Int               interp_vec_first_level;
    HYPRE_Real        interp_vectors_abs_q_trunc;
    HYPRE_Int               interp_vectors_q_max;
    HYPRE_Int               interp_refine;
    HYPRE_Int               smooth_interp_vectors;
-=======
-   HYPRE_Int          num_interp_vectors;
-   HYPRE_Int          num_levels_interp_vectors; /* not set by user */
-   hypre_ParVector  **interp_vectors;
-   hypre_ParVector ***interp_vectors_array;   
-   HYPRE_Int          interp_vec_variant;
-   HYPRE_Int          interp_vec_first_level;
-   HYPRE_Real         interp_vectors_abs_q_trunc;
-   HYPRE_Int          interp_vectors_q_max;
-   HYPRE_Int          interp_refine;
-   HYPRE_Int          smooth_interp_vectors;
->>>>>>> 562c29ab
    HYPRE_Real       *expandp_weights; /* currently not set by user */
 
  /* enable redundant coarse grid solve */
@@ -290,7 +277,7 @@
  *--------------------------------------------------------------------------*/
 
 /* setup params */
-
+		  		      
 #define hypre_ParAMGDataRestriction(amg_data) ((amg_data)->restr_par)
 #define hypre_ParAMGDataMaxLevels(amg_data) ((amg_data)->max_levels)
 #define hypre_ParAMGDataStrongThreshold(amg_data) \
@@ -320,10 +307,10 @@
 #define hypre_ParAMGDataISType(amg_data) ((amg_data)->IS_type)
 #define hypre_ParAMGDataCRUseCG(amg_data) ((amg_data)->CR_use_CG)
 #define hypre_ParAMGDataL1Norms(amg_data) ((amg_data)->l1_norms)
-#define hypre_ParAMGDataCGCIts(amg_data) ((amg_data)->cgc_its)
-#define hypre_ParAMGDataMaxCoarseSize(amg_data) ((amg_data)->max_coarse_size)
-#define hypre_ParAMGDataMinCoarseSize(amg_data) ((amg_data)->min_coarse_size)
-#define hypre_ParAMGDataSeqThreshold(amg_data) ((amg_data)->seq_threshold)
+ #define hypre_ParAMGDataCGCIts(amg_data) ((amg_data)->cgc_its)
+ #define hypre_ParAMGDataMaxCoarseSize(amg_data) ((amg_data)->max_coarse_size)
+ #define hypre_ParAMGDataMinCoarseSize(amg_data) ((amg_data)->min_coarse_size)
+ #define hypre_ParAMGDataSeqThreshold(amg_data) ((amg_data)->seq_threshold)
 
 /* solve params */
 
@@ -366,34 +353,34 @@
 #define hypre_ParAMGDataDofFuncArray(amg_data) ((amg_data)->dof_func_array)
 #define hypre_ParAMGDataDofPointArray(amg_data) ((amg_data)->dof_point_array)
 #define hypre_ParAMGDataPointDofMapArray(amg_data) \
-((amg_data)->point_dof_map_array)
-#define hypre_ParAMGDataNumLevels(amg_data) ((amg_data)->num_levels)
+((amg_data)->point_dof_map_array) 
+#define hypre_ParAMGDataNumLevels(amg_data) ((amg_data)->num_levels)	
 #define hypre_ParAMGDataSmoothType(amg_data) ((amg_data)->smooth_type)
 #define hypre_ParAMGDataSmoothNumLevels(amg_data) \
 ((amg_data)->smooth_num_levels)
 #define hypre_ParAMGDataSmoothNumSweeps(amg_data) \
-((amg_data)->smooth_num_sweeps)
-#define hypre_ParAMGDataSmoother(amg_data) ((amg_data)->smoother)
-#define hypre_ParAMGDataVariant(amg_data) ((amg_data)->schw_variant)
-#define hypre_ParAMGDataOverlap(amg_data) ((amg_data)->schw_overlap)
-#define hypre_ParAMGDataDomainType(amg_data) ((amg_data)->schw_domain_type)
+((amg_data)->smooth_num_sweeps)	
+#define hypre_ParAMGDataSmoother(amg_data) ((amg_data)->smoother)	
+#define hypre_ParAMGDataVariant(amg_data) ((amg_data)->schw_variant)	
+#define hypre_ParAMGDataOverlap(amg_data) ((amg_data)->schw_overlap)	
+#define hypre_ParAMGDataDomainType(amg_data) ((amg_data)->schw_domain_type)	
 #define hypre_ParAMGDataSchwarzRlxWeight(amg_data) \
 ((amg_data)->schwarz_rlx_weight)
 #define hypre_ParAMGDataSchwarzUseNonSymm(amg_data) \
 ((amg_data)->schwarz_use_nonsymm)
-#define hypre_ParAMGDataSym(amg_data) ((amg_data)->ps_sym)
-#define hypre_ParAMGDataLevel(amg_data) ((amg_data)->ps_level)
+#define hypre_ParAMGDataSym(amg_data) ((amg_data)->ps_sym)	
+#define hypre_ParAMGDataLevel(amg_data) ((amg_data)->ps_level)	
 #define hypre_ParAMGDataMaxNzPerRow(amg_data) ((amg_data)->pi_max_nz_per_row)
-#define hypre_ParAMGDataThreshold(amg_data) ((amg_data)->ps_threshold)
-#define hypre_ParAMGDataFilter(amg_data) ((amg_data)->ps_filter)
-#define hypre_ParAMGDataDropTol(amg_data) ((amg_data)->pi_drop_tol)
-#define hypre_ParAMGDataEuclidFile(amg_data) ((amg_data)->euclidfile)
-#define hypre_ParAMGDataEuLevel(amg_data) ((amg_data)->eu_level)
+#define hypre_ParAMGDataThreshold(amg_data) ((amg_data)->ps_threshold)	
+#define hypre_ParAMGDataFilter(amg_data) ((amg_data)->ps_filter)	
+#define hypre_ParAMGDataDropTol(amg_data) ((amg_data)->pi_drop_tol)	
+#define hypre_ParAMGDataEuclidFile(amg_data) ((amg_data)->euclidfile)	
+#define hypre_ParAMGDataEuLevel(amg_data) ((amg_data)->eu_level)	
 #define hypre_ParAMGDataEuSparseA(amg_data) ((amg_data)->eu_sparse_A)
 #define hypre_ParAMGDataEuBJ(amg_data) ((amg_data)->eu_bj)
 
-#define hypre_ParAMGDataMaxEigEst(amg_data) ((amg_data)->max_eig_est)
-#define hypre_ParAMGDataMinEigEst(amg_data) ((amg_data)->min_eig_est)
+#define hypre_ParAMGDataMaxEigEst(amg_data) ((amg_data)->max_eig_est)	
+#define hypre_ParAMGDataMinEigEst(amg_data) ((amg_data)->min_eig_est)	
 #define hypre_ParAMGDataChebyOrder(amg_data) ((amg_data)->cheby_order)
 #define hypre_ParAMGDataChebyFraction(amg_data) ((amg_data)->cheby_fraction)
 #define hypre_ParAMGDataChebyEigEst(amg_data) ((amg_data)->cheby_eig_est)
@@ -1401,7 +1388,7 @@
 HYPRE_Int hypre_BoomerAMGCoarsenCGC ( hypre_ParCSRMatrix *S , HYPRE_Int numberofgrids , HYPRE_Int coarsen_type , HYPRE_Int *CF_marker );
 HYPRE_Int hypre_AmgCGCPrepare ( hypre_ParCSRMatrix *S , HYPRE_Int nlocal , HYPRE_Int *CF_marker , HYPRE_Int **CF_marker_offd , HYPRE_Int coarsen_type , HYPRE_Int **vrange );
 //HYPRE_Int hypre_AmgCGCPrepare ( hypre_ParCSRMatrix *S , HYPRE_Int nlocal , HYPRE_Int *CF_marker , HYPRE_BigInt **CF_marker_offd , HYPRE_Int coarsen_type , HYPRE_BigInt **vrange );
-HYPRE_Int hypre_AmgCGCGraphAssemble ( hypre_ParCSRMatrix *S , HYPRE_Int *vertexrange , HYPRE_Int *CF_marker, HYPRE_Int *CF_marker_offd , HYPRE_Int coarsen_type , HYPRE_IJMatrix *ijG );
+HYPRE_Int hypre_AmgCGCGraphAssemble ( hypre_ParCSRMatrix *S , HYPRE_Int *vertexrange , HYPRE_Int *CF_marker , HYPRE_Int *CF_marker_offd , HYPRE_Int coarsen_type , HYPRE_IJMatrix *ijG );
 HYPRE_Int hypre_AmgCGCChoose ( hypre_CSRMatrix *G , HYPRE_Int *vertexrange , HYPRE_Int mpisize , HYPRE_Int **coarse );
 HYPRE_Int hypre_AmgCGCBoundaryFix ( hypre_ParCSRMatrix *S , HYPRE_Int *CF_marker , HYPRE_Int *CF_marker_offd );
 
@@ -1718,17 +1705,12 @@
 HYPRE_Int hypre_blockRelax_setup(hypre_ParCSRMatrix *A,HYPRE_Int blk_size, HYPRE_Int reserved_coarse_size, HYPRE_Real **diaginvptr);
 HYPRE_Int hypre_blockRelax(hypre_ParCSRMatrix *A,hypre_ParVector *f,hypre_ParVector *u,HYPRE_Int blk_size,HYPRE_Int reserved_coarse_size,hypre_ParVector *Vtemp,hypre_ParVector *Ztemp);
 
-<<<<<<< HEAD
-HYPRE_Int hypre_MGRBuildAff( MPI_Comm comm, HYPRE_Int local_num_variables, HYPRE_Int num_functions,
-HYPRE_Int *dof_func, HYPRE_Int *CF_marker, HYPRE_Int **coarse_dof_func_ptr, HYPRE_Int **coarse_pnts_global_ptr,
-=======
 HYPRE_Int hypre_MGRBuildAff( MPI_Comm comm, HYPRE_Int local_num_variables, HYPRE_Int num_functions, 
 HYPRE_Int *dof_func, HYPRE_Int *CF_marker, HYPRE_Int **coarse_dof_func_ptr, HYPRE_BigInt **coarse_pnts_global_ptr,
->>>>>>> 562c29ab
 hypre_ParCSRMatrix *A, HYPRE_Int debug_flag, hypre_ParCSRMatrix **P_f_ptr, hypre_ParCSRMatrix **A_ff_ptr );
 
-HYPRE_Int hypre_MGRWriteSolverParams(void *mgr_vdata);
-HYPRE_Int hypre_MGRSetAffSolverType( void *systg_vdata, HYPRE_Int *aff_solver_type );
+HYPRE_Int hypre_MGRWriteSolverParams(void *mgr_vdata);	
+HYPRE_Int hypre_MGRSetAffSolverType( void *systg_vdata, HYPRE_Int *aff_solver_type );	
 HYPRE_Int hypre_MGRSetCoarseSolverType( void *systg_vdata, HYPRE_Int coarse_solver_type );
 HYPRE_Int hypre_MGRSetCoarseSolverIter( void *systg_vdata, HYPRE_Int coarse_solver_iter );
 HYPRE_Int hypre_MGRSetFineSolverIter( void *systg_vdata, HYPRE_Int fine_solver_iter );
@@ -1750,7 +1732,7 @@
 HYPRE_Int hypre_MGRGetNumIterations( void *mgr_vdata, HYPRE_Int *num_iterations );
 HYPRE_Int hypre_MGRGetFinalRelativeResidualNorm( void *mgr_vdata, HYPRE_Real *res_norm );
 
-
+	
 #ifdef __cplusplus
 }
 #endif
