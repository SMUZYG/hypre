--- conflicted
+++ resolved
@@ -20,7 +20,7 @@
   // initial setup data (user provided)
   HYPRE_Int num_coarse_levels;
   HYPRE_Int *num_coarse_per_level;
-  HYPRE_Int **level_coarse_indexes;  
+  HYPRE_Int **level_coarse_indexes;
 
   //general data
   HYPRE_Int max_num_coarse_levels;
@@ -43,18 +43,17 @@
   HYPRE_Int   (*fine_grid_solver_solve)(void*,void*,void*,void*);
 
   HYPRE_Real   max_row_sum;
-  HYPRE_Int num_interp_sweeps;
-  HYPRE_Int num_restrict_sweeps;
+  HYPRE_Int    num_interp_sweeps;
+  HYPRE_Int    num_restrict_sweeps;
   //HYPRE_Int    interp_type;
   HYPRE_Int    *interp_type;
   HYPRE_Int    *restrict_type;
   HYPRE_Real   strong_threshold;
   HYPRE_Real   trunc_factor;
   HYPRE_Real   S_commpkg_switch;
-  HYPRE_Int P_max_elmts;
-  HYPRE_Int   num_iterations;
+  HYPRE_Int    P_max_elmts;
+  HYPRE_Int    num_iterations;
 
-<<<<<<< HEAD
   hypre_Vector **l1_norms;
   HYPRE_Real    final_rel_residual_norm;
   HYPRE_Real    tol;
@@ -65,26 +64,14 @@
   HYPRE_Int     max_iter;
   HYPRE_Int     relax_order;
   HYPRE_Int     num_relax_sweeps;
-=======
-  HYPRE_Real   **l1_norms;
-  HYPRE_Real  final_rel_residual_norm;
-  HYPRE_Real  tol;
-  HYPRE_Real  relax_weight;
-  HYPRE_Int relax_type;
-  HYPRE_Int logging;
-  HYPRE_Int print_level;
-  HYPRE_Int max_iter;
-  HYPRE_Int relax_order;
-  HYPRE_Int num_relax_sweeps;
->>>>>>> 9e2e1491
 
   HYPRE_Solver coarse_grid_solver;
-  HYPRE_Int (*coarse_grid_solver_setup)(void*,void*,void*,void*);
-  HYPRE_Int (*coarse_grid_solver_solve)(void*,void*,void*,void*);
+  HYPRE_Int     (*coarse_grid_solver_setup)(void*,void*,void*,void*);
+  HYPRE_Int     (*coarse_grid_solver_solve)(void*,void*,void*,void*);
 
-  HYPRE_Int use_default_cgrid_solver;
-  HYPRE_Int use_default_fsolver;
-  HYPRE_Real  omega;
+  HYPRE_Int     use_default_cgrid_solver;
+  HYPRE_Int     use_default_fsolver;
+  HYPRE_Real    omega;
 
   /* temp vectors for solve phase */
   hypre_ParVector   *Vtemp;
@@ -99,10 +86,10 @@
   HYPRE_Int           global_smooth_iters;
   HYPRE_Int           global_smooth_type;
   HYPRE_Solver global_smoother;
-  /* 
-  Number of points that remain part of the coarse grid throughout the hierarchy.
-  For example, number of well equations
-  */
+  /*
+   Number of points that remain part of the coarse grid throughout the hierarchy.
+   For example, number of well equations
+   */
   HYPRE_Int reserved_coarse_size;
   HYPRE_BigInt *reserved_coarse_indexes;
   HYPRE_Int *reserved_Cpoint_local_indexes;
