/*BHEADER**********************************************************************
 * Copyright (c) 2008,  Lawrence Livermore National Security, LLC.
 * Produced at the Lawrence Livermore National Laboratory.
 * This file is part of HYPRE.  See file COPYRIGHT for details.
 *
 * HYPRE is free software; you can redistribute it and/or modify it under the
 * terms of the GNU Lesser General Public License (as published by the Free
 * Software Foundation) version 2.1 dated February 1999.
 *
 * $Revision$
 ***********************************************************************EHEADER*/

#include "HYPRE_krylov.h"

#ifndef hypre_KRYLOV_HEADER
#define hypre_KRYLOV_HEADER

#include <stdlib.h>
#include <stdio.h>
#include <math.h>

#include "_hypre_utilities.h"

#define hypre_CTAllocF(type, count, funcs, location) \
  ( (type *)(*(funcs->CAlloc))((size_t)(count), (size_t)sizeof(type), location) )

#define hypre_TFreeF( ptr, funcs ) ( (*(funcs->Free))((void *)ptr), ptr = NULL )

#ifdef __cplusplus
extern "C" {
#endif

  /*BHEADER**********************************************************************
   * Copyright (c) 2008,  Lawrence Livermore National Security, LLC.
   * Produced at the Lawrence Livermore National Laboratory.
   * This file is part of HYPRE.  See file COPYRIGHT for details.
   *
   * HYPRE is free software; you can redistribute it and/or modify it under the
   * terms of the GNU Lesser General Public License (as published by the Free
   * Software Foundation) version 2.1 dated February 1999.
   *
   * $Revision$
   ***********************************************************************EHEADER*/

  /******************************************************************************
   *
   * BiCGSTAB bicgstab
   *
   *****************************************************************************/

#ifndef hypre_KRYLOV_BiCGSTAB_HEADER
#define hypre_KRYLOV_BiCGSTAB_HEADER

<<<<<<< HEAD
/*--------------------------------------------------------------------------
 *--------------------------------------------------------------------------*/

/**
 * @name Generic BiCGSTAB Interface
 *
 * A general description of the interface goes here...
 *
 * @memo A generic BiCGSTAB linear solver interface
 * @version 0.1
 * @author Jeffrey F. Painter
 **/
/*@{*/

/*--------------------------------------------------------------------------
 *--------------------------------------------------------------------------*/

/*--------------------------------------------------------------------------
 * hypre_BiCGSTABData and hypre_BiCGSTABFunctions
 *--------------------------------------------------------------------------*/

/**
 * @name BiCGSTAB structs
 *
 * Description...
 **/
/*@{*/

/**
 * The {\tt hypre\_BiCGSTABSFunctions} object ...
 **/

/* functions in pcg_struct.c which aren't used here:
void *hypre_ParKrylovCAlloc( HYPRE_Int count , HYPRE_Int elt_size );
HYPRE_Int hypre_ParKrylovFree( void *ptr );
void *hypre_ParKrylovCreateVectorArray( HYPRE_Int n , void *vvector );
HYPRE_Int hypre_ParKrylovMatvecT( void *matvec_data , HYPRE_Real alpha , void *A , void *x , HYPRE_Real beta , void *y );
*/
/* functions in pcg_struct.c which are used here:
  void *hypre_ParKrylovCreateVector( void *vvector );
  HYPRE_Int hypre_ParKrylovDestroyVector( void *vvector );
  void *hypre_ParKrylovMatvecCreate( void *A , void *x );
  HYPRE_Int hypre_ParKrylovMatvec( void *matvec_data , HYPRE_Real alpha , void *A , void *x , HYPRE_Real beta , void *y );
  HYPRE_Int hypre_ParKrylovMatvecDestroy( void *matvec_data );
  HYPRE_Real hypre_ParKrylovInnerProd( void *x , void *y );
  HYPRE_Int hypre_ParKrylovCopyVector( void *x , void *y );
  HYPRE_Int hypre_ParKrylovClearVector( void *x );
  HYPRE_Int hypre_ParKrylovScaleVector( HYPRE_Real alpha , void *x );
  HYPRE_Int hypre_ParKrylovAxpy( HYPRE_Real alpha , void *x , void *y );
  HYPRE_Int hypre_ParKrylovCommInfo( void *A , HYPRE_Int *my_id , HYPRE_Int *num_procs );
  HYPRE_Int hypre_ParKrylovIdentitySetup( void *vdata , void *A , void *b , void *x );
  HYPRE_Int hypre_ParKrylovIdentity( void *vdata , void *A , void *b , void *x );
*/

typedef struct
{
  void *     (*CreateVector)  ( void *vvector );
  HYPRE_Int  (*DestroyVector) ( void *vvector );
  void *     (*MatvecCreate)  ( void *A , void *x );
  HYPRE_Int  (*Matvec)        ( void *matvec_data , HYPRE_Complex alpha , void *A ,
                                void *x , HYPRE_Complex beta , void *y );
  HYPRE_Int  (*MatvecDestroy) ( void *matvec_data );
  HYPRE_Real (*InnerProd)     ( void *x , void *y );
  HYPRE_Int  (*CopyVector)    ( void *x , void *y );
  HYPRE_Int  (*ClearVector)   ( void *x );
  HYPRE_Int  (*ScaleVector)   ( HYPRE_Complex alpha , void *x );
  HYPRE_Int  (*Axpy)          ( HYPRE_Complex alpha , void *x , void *y );
  HYPRE_Int  (*CommInfo)      ( void *A , HYPRE_Int *my_id , HYPRE_Int *num_procs );
  HYPRE_Int  (*precond_setup) (void *vdata , void *A , void *b , void *x);
  HYPRE_Int  (*precond)       (void *vdata , void *A , void *b , void *x);

} hypre_BiCGSTABFunctions;

/**
 * The {\tt hypre\_BiCGSTABData} object ...
 **/

typedef struct
{
   HYPRE_Int      min_iter;
   HYPRE_Int      max_iter;
   HYPRE_Int      stop_crit;
   HYPRE_Int      converged;
   HYPRE_Real   tol;
   HYPRE_Real   cf_tol;
   HYPRE_Real   rel_residual_norm;
   HYPRE_Real   a_tol;
   

   void  *A;
   void  *r;
   void  *r0;
   void  *s;
   void  *v;
   void  *p;
   void  *q;

   void  *matvec_data;
   void    *precond_data;

   hypre_BiCGSTABFunctions * functions;

   /* log info (always logged) */
   HYPRE_Int      num_iterations;
 
   /* additional log info (logged when `logging' > 0) */
   HYPRE_Int      logging;
   HYPRE_Int      print_level;
   HYPRE_Real  *norms;
   char    *log_file_name;

} hypre_BiCGSTABData;
=======
  /*--------------------------------------------------------------------------
   *--------------------------------------------------------------------------*/

  /**
   * @name Generic BiCGSTAB Interface
   *
   * A general description of the interface goes here...
   *
   * @memo A generic BiCGSTAB linear solver interface
   * @version 0.1
   * @author Jeffrey F. Painter
   **/
  /*@{*/

  /*--------------------------------------------------------------------------
   *--------------------------------------------------------------------------*/

  /*--------------------------------------------------------------------------
   * hypre_BiCGSTABData and hypre_BiCGSTABFunctions
   *--------------------------------------------------------------------------*/

  /**
   * @name BiCGSTAB structs
   *
   * Description...
   **/
  /*@{*/

  /**
   * The {\tt hypre\_BiCGSTABSFunctions} object ...
   **/

  /* functions in pcg_struct.c which aren't used here:
     void *hypre_ParKrylovCAlloc( HYPRE_Int count , HYPRE_Int elt_size );
     HYPRE_Int hypre_ParKrylovFree( void *ptr );
     void *hypre_ParKrylovCreateVectorArray( HYPRE_Int n , void *vvector );
     HYPRE_Int hypre_ParKrylovMatvecT( void *matvec_data , HYPRE_Real alpha , void *A , void *x , HYPRE_Real beta , void *y );
     */
  /* functions in pcg_struct.c which are used here:
     void *hypre_ParKrylovCreateVector( void *vvector );
     HYPRE_Int hypre_ParKrylovDestroyVector( void *vvector );
     void *hypre_ParKrylovMatvecCreate( void *A , void *x );
     HYPRE_Int hypre_ParKrylovMatvec( void *matvec_data , HYPRE_Real alpha , void *A , void *x , HYPRE_Real beta , void *y );
     HYPRE_Int hypre_ParKrylovMatvecDestroy( void *matvec_data );
     HYPRE_Real hypre_ParKrylovInnerProd( void *x , void *y );
     HYPRE_Int hypre_ParKrylovCopyVector( void *x , void *y );
     HYPRE_Int hypre_ParKrylovClearVector( void *x );
     HYPRE_Int hypre_ParKrylovScaleVector( HYPRE_Real alpha , void *x );
     HYPRE_Int hypre_ParKrylovAxpy( HYPRE_Real alpha , void *x , void *y );
     HYPRE_Int hypre_ParKrylovCommInfo( void *A , HYPRE_Int *my_id , HYPRE_Int *num_procs );
     HYPRE_Int hypre_ParKrylovIdentitySetup( void *vdata , void *A , void *b , void *x );
     HYPRE_Int hypre_ParKrylovIdentity( void *vdata , void *A , void *b , void *x );
     */

  typedef struct
  {
    void *     (*CreateVector)  ( void *vvector );
    HYPRE_Int  (*DestroyVector) ( void *vvector );
    void *     (*MatvecCreate)  ( void *A , void *x );
    HYPRE_Int  (*Matvec)        ( void *matvec_data , HYPRE_Complex alpha , void *A ,
        void *x , HYPRE_Complex beta , void *y );
    HYPRE_Int  (*MatvecDestroy) ( void *matvec_data );
    HYPRE_Real (*InnerProd)     ( void *x , void *y );
    HYPRE_Int  (*CopyVector)    ( void *x , void *y );
    HYPRE_Int  (*ClearVector)   ( void *x );
    HYPRE_Int  (*ScaleVector)   ( HYPRE_Complex alpha , void *x );
    HYPRE_Int  (*Axpy)          ( HYPRE_Complex alpha , void *x , void *y );
    HYPRE_Int  (*CommInfo)      ( void *A , HYPRE_Int *my_id , HYPRE_Int *num_procs );
    HYPRE_Int  (*precond_setup) (void *vdata , void *A , void *b , void *x);
    HYPRE_Int  (*precond)       (void *vdata , void *A , void *b , void *x);

  } hypre_BiCGSTABFunctions;

  /**
   * The {\tt hypre\_BiCGSTABData} object ...
   **/

  typedef struct
  {
    HYPRE_Int      min_iter;
    HYPRE_Int      max_iter;
    HYPRE_Int      stop_crit;
    HYPRE_Int      converged;
    HYPRE_Int      hybrid;
    HYPRE_Real   tol;
    HYPRE_Real   cf_tol;
    HYPRE_Real   rel_residual_norm;
    HYPRE_Real   a_tol;


    void  *A;
    void  *r;
    void  *r0;
    void  *s;
    void  *v;
    void  *p;
    void  *q;

    void  *matvec_data;
    void    *precond_data;

    hypre_BiCGSTABFunctions * functions;

    /* log info (always logged) */
    HYPRE_Int      num_iterations;

    /* additional log info (logged when `logging' > 0) */
    HYPRE_Int      logging;
    HYPRE_Int      print_level;
    HYPRE_Real  *norms;
    char    *log_file_name;

  } hypre_BiCGSTABData;

#define hypre_BiCGSTABDataHybrid(pcgdata)  ((pcgdata) -> hybrid)
>>>>>>> 4b94dac5

#ifdef __cplusplus
  extern "C" {
#endif

    /**
     * @name generic BiCGSTAB Solver
     *
     * Description...
     **/
    /*@{*/

    /**
     * Description...
     *
     * @param param [IN] ...
     **/

    hypre_BiCGSTABFunctions *
      hypre_BiCGSTABFunctionsCreate(
          void *     (*CreateVector)  ( void *vvector ),
          HYPRE_Int  (*DestroyVector) ( void *vvector ),
          void *     (*MatvecCreate)  ( void *A , void *x ),
          HYPRE_Int  (*Matvec)        ( void *matvec_data , HYPRE_Complex alpha , void *A ,
            void *x , HYPRE_Complex beta , void *y ),
          HYPRE_Int  (*MatvecDestroy) ( void *matvec_data ),
          HYPRE_Real (*InnerProd)     ( void *x , void *y ),
          HYPRE_Int  (*CopyVector)    ( void *x , void *y ),
          HYPRE_Int  (*ClearVector)   ( void *x ),
          HYPRE_Int  (*ScaleVector)   ( HYPRE_Complex alpha , void *x ),
          HYPRE_Int  (*Axpy)          ( HYPRE_Complex alpha , void *x , void *y ),
          HYPRE_Int  (*CommInfo)      ( void *A , HYPRE_Int *my_id ,
            HYPRE_Int *num_procs ),
          HYPRE_Int  (*PrecondSetup)  ( void *vdata, void *A, void *b, void *x ),
          HYPRE_Int  (*Precond)       ( void *vdata, void *A, void *b, void *x )
          );

    /**
     * Description...
     *
     * @param param [IN] ...
     **/

    void *
      hypre_BiCGSTABCreate( hypre_BiCGSTABFunctions * bicgstab_functions );

#ifdef __cplusplus
  }
#endif

#endif

  /*BHEADER**********************************************************************
   * Copyright (c) 2008,  Lawrence Livermore National Security, LLC.
   * Produced at the Lawrence Livermore National Laboratory.
   * This file is part of HYPRE.  See file COPYRIGHT for details.
   *
   * HYPRE is free software; you can redistribute it and/or modify it under the
   * terms of the GNU Lesser General Public License (as published by the Free
   * Software Foundation) version 2.1 dated February 1999.
   *
   * $Revision$
   ***********************************************************************EHEADER*/

  /******************************************************************************
   *
   * cgnr (conjugate gradient on the normal equations A^TAx = A^Tb) functions
   *
   *****************************************************************************/

#ifndef hypre_KRYLOV_CGNR_HEADER
#define hypre_KRYLOV_CGNR_HEADER

  /*--------------------------------------------------------------------------
   *--------------------------------------------------------------------------*/

  /**
   * @name Generic CGNR Interface
   *
   * A general description of the interface goes here...
   *
   * @memo A generic CGNR linear solver interface
   * @version 0.1
   * @author Jeffrey F. Painter
   **/
  /*@{*/

  /*--------------------------------------------------------------------------
   *--------------------------------------------------------------------------*/

  /*--------------------------------------------------------------------------
   * hypre_CGNRData and hypre_CGNRFunctions
   *--------------------------------------------------------------------------*/

  /**
   * @name CGNR structs
   *
   * Description...
   **/
  /*@{*/

  /**
   * The {\tt hypre\_CGNRSFunctions} object ...
   **/

  typedef struct
  {
    HYPRE_Int    (*CommInfo)      ( void  *A, HYPRE_Int   *my_id,
        HYPRE_Int   *num_procs );
    void *       (*CreateVector)  ( void *vector );
    HYPRE_Int    (*DestroyVector) ( void *vector );
    void *       (*MatvecCreate)  ( void *A, void *x );
    HYPRE_Int    (*Matvec)        ( void *matvec_data, HYPRE_Complex alpha, void *A,
        void *x, HYPRE_Complex beta, void *y );
    HYPRE_Int    (*MatvecT)       ( void *matvec_data, HYPRE_Complex alpha, void *A,
        void *x, HYPRE_Complex beta, void *y );
    HYPRE_Int    (*MatvecDestroy) ( void *matvec_data );
    HYPRE_Real   (*InnerProd)     ( void *x, void *y );
    HYPRE_Int    (*CopyVector)    ( void *x, void *y );
    HYPRE_Int    (*ClearVector)   ( void *x );
    HYPRE_Int    (*ScaleVector)   ( HYPRE_Complex alpha, void *x );
    HYPRE_Int    (*Axpy)          ( HYPRE_Complex alpha, void *x, void *y );
    HYPRE_Int    (*precond_setup) ( void *vdata, void *A, void *b, void *x );
    HYPRE_Int    (*precond)       ( void *vdata, void *A, void *b, void *x );
    HYPRE_Int    (*precondT)      ( void *vdata, void *A, void *b, void *x );

  } hypre_CGNRFunctions;

  /**
   * The {\tt hypre\_CGNRData} object ...
   **/

  typedef struct
  {
    HYPRE_Real   tol;
    HYPRE_Real   rel_residual_norm;
    HYPRE_Int      min_iter;
    HYPRE_Int      max_iter;
    HYPRE_Int      stop_crit;

    void    *A;
    void    *p;
    void    *q;
    void    *r;
    void    *t;

    void    *matvec_data;
    void    *precond_data;

    hypre_CGNRFunctions * functions;

    /* log info (always logged) */
    HYPRE_Int      num_iterations;

    /* additional log info (logged when `logging' > 0) */
    HYPRE_Int      logging;
    HYPRE_Real  *norms;
    char    *log_file_name;

  } hypre_CGNRData;


#ifdef __cplusplus
  extern "C" {
#endif

    /**
     * @name generic CGNR Solver
     *
     * Description...
     **/
    /*@{*/

    /**
     * Description...
     *
     * @param param [IN] ...
     **/
    hypre_CGNRFunctions *
      hypre_CGNRFunctionsCreate(
          HYPRE_Int    (*CommInfo)      ( void  *A, HYPRE_Int   *my_id,
            HYPRE_Int   *num_procs ),
          void *       (*CreateVector)  ( void *vector ),
          HYPRE_Int    (*DestroyVector) ( void *vector ),
          void *       (*MatvecCreate)  ( void *A, void *x ),
          HYPRE_Int    (*Matvec)        ( void *matvec_data, HYPRE_Complex alpha, void *A,
            void *x, HYPRE_Complex beta, void *y ),
          HYPRE_Int    (*MatvecT)       ( void *matvec_data, HYPRE_Complex alpha, void *A,
            void *x, HYPRE_Complex beta, void *y ),
          HYPRE_Int    (*MatvecDestroy) ( void *matvec_data ),
          HYPRE_Real   (*InnerProd)     ( void *x, void *y ),
          HYPRE_Int    (*CopyVector)    ( void *x, void *y ),
          HYPRE_Int    (*ClearVector)   ( void *x ),
          HYPRE_Int    (*ScaleVector)   ( HYPRE_Complex alpha, void *x ),
          HYPRE_Int    (*Axpy)          ( HYPRE_Complex alpha, void *x, void *y ),
          HYPRE_Int    (*PrecondSetup)  ( void *vdata, void *A, void *b, void *x ),
          HYPRE_Int    (*Precond)       ( void *vdata, void *A, void *b, void *x ),
          HYPRE_Int    (*PrecondT)      ( void *vdata, void *A, void *b, void *x )
          );

    /**
     * Description...
     *
     * @param param [IN] ...
     **/

    void *
      hypre_CGNRCreate( hypre_CGNRFunctions *cgnr_functions );

#ifdef __cplusplus
  }
#endif

#endif

  /*BHEADER**********************************************************************
   * Copyright (c) 2008,  Lawrence Livermore National Security, LLC.
   * Produced at the Lawrence Livermore National Laboratory.
   * This file is part of HYPRE.  See file COPYRIGHT for details.
   *
   * HYPRE is free software; you can redistribute it and/or modify it under the
   * terms of the GNU Lesser General Public License (as published by the Free
   * Software Foundation) version 2.1 dated February 1999.
   *
   * $Revision$
   ***********************************************************************EHEADER*/

  /******************************************************************************
   *
   * GMRES gmres
   *
   *****************************************************************************/

#ifndef hypre_KRYLOV_GMRES_HEADER
#define hypre_KRYLOV_GMRES_HEADER

  /*--------------------------------------------------------------------------
   *--------------------------------------------------------------------------*/

  /**
   * @name Generic GMRES Interface
   *
   * A general description of the interface goes here...
   *
   * @memo A generic GMRES linear solver interface
   * @version 0.1
   * @author Jeffrey F. Painter
   **/
  /*@{*/

  /*--------------------------------------------------------------------------
   *--------------------------------------------------------------------------*/

  /*--------------------------------------------------------------------------
   * hypre_GMRESData and hypre_GMRESFunctions
   *--------------------------------------------------------------------------*/

  /**
   * @name GMRES structs
   *
   * Description...
   **/
  /*@{*/

  /**
   * The {\tt hypre\_GMRESFunctions} object ...
   **/

  typedef struct
  {
    void *       (*CAlloc)        ( size_t count, size_t elt_size, HYPRE_Int location );
    HYPRE_Int    (*Free)          ( void *ptr );
    HYPRE_Int    (*CommInfo)      ( void  *A, HYPRE_Int   *my_id,
        HYPRE_Int   *num_procs );
    void *       (*CreateVector)  ( void *vector );
    void *       (*CreateVectorArray)  ( HYPRE_Int size, void *vectors );
    HYPRE_Int    (*DestroyVector) ( void *vector );
    void *       (*MatvecCreate)  ( void *A, void *x );
    HYPRE_Int    (*Matvec)        ( void *matvec_data, HYPRE_Complex alpha, void *A,
        void *x, HYPRE_Complex beta, void *y );
    HYPRE_Int    (*MatvecDestroy) ( void *matvec_data );
    HYPRE_Real   (*InnerProd)     ( void *x, void *y );
    HYPRE_Int    (*CopyVector)    ( void *x, void *y );
    HYPRE_Int    (*ClearVector)   ( void *x );
    HYPRE_Int    (*ScaleVector)   ( HYPRE_Complex alpha, void *x );
    HYPRE_Int    (*Axpy)          ( HYPRE_Complex alpha, void *x, void *y );

    HYPRE_Int    (*precond)       (void *vdata , void *A , void *b , void *x);
    HYPRE_Int    (*precond_setup) (void *vdata , void *A , void *b , void *x);

  } hypre_GMRESFunctions;

  /**
   * The {\tt hypre\_GMRESData} object ...
   **/

  typedef struct
  {
    HYPRE_Int      k_dim;
    HYPRE_Int      min_iter;
    HYPRE_Int      max_iter;
    HYPRE_Int      rel_change;
    HYPRE_Int      skip_real_r_check;
    HYPRE_Int      stop_crit;
    HYPRE_Int      converged;
    HYPRE_Int      hybrid;
    HYPRE_Real   tol;
    HYPRE_Real   cf_tol;
    HYPRE_Real   a_tol;
    HYPRE_Real   rel_residual_norm;

    void  *A;
    void  *r;
    void  *w;
    void  *w_2;
    void  **p;

    void    *matvec_data;
    void    *precond_data;

    hypre_GMRESFunctions * functions;

    /* log info (always logged) */
    HYPRE_Int      num_iterations;

    HYPRE_Int     print_level; /* printing when print_level>0 */
    HYPRE_Int     logging;  /* extra computations for logging when logging>0 */
    HYPRE_Real  *norms;
    char    *log_file_name;

  } hypre_GMRESData;

#define hypre_GMRESDataHybrid(pcgdata)  ((pcgdata) -> hybrid)

#ifdef __cplusplus
  extern "C" {
#endif

<<<<<<< HEAD
/**
 * @name GMRES structs
 *
 * Description...
 **/
/*@{*/

/**
 * The {\tt hypre\_GMRESFunctions} object ...
 **/

typedef struct
{
   void *       (*CAlloc)        ( size_t count, size_t elt_size, HYPRE_Int location );
   HYPRE_Int    (*Free)          ( void *ptr );
   HYPRE_Int    (*CommInfo)      ( void  *A, HYPRE_Int   *my_id,
                                   HYPRE_Int   *num_procs );
   void *       (*CreateVector)  ( void *vector );
   void *       (*CreateVectorArray)  ( HYPRE_Int size, void *vectors );
   HYPRE_Int    (*DestroyVector) ( void *vector );
   void *       (*MatvecCreate)  ( void *A, void *x );
   HYPRE_Int    (*Matvec)        ( void *matvec_data, HYPRE_Complex alpha, void *A,
                                   void *x, HYPRE_Complex beta, void *y );
   HYPRE_Int    (*MatvecDestroy) ( void *matvec_data );
   HYPRE_Real   (*InnerProd)     ( void *x, void *y );
   HYPRE_Int    (*CopyVector)    ( void *x, void *y );
   HYPRE_Int    (*ClearVector)   ( void *x );
   HYPRE_Int    (*ScaleVector)   ( HYPRE_Complex alpha, void *x );
   HYPRE_Int    (*Axpy)          ( HYPRE_Complex alpha, void *x, void *y );

   HYPRE_Int    (*precond)       (void *vdata , void *A , void *b , void *x);
   HYPRE_Int    (*precond_setup) (void *vdata , void *A , void *b , void *x);

} hypre_GMRESFunctions;

/**
 * The {\tt hypre\_GMRESData} object ...
 **/

typedef struct
{
   HYPRE_Int    k_dim;
   HYPRE_Int    min_iter;
   HYPRE_Int    max_iter;
   HYPRE_Int    rel_change;
   HYPRE_Int    skip_real_r_check;
   HYPRE_Int    stop_crit;
   HYPRE_Int    converged;
   HYPRE_Real   tol;
   HYPRE_Real   cf_tol;
   HYPRE_Real   a_tol;
   HYPRE_Real   rel_residual_norm;

   void   *A;
   void   *r;
   void   *w;
   void   *w_2;
   void  **p;

   void   *matvec_data;
   void   *precond_data;

   hypre_GMRESFunctions *functions;

   /* log info (always logged) */
   HYPRE_Int num_iterations;
 
   HYPRE_Int     print_level; /* printing when print_level>0 */
   HYPRE_Int     logging;  /* extra computations for logging when logging>0 */
   HYPRE_Real   *norms;
   char         *log_file_name;

} hypre_GMRESData;
=======
    /**
     * @name generic GMRES Solver
     *
     * Description...
     **/
    /*@{*/

    /**
     * Description...
     *
     * @param param [IN] ...
     **/

    hypre_GMRESFunctions *
      hypre_GMRESFunctionsCreate(
          void *       (*CAlloc)        ( size_t count, size_t elt_size, HYPRE_Int location ),
          HYPRE_Int    (*Free)          ( void *ptr ),
          HYPRE_Int    (*CommInfo)      ( void  *A, HYPRE_Int   *my_id,
            HYPRE_Int   *num_procs ),
          void *       (*CreateVector)  ( void *vector ),
          void *       (*CreateVectorArray)  ( HYPRE_Int size, void *vectors ),
          HYPRE_Int    (*DestroyVector) ( void *vector ),
          void *       (*MatvecCreate)  ( void *A, void *x ),
          HYPRE_Int    (*Matvec)        ( void *matvec_data, HYPRE_Complex alpha, void *A,
            void *x, HYPRE_Complex beta, void *y ),
          HYPRE_Int    (*MatvecDestroy) ( void *matvec_data ),
          HYPRE_Real   (*InnerProd)     ( void *x, void *y ),
          HYPRE_Int    (*CopyVector)    ( void *x, void *y ),
          HYPRE_Int    (*ClearVector)   ( void *x ),
          HYPRE_Int    (*ScaleVector)   ( HYPRE_Complex alpha, void *x ),
          HYPRE_Int    (*Axpy)          ( HYPRE_Complex alpha, void *x, void *y ),
          HYPRE_Int    (*PrecondSetup)  ( void *vdata, void *A, void *b, void *x ),
          HYPRE_Int    (*Precond)       ( void *vdata, void *A, void *b, void *x )
          );

    /**
     * Description...
     *
     * @param param [IN] ...
     **/

    void *
      hypre_GMRESCreate( hypre_GMRESFunctions *gmres_functions );
>>>>>>> 4b94dac5

#ifdef __cplusplus
  }
#endif
#endif

  /*BHEADER**********************************************************************
   * Copyright (c) 2008,  Lawrence Livermore National Security, LLC.
   * Produced at the Lawrence Livermore National Laboratory.
   * This file is part of HYPRE.  See file COPYRIGHT for details.
   *
   * HYPRE is free software; you can redistribute it and/or modify it under the
   * terms of the GNU Lesser General Public License (as published by the Free
   * Software Foundation) version 2.1 dated February 1999.
   *
   * $Revision$
   ***********************************************************************EHEADER*/

  /***********KS code ****************/
  /******************************************************************************
   *
   * COGMRES cogmres
   *
   *****************************************************************************/

#ifndef hypre_KRYLOV_COGMRES_HEADER
#define hypre_KRYLOV_COGMRES_HEADER

  /*--------------------------------------------------------------------------
   *--------------------------------------------------------------------------*/

  /**
   * @name Generic GMRES Interface
   *
   * A general description of the interface goes here...
   *
   * @memo A generic GMRES linear solver interface
   * @version 0.1
   * @author Jeffrey F. Painter
   **/
  /*@{*/

  /*--------------------------------------------------------------------------
   *--------------------------------------------------------------------------*/

  /*--------------------------------------------------------------------------
   * hypre_COGMRESData and hypre_COGMRESFunctions
   *--------------------------------------------------------------------------*/

  /**
   * @name GMRES structs
   *
   * Description...
   **/
  /*@{*/

  /**
   * The {\tt hypre\_GMRESFunctions} object ...
   **/

  typedef struct
  {
    void *       (*CAlloc)        ( size_t count, size_t elt_size, HYPRE_Int location );
    HYPRE_Int    (*Free)          ( void *ptr );
    HYPRE_Int    (*CommInfo)      ( void  *A, HYPRE_Int   *my_id,
        HYPRE_Int   *num_procs );
    void *       (*CreateVector)  ( void *vector );
    void *       (*CreateVectorArray)  ( HYPRE_Int size, void *vectors );
    HYPRE_Int    (*DestroyVector) ( void *vector );
    void *       (*MatvecCreate)  ( void *A, void *x );
    HYPRE_Int    (*Matvec)        ( void *matvec_data, HYPRE_Complex alpha, void *A,
        void *x, HYPRE_Complex beta, void *y );
    HYPRE_Int    (*MatvecDestroy) ( void *matvec_data );
    HYPRE_Real   (*InnerProd)     ( void *x, void *y );
    HYPRE_Int    (*MassInnerProd) ( void *x, void **p, HYPRE_Int k, HYPRE_Int unroll, void *result);
    HYPRE_Int    (*MassDotpTwo)   ( void *x, void *y, void **p, HYPRE_Int k, HYPRE_Int unroll, void *result_x, void *result_y);
    HYPRE_Int    (*CopyVector)    ( void *x, void *y );
    HYPRE_Int    (*ClearVector)   ( void *x );
    HYPRE_Int    (*ScaleVector)   ( HYPRE_Complex alpha, void *x );
    HYPRE_Int    (*Axpy)          ( HYPRE_Complex alpha, void *x, void *y );
    HYPRE_Int    (*MassAxpy)      ( HYPRE_Complex * alpha, void **x, void *y, HYPRE_Int k, HYPRE_Int unroll);
    HYPRE_Int    (*precond)       (void *vdata , void *A , void *b , void *x);
    HYPRE_Int    (*precond_setup) (void *vdata , void *A , void *b , void *x);

    HYPRE_Int    (*modify_pc)( void *precond_data, HYPRE_Int iteration, HYPRE_Real rel_residual_norm);


  } hypre_COGMRESFunctions;

  /**
   * The {\tt hypre\_GMRESData} object ...
   **/

  typedef struct
  {
    HYPRE_Int      k_dim;
    HYPRE_Int      unroll;
    HYPRE_Int      cgs;
    HYPRE_Int      min_iter;
    HYPRE_Int      max_iter;
    HYPRE_Int      rel_change;
    HYPRE_Int      skip_real_r_check;
    HYPRE_Int      stop_crit;
    HYPRE_Int      converged;
    HYPRE_Real   tol;
    HYPRE_Real   cf_tol;
    HYPRE_Real   a_tol;
    HYPRE_Real   rel_residual_norm;

    void  *A;
    void  *r;
    void  *w;
    void  *w_2;
    void  **p;

    void    *matvec_data;
    void    *precond_data;

    hypre_COGMRESFunctions * functions;

    /* log info (always logged) */
    HYPRE_Int      num_iterations;

    HYPRE_Int     print_level; /* printing when print_level>0 */
    HYPRE_Int     logging;  /* extra computations for logging when logging>0 */
    HYPRE_Real  *norms;
    char    *log_file_name;

  } hypre_COGMRESData;

#ifdef __cplusplus
  extern "C" {
#endif

    /**
     * @name generic GMRES Solver
     *
     * Description...
     **/
    /*@{*/

    /**
     * Description...
     *
     * @param param [IN] ...
     **/

    hypre_COGMRESFunctions *
      hypre_COGMRESFunctionsCreate(
          void *       (*CAlloc)        ( size_t count, size_t elt_size, HYPRE_Int location ),
          HYPRE_Int    (*Free)          ( void *ptr ),
          HYPRE_Int    (*CommInfo)      ( void  *A, HYPRE_Int   *my_id,
            HYPRE_Int   *num_procs ),
          void *       (*CreateVector)  ( void *vector ),
          void *       (*CreateVectorArray)  ( HYPRE_Int size, void *vectors ),
          HYPRE_Int    (*DestroyVector) ( void *vector ),
          void *       (*MatvecCreate)  ( void *A, void *x ),
          HYPRE_Int    (*Matvec)        ( void *matvec_data, HYPRE_Complex alpha, void *A, void *x, HYPRE_Complex beta, void *y ),
          HYPRE_Int    (*MatvecDestroy) ( void *matvec_data ),
          HYPRE_Real   (*InnerProd)     ( void *x, void *y ),
          HYPRE_Int    (*MassInnerProd) ( void *x, void **p, HYPRE_Int k, HYPRE_Int unroll, void *result),
          HYPRE_Int    (*MassDotpTwo)   ( void *x, void *y, void **p, HYPRE_Int k, HYPRE_Int unroll, void *result_x, void *result_y),
          HYPRE_Int    (*CopyVector)    ( void *x, void *y ),
          HYPRE_Int    (*ClearVector)   ( void *x ),
          HYPRE_Int    (*ScaleVector)   ( HYPRE_Complex alpha, void *x ),
          HYPRE_Int    (*Axpy)          ( HYPRE_Complex alpha, void *x, void *y ),
          HYPRE_Int    (*MassAxpy)      ( HYPRE_Complex *alpha, void **x, void *y, HYPRE_Int k, HYPRE_Int unroll),
          HYPRE_Int    (*PrecondSetup)  ( void *vdata, void *A, void *b, void *x ),
          HYPRE_Int    (*Precond)       ( void *vdata, void *A, void *b, void *x )
          );

    /**
     * Description...
     *
     * @param param [IN] ...
     **/

    void *
      hypre_COGMRESCreate( hypre_COGMRESFunctions *gmres_functions );

#ifdef __cplusplus
  }
#endif
#endif



  /***********end of KS code *********/



  /******************************************************************************
   *
   * LGMRES lgmres
   *
   *****************************************************************************/

#ifndef hypre_KRYLOV_LGMRES_HEADER
#define hypre_KRYLOV_LGMRES_HEADER

<<<<<<< HEAD
/**
 * @name LGMRES structs
 *
 * Description...
 **/
/*@{*/

/**
 * The {\tt hypre\_LGMRESFunctions} object ...
 **/

typedef struct
{
   void *       (*CAlloc)        ( size_t count, size_t elt_size, HYPRE_Int location );
   HYPRE_Int    (*Free)          ( void *ptr );
   HYPRE_Int    (*CommInfo)      ( void  *A, HYPRE_Int   *my_id,
                                   HYPRE_Int   *num_procs );
   void *       (*CreateVector)  ( void *vector );
   void *       (*CreateVectorArray)  ( HYPRE_Int size, void *vectors );
   HYPRE_Int    (*DestroyVector) ( void *vector );
   void *       (*MatvecCreate)  ( void *A, void *x );
   HYPRE_Int    (*Matvec)        ( void *matvec_data, HYPRE_Complex alpha, void *A,
                                   void *x, HYPRE_Complex beta, void *y );
   HYPRE_Int    (*MatvecDestroy) ( void *matvec_data );
   HYPRE_Real   (*InnerProd)     ( void *x, void *y );
   HYPRE_Int    (*CopyVector)    ( void *x, void *y );
   HYPRE_Int    (*ClearVector)   ( void *x );
   HYPRE_Int    (*ScaleVector)   ( HYPRE_Complex alpha, void *x );
   HYPRE_Int    (*Axpy)          ( HYPRE_Complex alpha, void *x, void *y );

   HYPRE_Int    (*precond)       (void *vdata , void *A , void *b , void *x);
   HYPRE_Int    (*precond_setup) (void *vdata , void *A , void *b , void *x);

} hypre_LGMRESFunctions;

/**
 * The {\tt hypre\_LGMRESData} object ...
 **/

typedef struct
{
   HYPRE_Int      k_dim;
   HYPRE_Int      min_iter;
   HYPRE_Int      max_iter;
   HYPRE_Int      rel_change;
   HYPRE_Int      stop_crit;
   HYPRE_Int      converged;
   HYPRE_Real   tol;
   HYPRE_Real   cf_tol;
   HYPRE_Real   a_tol;
   HYPRE_Real   rel_residual_norm;

/*lgmres specific stuff */
   HYPRE_Int      aug_dim;
   HYPRE_Int      approx_constant;
   void   **aug_vecs;
   HYPRE_Int     *aug_order;
   void   **a_aug_vecs;
/*---*/

   void  *A;
   void  *r;
   void  *w;
   void  *w_2;
   void  **p;

   void    *matvec_data;
   void    *precond_data;

   hypre_LGMRESFunctions * functions;

   /* log info (always logged) */
   HYPRE_Int      num_iterations;
 
   HYPRE_Int     print_level; /* printing when print_level>0 */
   HYPRE_Int     logging;  /* extra computations for logging when logging>0 */
   HYPRE_Real  *norms;
   char    *log_file_name;

} hypre_LGMRESData;
=======
  /*--------------------------------------------------------------------------
   *--------------------------------------------------------------------------*/

  /**
   * @name Generic LGMRES Interface
   *
   * A general description of the interface goes here...
   *
   **/
  /*@{*/

  /*--------------------------------------------------------------------------
   *--------------------------------------------------------------------------*/

  /*--------------------------------------------------------------------------
   * hypre_LGMRESData and hypre_LGMRESFunctions
   *--------------------------------------------------------------------------*/

  /**
   * @name LGMRES structs
   *
   * Description...
   **/
  /*@{*/

  /**
   * The {\tt hypre\_LGMRESFunctions} object ...
   **/

  typedef struct
  {
    void *       (*CAlloc)        ( size_t count, size_t elt_size, HYPRE_Int location );
    HYPRE_Int    (*Free)          ( void *ptr );
    HYPRE_Int    (*CommInfo)      ( void  *A, HYPRE_Int   *my_id,
        HYPRE_Int   *num_procs );
    void *       (*CreateVector)  ( void *vector );
    void *       (*CreateVectorArray)  ( HYPRE_Int size, void *vectors );
    HYPRE_Int    (*DestroyVector) ( void *vector );
    void *       (*MatvecCreate)  ( void *A, void *x );
    HYPRE_Int    (*Matvec)        ( void *matvec_data, HYPRE_Complex alpha, void *A,
        void *x, HYPRE_Complex beta, void *y );
    HYPRE_Int    (*MatvecDestroy) ( void *matvec_data );
    HYPRE_Real   (*InnerProd)     ( void *x, void *y );
    HYPRE_Int    (*CopyVector)    ( void *x, void *y );
    HYPRE_Int    (*ClearVector)   ( void *x );
    HYPRE_Int    (*ScaleVector)   ( HYPRE_Complex alpha, void *x );
    HYPRE_Int    (*Axpy)          ( HYPRE_Complex alpha, void *x, void *y );

    HYPRE_Int    (*precond)       (void *vdata , void *A , void *b , void *x);
    HYPRE_Int    (*precond_setup) (void *vdata , void *A , void *b , void *x);

  } hypre_LGMRESFunctions;

  /**
   * The {\tt hypre\_LGMRESData} object ...
   **/

  typedef struct
  {
    HYPRE_Int      k_dim;
    HYPRE_Int      min_iter;
    HYPRE_Int      max_iter;
    HYPRE_Int      rel_change;
    HYPRE_Int      stop_crit;
    HYPRE_Int      converged;
    HYPRE_Real   tol;
    HYPRE_Real   cf_tol;
    HYPRE_Real   a_tol;
    HYPRE_Real   rel_residual_norm;

    /*lgmres specific stuff */
    HYPRE_Int      aug_dim;
    HYPRE_Int      approx_constant;
    void   **aug_vecs;
    HYPRE_Int     *aug_order;
    void   **a_aug_vecs;
    /*---*/

    void  *A;
    void  *r;
    void  *w;
    void  *w_2;
    void  **p;

    void    *matvec_data;
    void    *precond_data;

    hypre_LGMRESFunctions * functions;

    /* log info (always logged) */
    HYPRE_Int      num_iterations;

    HYPRE_Int     print_level; /* printing when print_level>0 */
    HYPRE_Int     logging;  /* extra computations for logging when logging>0 */
    HYPRE_Real  *norms;
    char    *log_file_name;

  } hypre_LGMRESData;
>>>>>>> 4b94dac5

#ifdef __cplusplus
  extern "C" {
#endif

    /**
     * @name generic LGMRES Solver
     *
     * Description...
     **/
    /*@{*/

    /**
     * Description...
     *
     * @param param [IN] ...
     **/

    hypre_LGMRESFunctions *
      hypre_LGMRESFunctionsCreate(
          void *       (*CAlloc)        ( size_t count, size_t elt_size, HYPRE_Int location),
          HYPRE_Int    (*Free)          ( void *ptr ),
          HYPRE_Int    (*CommInfo)      ( void  *A, HYPRE_Int   *my_id,
            HYPRE_Int   *num_procs ),
          void *       (*CreateVector)  ( void *vector ),
          void *       (*CreateVectorArray)  ( HYPRE_Int size, void *vectors ),
          HYPRE_Int    (*DestroyVector) ( void *vector ),
          void *       (*MatvecCreate)  ( void *A, void *x ),
          HYPRE_Int    (*Matvec)        ( void *matvec_data, HYPRE_Complex alpha, void *A,
            void *x, HYPRE_Complex beta, void *y ),
          HYPRE_Int    (*MatvecDestroy) ( void *matvec_data ),
          HYPRE_Real   (*InnerProd)     ( void *x, void *y ),
          HYPRE_Int    (*CopyVector)    ( void *x, void *y ),
          HYPRE_Int    (*ClearVector)   ( void *x ),
          HYPRE_Int    (*ScaleVector)   ( HYPRE_Complex alpha, void *x ),
          HYPRE_Int    (*Axpy)          ( HYPRE_Complex alpha, void *x, void *y ),
          HYPRE_Int    (*PrecondSetup)  ( void *vdata, void *A, void *b, void *x ),
          HYPRE_Int    (*Precond)       ( void *vdata, void *A, void *b, void *x )
          );

    /**
     * Description...
     *
     * @param param [IN] ...
     **/

    void *
      hypre_LGMRESCreate( hypre_LGMRESFunctions *lgmres_functions );

#ifdef __cplusplus
  }
#endif
#endif

  /*BHEADER**********************************************************************
   * Copyright (c) 2008,  Lawrence Livermore National Security, LLC.
   * Produced at the Lawrence Livermore National Laboratory.
   * This file is part of HYPRE.  See file COPYRIGHT for details.
   *
   * HYPRE is free software; you can redistribute it and/or modify it under the
   * terms of the GNU Lesser General Public License (as published by the Free
   * Software Foundation) version 2.1 dated February 1999.
   *
   * $Revision$
   ***********************************************************************EHEADER*/

  /******************************************************************************
   *
   * FLEXGMRES flexible gmres
   *
   *****************************************************************************/

#ifndef hypre_KRYLOV_FLEXGMRES_HEADER
#define hypre_KRYLOV_FLEXGMRES_HEADER

  /*--------------------------------------------------------------------------
   *--------------------------------------------------------------------------*/

  /**
   * @name Generic FlexGMRES Interface
   *
   * A general description of the interface goes here...
   *
   **/
  /*@{*/

  /*--------------------------------------------------------------------------
   *--------------------------------------------------------------------------*/

  /*--------------------------------------------------------------------------
   * hypre_FlexGMRESData and hypre_FlexGMRESFunctions
   *--------------------------------------------------------------------------*/

  /**
   * @name FlexGMRES structs
   *
   * Description...
   **/
  /*@{*/

  /**
   * The {\tt hypre\_FlexGMRESFunctions} object ...
   **/

  typedef struct
  {
    void *       (*CAlloc)        ( size_t count, size_t elt_size, HYPRE_Int location );
    HYPRE_Int    (*Free)          ( void *ptr );
    HYPRE_Int    (*CommInfo)      ( void  *A, HYPRE_Int   *my_id,
        HYPRE_Int   *num_procs );
    void *       (*CreateVector)  ( void *vector );
    void *       (*CreateVectorArray)  ( HYPRE_Int size, void *vectors );
    HYPRE_Int    (*DestroyVector) ( void *vector );
    void *       (*MatvecCreate)  ( void *A, void *x );
    HYPRE_Int    (*Matvec)        ( void *matvec_data, HYPRE_Complex alpha, void *A,
        void *x, HYPRE_Complex beta, void *y );
    HYPRE_Int    (*MatvecDestroy) ( void *matvec_data );
    HYPRE_Real   (*InnerProd)     ( void *x, void *y );
    HYPRE_Int    (*CopyVector)    ( void *x, void *y );
    HYPRE_Int    (*ClearVector)   ( void *x );
    HYPRE_Int    (*ScaleVector)   ( HYPRE_Complex alpha, void *x );
    HYPRE_Int    (*Axpy)          ( HYPRE_Complex alpha, void *x, void *y );

    HYPRE_Int    (*precond)(void *vdata, void *A, void *b, void *x );
    HYPRE_Int    (*precond_setup)(void *vdata, void *A, void *b, void *x );

    HYPRE_Int    (*modify_pc)( void *precond_data, HYPRE_Int iteration, HYPRE_Real rel_residual_norm);

  } hypre_FlexGMRESFunctions;

  /**
   * The {\tt hypre\_FlexGMRESData} object ...
   **/

  typedef struct
  {
    HYPRE_Int      k_dim;
    HYPRE_Int      min_iter;
    HYPRE_Int      max_iter;
    HYPRE_Int      rel_change;
    HYPRE_Int      stop_crit;
    HYPRE_Int      converged;
    HYPRE_Real   tol;
    HYPRE_Real   cf_tol;
    HYPRE_Real   a_tol;
    HYPRE_Real   rel_residual_norm;

    void   **pre_vecs;

    void  *A;
    void  *r;
    void  *w;
    void  *w_2;
    void  **p;

    void    *matvec_data;
    void    *precond_data;

    hypre_FlexGMRESFunctions * functions;

    /* log info (always logged) */
    HYPRE_Int      num_iterations;

    HYPRE_Int     print_level; /* printing when print_level>0 */
    HYPRE_Int     logging;  /* extra computations for logging when logging>0 */
    HYPRE_Real  *norms;
    char    *log_file_name;

  } hypre_FlexGMRESData;

#ifdef __cplusplus
  extern "C" {
#endif

    /**
     * @name generic FlexGMRES Solver
     *
     * Description...
     **/
    /*@{*/

    /**
     * Description...
     *
     * @param param [IN] ...
     **/

    hypre_FlexGMRESFunctions *
      hypre_FlexGMRESFunctionsCreate(
          void *       (*CAlloc)        ( size_t count, size_t elt_size, HYPRE_Int location ),
          HYPRE_Int    (*Free)          ( void *ptr ),
          HYPRE_Int    (*CommInfo)      ( void  *A, HYPRE_Int   *my_id,
            HYPRE_Int   *num_procs ),
          void *       (*CreateVector)  ( void *vector ),
          void *       (*CreateVectorArray)  ( HYPRE_Int size, void *vectors ),
          HYPRE_Int    (*DestroyVector) ( void *vector ),
          void *       (*MatvecCreate)  ( void *A, void *x ),
          HYPRE_Int    (*Matvec)        ( void *matvec_data, HYPRE_Complex alpha, void *A,
            void *x, HYPRE_Complex beta, void *y ),
          HYPRE_Int    (*MatvecDestroy) ( void *matvec_data ),
          HYPRE_Real   (*InnerProd)     ( void *x, void *y ),
          HYPRE_Int    (*CopyVector)    ( void *x, void *y ),
          HYPRE_Int    (*ClearVector)   ( void *x ),
          HYPRE_Int    (*ScaleVector)   ( HYPRE_Complex alpha, void *x ),
          HYPRE_Int    (*Axpy)          ( HYPRE_Complex alpha, void *x, void *y ),
          HYPRE_Int    (*PrecondSetup)  ( void *vdata, void *A, void *b, void *x ),
          HYPRE_Int    (*Precond)       ( void *vdata, void *A, void *b, void *x )
          );

    /**
     * Description...
     *
     * @param param [IN] ...
     **/

    void *
      hypre_FlexGMRESCreate( hypre_FlexGMRESFunctions *fgmres_functions );

#ifdef __cplusplus
  }
#endif
#endif

  /*BHEADER**********************************************************************
   * Copyright (c) 2008,  Lawrence Livermore National Security, LLC.
   * Produced at the Lawrence Livermore National Laboratory.
   * This file is part of HYPRE.  See file COPYRIGHT for details.
   *
   * HYPRE is free software; you can redistribute it and/or modify it under the
   * terms of the GNU Lesser General Public License (as published by the Free
   * Software Foundation) version 2.1 dated February 1999.
   *
   * $Revision$
   ***********************************************************************EHEADER*/

  /******************************************************************************
   *
   * Preconditioned conjugate gradient (Omin) headers
   *
   *****************************************************************************/

#ifndef hypre_KRYLOV_PCG_HEADER
#define hypre_KRYLOV_PCG_HEADER

<<<<<<< HEAD
/*--------------------------------------------------------------------------
 *--------------------------------------------------------------------------*/

/**
 * @name Generic PCG Interface
 *
 * A general description of the interface goes here...
 *
 * @memo A generic PCG linear solver interface
 * @version 0.1
 * @author Jeffrey F. Painter
 **/
/*@{*/

/*--------------------------------------------------------------------------
 *--------------------------------------------------------------------------*/

/*--------------------------------------------------------------------------
 * hypre_PCGData and hypre_PCGFunctions
 *--------------------------------------------------------------------------*/

/**
 * @name PCG structs
 *
 * Description...
 **/
/*@{*/

/**
 * The {\tt hypre\_PCGSFunctions} object ...
 **/

typedef struct
{
   void *       (*CAlloc)        ( size_t count, size_t elt_size, HYPRE_Int location );
   HYPRE_Int    (*Free)          ( void *ptr );
   HYPRE_Int    (*CommInfo)      ( void  *A, HYPRE_Int   *my_id,
                                   HYPRE_Int   *num_procs );
   void *       (*CreateVector)  ( void *vector );
   HYPRE_Int    (*DestroyVector) ( void *vector );
   void *       (*MatvecCreate)  ( void *A, void *x );
   HYPRE_Int    (*Matvec)        ( void *matvec_data, HYPRE_Complex alpha, void *A,
                                   void *x, HYPRE_Complex beta, void *y );
   HYPRE_Int    (*MatvecDestroy) ( void *matvec_data );
   HYPRE_Real   (*InnerProd)     ( void *x, void *y );
   HYPRE_Int    (*CopyVector)    ( void *x, void *y );
   HYPRE_Int    (*ClearVector)   ( void *x );
   HYPRE_Int    (*ScaleVector)   ( HYPRE_Complex alpha, void *x );
   HYPRE_Int    (*Axpy)          ( HYPRE_Complex alpha, void *x, void *y );

   HYPRE_Int    (*precond)(void *vdata , void *A , void *b , void *x);
   HYPRE_Int    (*precond_setup)(void *vdata , void *A , void *b , void *x);

} hypre_PCGFunctions;

/**
 * The {\tt hypre\_PCGData} object ...
 **/

/*
 Summary of Parameters to Control Stopping Test:
 - Standard (default) error tolerance: |delta-residual|/|right-hand-side|<tol
 where the norm is an energy norm wrt preconditioner, |r|=sqrt(<Cr,r>).
 - two_norm!=0 means: the norm is the L2 norm, |r|=sqrt(<r,r>)
 - rel_change!=0 means: if pass the other stopping criteria, also check the
 relative change in the solution x.  Pass iff this relative change is small.
 - tol = relative error tolerance, as above
 -a_tol = absolute convergence tolerance (default is 0.0)
   If one desires the convergence test to check the absolute
   convergence tolerance *only*, then set the relative convergence
   tolerance to 0.0.  (The default convergence test is  <C*r,r> <=
   max(relative_tolerance^2 * <C*b, b>, absolute_tolerance^2)
- cf_tol = convergence factor tolerance; if >0 used for special test
  for slow convergence
- stop_crit!=0 means (TO BE PHASED OUT):
  pure absolute error tolerance rather than a pure relative
  error tolerance on the residual.  Never applies if rel_change!=0 or atolf!=0.
 - atolf = absolute error tolerance factor to be used _together_ with the
 relative error tolerance, |delta-residual| / ( atolf + |right-hand-side| ) < tol
  (To BE PHASED OUT)
 - recompute_residual means: when the iteration seems to be converged, recompute the
 residual from scratch (r=b-Ax) and use this new residual to repeat the convergence test.
 This can be expensive, use this only if you have seen a problem with the regular
 residual computation.
  - recompute_residual_p means: recompute the residual from scratch (r=b-Ax)
 every "recompute_residual_p" iterations.  This can be expensive and degrade the
 convergence. Use it only if you have seen a problem with the regular residual
 computation.
 */

typedef struct
{
   HYPRE_Real   tol;
   HYPRE_Real   atolf;
   HYPRE_Real   cf_tol;
   HYPRE_Real   a_tol;
   HYPRE_Real   rtol;
   HYPRE_Int      max_iter;
   HYPRE_Int      two_norm;
   HYPRE_Int      rel_change;
   HYPRE_Int      recompute_residual;
   HYPRE_Int      recompute_residual_p;
   HYPRE_Int      stop_crit;
   HYPRE_Int      converged;

   void    *A;
   void    *p;
   void    *s;
   void    *r; /* ...contains the residual.  This is currently kept permanently.
                  If that is ever changed, it still must be kept if logging>1 */

   HYPRE_Int      owns_matvec_data;  /* normally 1; if 0, don't delete it */
   void    *matvec_data;
   void    *precond_data;

   hypre_PCGFunctions * functions;

   /* log info (always logged) */
   HYPRE_Int      num_iterations;
   HYPRE_Real   rel_residual_norm;

   HYPRE_Int     print_level; /* printing when print_level>0 */
   HYPRE_Int     logging;  /* extra computations for logging when logging>0 */
   HYPRE_Real  *norms;
   HYPRE_Real  *rel_norms;

} hypre_PCGData;
=======
  /*--------------------------------------------------------------------------
   *--------------------------------------------------------------------------*/

  /**
   * @name Generic PCG Interface
   *
   * A general description of the interface goes here...
   *
   * @memo A generic PCG linear solver interface
   * @version 0.1
   * @author Jeffrey F. Painter
   **/
  /*@{*/

  /*--------------------------------------------------------------------------
   *--------------------------------------------------------------------------*/

  /*--------------------------------------------------------------------------
   * hypre_PCGData and hypre_PCGFunctions
   *--------------------------------------------------------------------------*/

  /**
   * @name PCG structs
   *
   * Description...
   **/
  /*@{*/

  /**
   * The {\tt hypre\_PCGSFunctions} object ...
   **/

  typedef struct
  {
    void *       (*CAlloc)        ( size_t count, size_t elt_size, HYPRE_Int location );
    HYPRE_Int    (*Free)          ( void *ptr );
    HYPRE_Int    (*CommInfo)      ( void  *A, HYPRE_Int   *my_id,
        HYPRE_Int   *num_procs );
    void *       (*CreateVector)  ( void *vector );
    HYPRE_Int    (*DestroyVector) ( void *vector );
    void *       (*MatvecCreate)  ( void *A, void *x );
    HYPRE_Int    (*Matvec)        ( void *matvec_data, HYPRE_Complex alpha, void *A,
        void *x, HYPRE_Complex beta, void *y );
    HYPRE_Int    (*MatvecDestroy) ( void *matvec_data );
    HYPRE_Real   (*InnerProd)     ( void *x, void *y );
    HYPRE_Int    (*CopyVector)    ( void *x, void *y );
    HYPRE_Int    (*ClearVector)   ( void *x );
    HYPRE_Int    (*ScaleVector)   ( HYPRE_Complex alpha, void *x );
    HYPRE_Int    (*Axpy)          ( HYPRE_Complex alpha, void *x, void *y );

    HYPRE_Int    (*precond)(void *vdata , void *A , void *b , void *x);
    HYPRE_Int    (*precond_setup)(void *vdata , void *A , void *b , void *x);

  } hypre_PCGFunctions;

  /**
   * The {\tt hypre\_PCGData} object ...
   **/

  /*
     Summary of Parameters to Control Stopping Test:
     - Standard (default) error tolerance: |delta-residual|/|right-hand-side|<tol
     where the norm is an energy norm wrt preconditioner, |r|=sqrt(<Cr,r>).
     - two_norm!=0 means: the norm is the L2 norm, |r|=sqrt(<r,r>)
     - rel_change!=0 means: if pass the other stopping criteria, also check the
     relative change in the solution x.  Pass iff this relative change is small.
     - tol = relative error tolerance, as above
     -a_tol = absolute convergence tolerance (default is 0.0)
     If one desires the convergence test to check the absolute
     convergence tolerance *only*, then set the relative convergence
     tolerance to 0.0.  (The default convergence test is  <C*r,r> <=
     max(relative_tolerance^2 * <C*b, b>, absolute_tolerance^2)
     - cf_tol = convergence factor tolerance; if >0 used for special test
     for slow convergence
     - stop_crit!=0 means (TO BE PHASED OUT):
     pure absolute error tolerance rather than a pure relative
     error tolerance on the residual.  Never applies if rel_change!=0 or atolf!=0.
     - atolf = absolute error tolerance factor to be used _together_ with the
     relative error tolerance, |delta-residual| / ( atolf + |right-hand-side| ) < tol
     (To BE PHASED OUT)
     - recompute_residual means: when the iteration seems to be converged, recompute the
     residual from scratch (r=b-Ax) and use this new residual to repeat the convergence test.
     This can be expensive, use this only if you have seen a problem with the regular
     residual computation.
     - recompute_residual_p means: recompute the residual from scratch (r=b-Ax)
     every "recompute_residual_p" iterations.  This can be expensive and degrade the
     convergence. Use it only if you have seen a problem with the regular residual
     computation.
     */

  typedef struct
  {
    HYPRE_Real   tol;
    HYPRE_Real   atolf;
    HYPRE_Real   cf_tol;
    HYPRE_Real   a_tol;
    HYPRE_Real   rtol;
    HYPRE_Int      max_iter;
    HYPRE_Int      two_norm;
    HYPRE_Int      rel_change;
    HYPRE_Int      recompute_residual;
    HYPRE_Int      recompute_residual_p;
    HYPRE_Int      stop_crit;
    HYPRE_Int      converged;
    HYPRE_Int      hybrid;

    void    *A;
    void    *p;
    void    *s;
    void    *r; /* ...contains the residual.  This is currently kept permanently.
                   If that is ever changed, it still must be kept if logging>1 */

    HYPRE_Int      owns_matvec_data;  /* normally 1; if 0, don't delete it */
    void    *matvec_data;
    void    *precond_data;

    hypre_PCGFunctions * functions;

    /* log info (always logged) */
    HYPRE_Int      num_iterations;
    HYPRE_Real   rel_residual_norm;

    HYPRE_Int     print_level; /* printing when print_level>0 */
    HYPRE_Int     logging;  /* extra computations for logging when logging>0 */
    HYPRE_Real  *norms;
    HYPRE_Real  *rel_norms;

  } hypre_PCGData;
>>>>>>> 4b94dac5

#define hypre_PCGDataOwnsMatvecData(pcgdata)  ((pcgdata) -> owns_matvec_data)
#define hypre_PCGDataHybrid(pcgdata)  ((pcgdata) -> hybrid)

#ifdef __cplusplus
  extern "C" {
#endif

    /**
     * @name generic PCG Solver
     *
     * Description...
     **/
    /*@{*/

    /**
     * Description...
     *
     * @param param [IN] ...
     **/

    hypre_PCGFunctions *
      hypre_PCGFunctionsCreate(
          void *       (*CAlloc)        ( size_t count, size_t elt_size, HYPRE_Int location ),
          HYPRE_Int    (*Free)          ( void *ptr ),
          HYPRE_Int    (*CommInfo)      ( void  *A, HYPRE_Int   *my_id,
            HYPRE_Int   *num_procs ),
          void *       (*CreateVector)  ( void *vector ),
          HYPRE_Int    (*DestroyVector) ( void *vector ),
          void *       (*MatvecCreate)  ( void *A, void *x ),
          HYPRE_Int    (*Matvec)        ( void *matvec_data, HYPRE_Complex alpha, void *A,
            void *x, HYPRE_Complex beta, void *y ),
          HYPRE_Int    (*MatvecDestroy) ( void *matvec_data ),
          HYPRE_Real   (*InnerProd)     ( void *x, void *y ),
          HYPRE_Int    (*CopyVector)    ( void *x, void *y ),
          HYPRE_Int    (*ClearVector)   ( void *x ),
          HYPRE_Int    (*ScaleVector)   ( HYPRE_Complex alpha, void *x ),
          HYPRE_Int    (*Axpy)          ( HYPRE_Complex alpha, void *x, void *y ),
          HYPRE_Int    (*PrecondSetup)  ( void *vdata, void *A, void *b, void *x ),
          HYPRE_Int    (*Precond)       ( void *vdata, void *A, void *b, void *x )
          );

    /**
     * Description...
     *
     * @param param [IN] ...
     **/

    void *
      hypre_PCGCreate( hypre_PCGFunctions *pcg_functions );

#ifdef __cplusplus
  }
#endif

#endif

<<<<<<< HEAD
/* bicgstab.c */
void *hypre_BiCGSTABCreate ( hypre_BiCGSTABFunctions *bicgstab_functions );
HYPRE_Int hypre_BiCGSTABDestroy ( void *bicgstab_vdata );
HYPRE_Int hypre_BiCGSTABSetup ( void *bicgstab_vdata , void *A , void *b , void *x );
HYPRE_Int hypre_BiCGSTABSolve ( void *bicgstab_vdata , void *A , void *b , void *x );
HYPRE_Int hypre_BiCGSTABSetTol ( void *bicgstab_vdata , HYPRE_Real tol );
HYPRE_Int hypre_BiCGSTABSetAbsoluteTol ( void *bicgstab_vdata , HYPRE_Real a_tol );
HYPRE_Int hypre_BiCGSTABSetConvergenceFactorTol ( void *bicgstab_vdata , HYPRE_Real cf_tol );
HYPRE_Int hypre_BiCGSTABSetMinIter ( void *bicgstab_vdata , HYPRE_Int min_iter );
HYPRE_Int hypre_BiCGSTABSetMaxIter ( void *bicgstab_vdata , HYPRE_Int max_iter );
HYPRE_Int hypre_BiCGSTABSetStopCrit ( void *bicgstab_vdata , HYPRE_Int stop_crit );
HYPRE_Int hypre_BiCGSTABSetPrecond ( void *bicgstab_vdata , HYPRE_Int (*precond )(void*,void*,void*,void*), HYPRE_Int (*precond_setup )(void*,void*,void*,void*), void *precond_data );
HYPRE_Int hypre_BiCGSTABGetPrecond ( void *bicgstab_vdata , HYPRE_Solver *precond_data_ptr );
HYPRE_Int hypre_BiCGSTABSetLogging ( void *bicgstab_vdata , HYPRE_Int logging );
HYPRE_Int hypre_BiCGSTABSetPrintLevel ( void *bicgstab_vdata , HYPRE_Int print_level );
HYPRE_Int hypre_BiCGSTABGetConverged ( void *bicgstab_vdata , HYPRE_Int *converged );
HYPRE_Int hypre_BiCGSTABGetNumIterations ( void *bicgstab_vdata , HYPRE_Int *num_iterations );
HYPRE_Int hypre_BiCGSTABGetFinalRelativeResidualNorm ( void *bicgstab_vdata , HYPRE_Real *relative_residual_norm );
HYPRE_Int hypre_BiCGSTABGetResidual ( void *bicgstab_vdata , void **residual );

/* cgnr.c */
void *hypre_CGNRCreate ( hypre_CGNRFunctions *cgnr_functions );
HYPRE_Int hypre_CGNRDestroy ( void *cgnr_vdata );
HYPRE_Int hypre_CGNRSetup ( void *cgnr_vdata , void *A , void *b , void *x );
HYPRE_Int hypre_CGNRSolve ( void *cgnr_vdata , void *A , void *b , void *x );
HYPRE_Int hypre_CGNRSetTol ( void *cgnr_vdata , HYPRE_Real tol );
HYPRE_Int hypre_CGNRSetMinIter ( void *cgnr_vdata , HYPRE_Int min_iter );
HYPRE_Int hypre_CGNRSetMaxIter ( void *cgnr_vdata , HYPRE_Int max_iter );
HYPRE_Int hypre_CGNRSetStopCrit ( void *cgnr_vdata , HYPRE_Int stop_crit );
HYPRE_Int hypre_CGNRSetPrecond ( void *cgnr_vdata , HYPRE_Int (*precond )(void*,void*,void*,void*), HYPRE_Int (*precondT )(void*,void*,void*,void*), HYPRE_Int (*precond_setup )(void*,void*,void*,void*), void *precond_data );
HYPRE_Int hypre_CGNRGetPrecond ( void *cgnr_vdata , HYPRE_Solver *precond_data_ptr );
HYPRE_Int hypre_CGNRSetLogging ( void *cgnr_vdata , HYPRE_Int logging );
HYPRE_Int hypre_CGNRGetNumIterations ( void *cgnr_vdata , HYPRE_Int *num_iterations );
HYPRE_Int hypre_CGNRGetFinalRelativeResidualNorm ( void *cgnr_vdata , HYPRE_Real *relative_residual_norm );

/* gmres.c */
void *hypre_GMRESCreate ( hypre_GMRESFunctions *gmres_functions );
HYPRE_Int hypre_GMRESDestroy ( void *gmres_vdata );
HYPRE_Int hypre_GMRESGetResidual ( void *gmres_vdata , void **residual );
HYPRE_Int hypre_GMRESSetup ( void *gmres_vdata , void *A , void *b , void *x );
HYPRE_Int hypre_GMRESSolve ( void *gmres_vdata , void *A , void *b , void *x );
HYPRE_Int hypre_GMRESSetKDim ( void *gmres_vdata , HYPRE_Int k_dim );
HYPRE_Int hypre_GMRESGetKDim ( void *gmres_vdata , HYPRE_Int *k_dim );
HYPRE_Int hypre_GMRESSetTol ( void *gmres_vdata , HYPRE_Real tol );
HYPRE_Int hypre_GMRESGetTol ( void *gmres_vdata , HYPRE_Real *tol );
HYPRE_Int hypre_GMRESSetAbsoluteTol ( void *gmres_vdata , HYPRE_Real a_tol );
HYPRE_Int hypre_GMRESGetAbsoluteTol ( void *gmres_vdata , HYPRE_Real *a_tol );
HYPRE_Int hypre_GMRESSetConvergenceFactorTol ( void *gmres_vdata , HYPRE_Real cf_tol );
HYPRE_Int hypre_GMRESGetConvergenceFactorTol ( void *gmres_vdata , HYPRE_Real *cf_tol );
HYPRE_Int hypre_GMRESSetMinIter ( void *gmres_vdata , HYPRE_Int min_iter );
HYPRE_Int hypre_GMRESGetMinIter ( void *gmres_vdata , HYPRE_Int *min_iter );
HYPRE_Int hypre_GMRESSetMaxIter ( void *gmres_vdata , HYPRE_Int max_iter );
HYPRE_Int hypre_GMRESGetMaxIter ( void *gmres_vdata , HYPRE_Int *max_iter );
HYPRE_Int hypre_GMRESSetRelChange ( void *gmres_vdata , HYPRE_Int rel_change );
HYPRE_Int hypre_GMRESGetRelChange ( void *gmres_vdata , HYPRE_Int *rel_change );
HYPRE_Int hypre_GMRESSetSkipRealResidualCheck ( void *gmres_vdata , HYPRE_Int skip_real_r_check );
HYPRE_Int hypre_GMRESGetSkipRealResidualCheck ( void *gmres_vdata , HYPRE_Int *skip_real_r_check );
HYPRE_Int hypre_GMRESSetStopCrit ( void *gmres_vdata , HYPRE_Int stop_crit );
HYPRE_Int hypre_GMRESGetStopCrit ( void *gmres_vdata , HYPRE_Int *stop_crit );
HYPRE_Int hypre_GMRESSetPrecond ( void *gmres_vdata , HYPRE_Int (*precond )(void*,void*,void*,void*), HYPRE_Int (*precond_setup )(void*,void*,void*,void*), void *precond_data );
HYPRE_Int hypre_GMRESGetPrecond ( void *gmres_vdata , HYPRE_Solver *precond_data_ptr );
HYPRE_Int hypre_GMRESSetPrintLevel ( void *gmres_vdata , HYPRE_Int level );
HYPRE_Int hypre_GMRESGetPrintLevel ( void *gmres_vdata , HYPRE_Int *level );
HYPRE_Int hypre_GMRESSetLogging ( void *gmres_vdata , HYPRE_Int level );
HYPRE_Int hypre_GMRESGetLogging ( void *gmres_vdata , HYPRE_Int *level );
HYPRE_Int hypre_GMRESGetNumIterations ( void *gmres_vdata , HYPRE_Int *num_iterations );
HYPRE_Int hypre_GMRESGetConverged ( void *gmres_vdata , HYPRE_Int *converged );
HYPRE_Int hypre_GMRESGetFinalRelativeResidualNorm ( void *gmres_vdata , HYPRE_Real *relative_residual_norm );

/* flexgmres.c */
void *hypre_FlexGMRESCreate ( hypre_FlexGMRESFunctions *fgmres_functions );
HYPRE_Int hypre_FlexGMRESDestroy ( void *fgmres_vdata );
HYPRE_Int hypre_FlexGMRESGetResidual ( void *fgmres_vdata , void **residual );
HYPRE_Int hypre_FlexGMRESSetup ( void *fgmres_vdata , void *A , void *b , void *x );
HYPRE_Int hypre_FlexGMRESSolve ( void *fgmres_vdata , void *A , void *b , void *x );
HYPRE_Int hypre_FlexGMRESSetKDim ( void *fgmres_vdata , HYPRE_Int k_dim );
HYPRE_Int hypre_FlexGMRESGetKDim ( void *fgmres_vdata , HYPRE_Int *k_dim );
HYPRE_Int hypre_FlexGMRESSetTol ( void *fgmres_vdata , HYPRE_Real tol );
HYPRE_Int hypre_FlexGMRESGetTol ( void *fgmres_vdata , HYPRE_Real *tol );
HYPRE_Int hypre_FlexGMRESSetAbsoluteTol ( void *fgmres_vdata , HYPRE_Real a_tol );
HYPRE_Int hypre_FlexGMRESGetAbsoluteTol ( void *fgmres_vdata , HYPRE_Real *a_tol );
HYPRE_Int hypre_FlexGMRESSetConvergenceFactorTol ( void *fgmres_vdata , HYPRE_Real cf_tol );
HYPRE_Int hypre_FlexGMRESGetConvergenceFactorTol ( void *fgmres_vdata , HYPRE_Real *cf_tol );
HYPRE_Int hypre_FlexGMRESSetMinIter ( void *fgmres_vdata , HYPRE_Int min_iter );
HYPRE_Int hypre_FlexGMRESGetMinIter ( void *fgmres_vdata , HYPRE_Int *min_iter );
HYPRE_Int hypre_FlexGMRESSetMaxIter ( void *fgmres_vdata , HYPRE_Int max_iter );
HYPRE_Int hypre_FlexGMRESGetMaxIter ( void *fgmres_vdata , HYPRE_Int *max_iter );
HYPRE_Int hypre_FlexGMRESSetStopCrit ( void *fgmres_vdata , HYPRE_Int stop_crit );
HYPRE_Int hypre_FlexGMRESGetStopCrit ( void *fgmres_vdata , HYPRE_Int *stop_crit );
HYPRE_Int hypre_FlexGMRESSetPrecond ( void *fgmres_vdata , HYPRE_Int (*precond )(void*,void*,void*,void*), HYPRE_Int (*precond_setup )(void*,void*,void*,void*), void *precond_data );
HYPRE_Int hypre_FlexGMRESGetPrecond ( void *fgmres_vdata , HYPRE_Solver *precond_data_ptr );
HYPRE_Int hypre_FlexGMRESSetPrintLevel ( void *fgmres_vdata , HYPRE_Int level );
HYPRE_Int hypre_FlexGMRESGetPrintLevel ( void *fgmres_vdata , HYPRE_Int *level );
HYPRE_Int hypre_FlexGMRESSetLogging ( void *fgmres_vdata , HYPRE_Int level );
HYPRE_Int hypre_FlexGMRESGetLogging ( void *fgmres_vdata , HYPRE_Int *level );
HYPRE_Int hypre_FlexGMRESGetNumIterations ( void *fgmres_vdata , HYPRE_Int *num_iterations );
HYPRE_Int hypre_FlexGMRESGetConverged ( void *fgmres_vdata , HYPRE_Int *converged );
HYPRE_Int hypre_FlexGMRESGetFinalRelativeResidualNorm ( void *fgmres_vdata , HYPRE_Real *relative_residual_norm );
HYPRE_Int hypre_FlexGMRESSetModifyPC ( void *fgmres_vdata , HYPRE_Int (*modify_pc )(void *precond_data, HYPRE_Int iteration, HYPRE_Real rel_residual_norm));
HYPRE_Int hypre_FlexGMRESModifyPCDefault ( void *precond_data , HYPRE_Int iteration , HYPRE_Real rel_residual_norm );

/* lgmres.c */
void *hypre_LGMRESCreate ( hypre_LGMRESFunctions *lgmres_functions );
HYPRE_Int hypre_LGMRESDestroy ( void *lgmres_vdata );
HYPRE_Int hypre_LGMRESGetResidual ( void *lgmres_vdata , void **residual );
HYPRE_Int hypre_LGMRESSetup ( void *lgmres_vdata , void *A , void *b , void *x );
HYPRE_Int hypre_LGMRESSolve ( void *lgmres_vdata , void *A , void *b , void *x );
HYPRE_Int hypre_LGMRESSetKDim ( void *lgmres_vdata , HYPRE_Int k_dim );
HYPRE_Int hypre_LGMRESGetKDim ( void *lgmres_vdata , HYPRE_Int *k_dim );
HYPRE_Int hypre_LGMRESSetAugDim ( void *lgmres_vdata , HYPRE_Int aug_dim );
HYPRE_Int hypre_LGMRESGetAugDim ( void *lgmres_vdata , HYPRE_Int *aug_dim );
HYPRE_Int hypre_LGMRESSetTol ( void *lgmres_vdata , HYPRE_Real tol );
HYPRE_Int hypre_LGMRESGetTol ( void *lgmres_vdata , HYPRE_Real *tol );
HYPRE_Int hypre_LGMRESSetAbsoluteTol ( void *lgmres_vdata , HYPRE_Real a_tol );
HYPRE_Int hypre_LGMRESGetAbsoluteTol ( void *lgmres_vdata , HYPRE_Real *a_tol );
HYPRE_Int hypre_LGMRESSetConvergenceFactorTol ( void *lgmres_vdata , HYPRE_Real cf_tol );
HYPRE_Int hypre_LGMRESGetConvergenceFactorTol ( void *lgmres_vdata , HYPRE_Real *cf_tol );
HYPRE_Int hypre_LGMRESSetMinIter ( void *lgmres_vdata , HYPRE_Int min_iter );
HYPRE_Int hypre_LGMRESGetMinIter ( void *lgmres_vdata , HYPRE_Int *min_iter );
HYPRE_Int hypre_LGMRESSetMaxIter ( void *lgmres_vdata , HYPRE_Int max_iter );
HYPRE_Int hypre_LGMRESGetMaxIter ( void *lgmres_vdata , HYPRE_Int *max_iter );
HYPRE_Int hypre_LGMRESSetStopCrit ( void *lgmres_vdata , HYPRE_Int stop_crit );
HYPRE_Int hypre_LGMRESGetStopCrit ( void *lgmres_vdata , HYPRE_Int *stop_crit );
HYPRE_Int hypre_LGMRESSetPrecond ( void *lgmres_vdata , HYPRE_Int (*precond )(void*,void*,void*,void*), HYPRE_Int (*precond_setup )(void*,void*,void*,void*), void *precond_data );
HYPRE_Int hypre_LGMRESGetPrecond ( void *lgmres_vdata , HYPRE_Solver *precond_data_ptr );
HYPRE_Int hypre_LGMRESSetPrintLevel ( void *lgmres_vdata , HYPRE_Int level );
HYPRE_Int hypre_LGMRESGetPrintLevel ( void *lgmres_vdata , HYPRE_Int *level );
HYPRE_Int hypre_LGMRESSetLogging ( void *lgmres_vdata , HYPRE_Int level );
HYPRE_Int hypre_LGMRESGetLogging ( void *lgmres_vdata , HYPRE_Int *level );
HYPRE_Int hypre_LGMRESGetNumIterations ( void *lgmres_vdata , HYPRE_Int *num_iterations );
HYPRE_Int hypre_LGMRESGetConverged ( void *lgmres_vdata , HYPRE_Int *converged );
HYPRE_Int hypre_LGMRESGetFinalRelativeResidualNorm ( void *lgmres_vdata , HYPRE_Real *relative_residual_norm );

/* HYPRE_bicgstab.c */
HYPRE_Int HYPRE_BiCGSTABDestroy ( HYPRE_Solver solver );
HYPRE_Int HYPRE_BiCGSTABSetup ( HYPRE_Solver solver , HYPRE_Matrix A , HYPRE_Vector b , HYPRE_Vector x );
HYPRE_Int HYPRE_BiCGSTABSolve ( HYPRE_Solver solver , HYPRE_Matrix A , HYPRE_Vector b , HYPRE_Vector x );
HYPRE_Int HYPRE_BiCGSTABSetTol ( HYPRE_Solver solver , HYPRE_Real tol );
HYPRE_Int HYPRE_BiCGSTABSetAbsoluteTol ( HYPRE_Solver solver , HYPRE_Real a_tol );
HYPRE_Int HYPRE_BiCGSTABSetConvergenceFactorTol ( HYPRE_Solver solver , HYPRE_Real cf_tol );
HYPRE_Int HYPRE_BiCGSTABSetMinIter ( HYPRE_Solver solver , HYPRE_Int min_iter );
HYPRE_Int HYPRE_BiCGSTABSetMaxIter ( HYPRE_Solver solver , HYPRE_Int max_iter );
HYPRE_Int HYPRE_BiCGSTABSetStopCrit ( HYPRE_Solver solver , HYPRE_Int stop_crit );
HYPRE_Int HYPRE_BiCGSTABSetPrecond ( HYPRE_Solver solver , HYPRE_PtrToSolverFcn precond , HYPRE_PtrToSolverFcn precond_setup , HYPRE_Solver precond_solver );
HYPRE_Int HYPRE_BiCGSTABGetPrecond ( HYPRE_Solver solver , HYPRE_Solver *precond_data_ptr );
HYPRE_Int HYPRE_BiCGSTABSetLogging ( HYPRE_Solver solver , HYPRE_Int logging );
HYPRE_Int HYPRE_BiCGSTABSetPrintLevel ( HYPRE_Solver solver , HYPRE_Int print_level );
HYPRE_Int HYPRE_BiCGSTABGetNumIterations ( HYPRE_Solver solver , HYPRE_Int *num_iterations );
HYPRE_Int HYPRE_BiCGSTABGetFinalRelativeResidualNorm ( HYPRE_Solver solver , HYPRE_Real *norm );
HYPRE_Int HYPRE_BiCGSTABGetResidual ( HYPRE_Solver solver , void **residual );

/* HYPRE_cgnr.c */
HYPRE_Int HYPRE_CGNRDestroy ( HYPRE_Solver solver );
HYPRE_Int HYPRE_CGNRSetup ( HYPRE_Solver solver , HYPRE_Matrix A , HYPRE_Vector b , HYPRE_Vector x );
HYPRE_Int HYPRE_CGNRSolve ( HYPRE_Solver solver , HYPRE_Matrix A , HYPRE_Vector b , HYPRE_Vector x );
HYPRE_Int HYPRE_CGNRSetTol ( HYPRE_Solver solver , HYPRE_Real tol );
HYPRE_Int HYPRE_CGNRSetMinIter ( HYPRE_Solver solver , HYPRE_Int min_iter );
HYPRE_Int HYPRE_CGNRSetMaxIter ( HYPRE_Solver solver , HYPRE_Int max_iter );
HYPRE_Int HYPRE_CGNRSetStopCrit ( HYPRE_Solver solver , HYPRE_Int stop_crit );
HYPRE_Int HYPRE_CGNRSetPrecond ( HYPRE_Solver solver , HYPRE_PtrToSolverFcn precond , HYPRE_PtrToSolverFcn precondT , HYPRE_PtrToSolverFcn precond_setup , HYPRE_Solver precond_solver );
HYPRE_Int HYPRE_CGNRGetPrecond ( HYPRE_Solver solver , HYPRE_Solver *precond_data_ptr );
HYPRE_Int HYPRE_CGNRSetLogging ( HYPRE_Solver solver , HYPRE_Int logging );
HYPRE_Int HYPRE_CGNRGetNumIterations ( HYPRE_Solver solver , HYPRE_Int *num_iterations );
HYPRE_Int HYPRE_CGNRGetFinalRelativeResidualNorm ( HYPRE_Solver solver , HYPRE_Real *norm );

/* HYPRE_gmres.c */
HYPRE_Int HYPRE_GMRESSetup ( HYPRE_Solver solver , HYPRE_Matrix A , HYPRE_Vector b , HYPRE_Vector x );
HYPRE_Int HYPRE_GMRESSolve ( HYPRE_Solver solver , HYPRE_Matrix A , HYPRE_Vector b , HYPRE_Vector x );
HYPRE_Int HYPRE_GMRESSetKDim ( HYPRE_Solver solver , HYPRE_Int k_dim );
HYPRE_Int HYPRE_GMRESGetKDim ( HYPRE_Solver solver , HYPRE_Int *k_dim );
HYPRE_Int HYPRE_GMRESSetTol ( HYPRE_Solver solver , HYPRE_Real tol );
HYPRE_Int HYPRE_GMRESGetTol ( HYPRE_Solver solver , HYPRE_Real *tol );
HYPRE_Int HYPRE_GMRESSetAbsoluteTol ( HYPRE_Solver solver , HYPRE_Real a_tol );
HYPRE_Int HYPRE_GMRESGetAbsoluteTol ( HYPRE_Solver solver , HYPRE_Real *a_tol );
HYPRE_Int HYPRE_GMRESSetConvergenceFactorTol ( HYPRE_Solver solver , HYPRE_Real cf_tol );
HYPRE_Int HYPRE_GMRESGetConvergenceFactorTol ( HYPRE_Solver solver , HYPRE_Real *cf_tol );
HYPRE_Int HYPRE_GMRESSetMinIter ( HYPRE_Solver solver , HYPRE_Int min_iter );
HYPRE_Int HYPRE_GMRESGetMinIter ( HYPRE_Solver solver , HYPRE_Int *min_iter );
HYPRE_Int HYPRE_GMRESSetMaxIter ( HYPRE_Solver solver , HYPRE_Int max_iter );
HYPRE_Int HYPRE_GMRESGetMaxIter ( HYPRE_Solver solver , HYPRE_Int *max_iter );
HYPRE_Int HYPRE_GMRESSetStopCrit ( HYPRE_Solver solver , HYPRE_Int stop_crit );
HYPRE_Int HYPRE_GMRESGetStopCrit ( HYPRE_Solver solver , HYPRE_Int *stop_crit );
HYPRE_Int HYPRE_GMRESSetRelChange ( HYPRE_Solver solver , HYPRE_Int rel_change );
HYPRE_Int HYPRE_GMRESGetRelChange ( HYPRE_Solver solver , HYPRE_Int *rel_change );
HYPRE_Int HYPRE_GMRESSetSkipRealResidualCheck ( HYPRE_Solver solver , HYPRE_Int skip_real_r_check );
HYPRE_Int HYPRE_GMRESGetSkipRealResidualCheck ( HYPRE_Solver solver , HYPRE_Int *skip_real_r_check );
HYPRE_Int HYPRE_GMRESSetPrecond ( HYPRE_Solver solver , HYPRE_PtrToSolverFcn precond , HYPRE_PtrToSolverFcn precond_setup , HYPRE_Solver precond_solver );
HYPRE_Int HYPRE_GMRESGetPrecond ( HYPRE_Solver solver , HYPRE_Solver *precond_data_ptr );
HYPRE_Int HYPRE_GMRESSetPrintLevel ( HYPRE_Solver solver , HYPRE_Int level );
HYPRE_Int HYPRE_GMRESGetPrintLevel ( HYPRE_Solver solver , HYPRE_Int *level );
HYPRE_Int HYPRE_GMRESSetLogging ( HYPRE_Solver solver , HYPRE_Int level );
HYPRE_Int HYPRE_GMRESGetLogging ( HYPRE_Solver solver , HYPRE_Int *level );
HYPRE_Int HYPRE_GMRESGetNumIterations ( HYPRE_Solver solver , HYPRE_Int *num_iterations );
HYPRE_Int HYPRE_GMRESGetConverged ( HYPRE_Solver solver , HYPRE_Int *converged );
HYPRE_Int HYPRE_GMRESGetFinalRelativeResidualNorm ( HYPRE_Solver solver , HYPRE_Real *norm );
HYPRE_Int HYPRE_GMRESGetResidual ( HYPRE_Solver solver , void **residual );

/* HYPRE_flexgmres.c */
HYPRE_Int HYPRE_FlexGMRESSetup ( HYPRE_Solver solver , HYPRE_Matrix A , HYPRE_Vector b , HYPRE_Vector x );
HYPRE_Int HYPRE_FlexGMRESSolve ( HYPRE_Solver solver , HYPRE_Matrix A , HYPRE_Vector b , HYPRE_Vector x );
HYPRE_Int HYPRE_FlexGMRESSetKDim ( HYPRE_Solver solver , HYPRE_Int k_dim );
HYPRE_Int HYPRE_FlexGMRESGetKDim ( HYPRE_Solver solver , HYPRE_Int *k_dim );
HYPRE_Int HYPRE_FlexGMRESSetTol ( HYPRE_Solver solver , HYPRE_Real tol );
HYPRE_Int HYPRE_FlexGMRESGetTol ( HYPRE_Solver solver , HYPRE_Real *tol );
HYPRE_Int HYPRE_FlexGMRESSetAbsoluteTol ( HYPRE_Solver solver , HYPRE_Real a_tol );
HYPRE_Int HYPRE_FlexGMRESGetAbsoluteTol ( HYPRE_Solver solver , HYPRE_Real *a_tol );
HYPRE_Int HYPRE_FlexGMRESSetConvergenceFactorTol ( HYPRE_Solver solver , HYPRE_Real cf_tol );
HYPRE_Int HYPRE_FlexGMRESGetConvergenceFactorTol ( HYPRE_Solver solver , HYPRE_Real *cf_tol );
HYPRE_Int HYPRE_FlexGMRESSetMinIter ( HYPRE_Solver solver , HYPRE_Int min_iter );
HYPRE_Int HYPRE_FlexGMRESGetMinIter ( HYPRE_Solver solver , HYPRE_Int *min_iter );
HYPRE_Int HYPRE_FlexGMRESSetMaxIter ( HYPRE_Solver solver , HYPRE_Int max_iter );
HYPRE_Int HYPRE_FlexGMRESGetMaxIter ( HYPRE_Solver solver , HYPRE_Int *max_iter );
HYPRE_Int HYPRE_FlexGMRESSetPrecond ( HYPRE_Solver solver , HYPRE_PtrToSolverFcn precond , HYPRE_PtrToSolverFcn precond_setup , HYPRE_Solver precond_solver );
HYPRE_Int HYPRE_FlexGMRESGetPrecond ( HYPRE_Solver solver , HYPRE_Solver *precond_data_ptr );
HYPRE_Int HYPRE_FlexGMRESSetPrintLevel ( HYPRE_Solver solver , HYPRE_Int level );
HYPRE_Int HYPRE_FlexGMRESGetPrintLevel ( HYPRE_Solver solver , HYPRE_Int *level );
HYPRE_Int HYPRE_FlexGMRESSetLogging ( HYPRE_Solver solver , HYPRE_Int level );
HYPRE_Int HYPRE_FlexGMRESGetLogging ( HYPRE_Solver solver , HYPRE_Int *level );
HYPRE_Int HYPRE_FlexGMRESGetNumIterations ( HYPRE_Solver solver , HYPRE_Int *num_iterations );
HYPRE_Int HYPRE_FlexGMRESGetConverged ( HYPRE_Solver solver , HYPRE_Int *converged );
HYPRE_Int HYPRE_FlexGMRESGetFinalRelativeResidualNorm ( HYPRE_Solver solver , HYPRE_Real *norm );
HYPRE_Int HYPRE_FlexGMRESGetResidual ( HYPRE_Solver solver , void **residual );
HYPRE_Int HYPRE_FlexGMRESSetModifyPC ( HYPRE_Solver solver , HYPRE_Int (*modify_pc )(HYPRE_Solver ,HYPRE_Int ,HYPRE_Real ));

/* HYPRE_lgmres.c */
HYPRE_Int HYPRE_LGMRESSetup ( HYPRE_Solver solver , HYPRE_Matrix A , HYPRE_Vector b , HYPRE_Vector x );
HYPRE_Int HYPRE_LGMRESSolve ( HYPRE_Solver solver , HYPRE_Matrix A , HYPRE_Vector b , HYPRE_Vector x );
HYPRE_Int HYPRE_LGMRESSetKDim ( HYPRE_Solver solver , HYPRE_Int k_dim );
HYPRE_Int HYPRE_LGMRESGetKDim ( HYPRE_Solver solver , HYPRE_Int *k_dim );
HYPRE_Int HYPRE_LGMRESSetAugDim ( HYPRE_Solver solver , HYPRE_Int aug_dim );
HYPRE_Int HYPRE_LGMRESGetAugDim ( HYPRE_Solver solver , HYPRE_Int *aug_dim );
HYPRE_Int HYPRE_LGMRESSetTol ( HYPRE_Solver solver , HYPRE_Real tol );
HYPRE_Int HYPRE_LGMRESGetTol ( HYPRE_Solver solver , HYPRE_Real *tol );
HYPRE_Int HYPRE_LGMRESSetAbsoluteTol ( HYPRE_Solver solver , HYPRE_Real a_tol );
HYPRE_Int HYPRE_LGMRESGetAbsoluteTol ( HYPRE_Solver solver , HYPRE_Real *a_tol );
HYPRE_Int HYPRE_LGMRESSetConvergenceFactorTol ( HYPRE_Solver solver , HYPRE_Real cf_tol );
HYPRE_Int HYPRE_LGMRESGetConvergenceFactorTol ( HYPRE_Solver solver , HYPRE_Real *cf_tol );
HYPRE_Int HYPRE_LGMRESSetMinIter ( HYPRE_Solver solver , HYPRE_Int min_iter );
HYPRE_Int HYPRE_LGMRESGetMinIter ( HYPRE_Solver solver , HYPRE_Int *min_iter );
HYPRE_Int HYPRE_LGMRESSetMaxIter ( HYPRE_Solver solver , HYPRE_Int max_iter );
HYPRE_Int HYPRE_LGMRESGetMaxIter ( HYPRE_Solver solver , HYPRE_Int *max_iter );
HYPRE_Int HYPRE_LGMRESSetPrecond ( HYPRE_Solver solver , HYPRE_PtrToSolverFcn precond , HYPRE_PtrToSolverFcn precond_setup , HYPRE_Solver precond_solver );
HYPRE_Int HYPRE_LGMRESGetPrecond ( HYPRE_Solver solver , HYPRE_Solver *precond_data_ptr );
HYPRE_Int HYPRE_LGMRESSetPrintLevel ( HYPRE_Solver solver , HYPRE_Int level );
HYPRE_Int HYPRE_LGMRESGetPrintLevel ( HYPRE_Solver solver , HYPRE_Int *level );
HYPRE_Int HYPRE_LGMRESSetLogging ( HYPRE_Solver solver , HYPRE_Int level );
HYPRE_Int HYPRE_LGMRESGetLogging ( HYPRE_Solver solver , HYPRE_Int *level );
HYPRE_Int HYPRE_LGMRESGetNumIterations ( HYPRE_Solver solver , HYPRE_Int *num_iterations );
HYPRE_Int HYPRE_LGMRESGetConverged ( HYPRE_Solver solver , HYPRE_Int *converged );
HYPRE_Int HYPRE_LGMRESGetFinalRelativeResidualNorm ( HYPRE_Solver solver , HYPRE_Real *norm );
HYPRE_Int HYPRE_LGMRESGetResidual ( HYPRE_Solver solver , void **residual );

/* HYPRE_pcg.c */
HYPRE_Int HYPRE_PCGSetup ( HYPRE_Solver solver , HYPRE_Matrix A , HYPRE_Vector b , HYPRE_Vector x );
HYPRE_Int HYPRE_PCGSolve ( HYPRE_Solver solver , HYPRE_Matrix A , HYPRE_Vector b , HYPRE_Vector x );
HYPRE_Int HYPRE_PCGSetTol ( HYPRE_Solver solver , HYPRE_Real tol );
HYPRE_Int HYPRE_PCGGetTol ( HYPRE_Solver solver , HYPRE_Real *tol );
HYPRE_Int HYPRE_PCGSetAbsoluteTol ( HYPRE_Solver solver , HYPRE_Real a_tol );
HYPRE_Int HYPRE_PCGGetAbsoluteTol ( HYPRE_Solver solver , HYPRE_Real *a_tol );
HYPRE_Int HYPRE_PCGSetAbsoluteTolFactor ( HYPRE_Solver solver , HYPRE_Real abstolf );
HYPRE_Int HYPRE_PCGGetAbsoluteTolFactor ( HYPRE_Solver solver , HYPRE_Real *abstolf );
HYPRE_Int HYPRE_PCGSetResidualTol ( HYPRE_Solver solver , HYPRE_Real rtol );
HYPRE_Int HYPRE_PCGGetResidualTol ( HYPRE_Solver solver , HYPRE_Real *rtol );
HYPRE_Int HYPRE_PCGSetConvergenceFactorTol ( HYPRE_Solver solver , HYPRE_Real cf_tol );
HYPRE_Int HYPRE_PCGGetConvergenceFactorTol ( HYPRE_Solver solver , HYPRE_Real *cf_tol );
HYPRE_Int HYPRE_PCGSetMaxIter ( HYPRE_Solver solver , HYPRE_Int max_iter );
HYPRE_Int HYPRE_PCGGetMaxIter ( HYPRE_Solver solver , HYPRE_Int *max_iter );
HYPRE_Int HYPRE_PCGSetStopCrit ( HYPRE_Solver solver , HYPRE_Int stop_crit );
HYPRE_Int HYPRE_PCGGetStopCrit ( HYPRE_Solver solver , HYPRE_Int *stop_crit );
HYPRE_Int HYPRE_PCGSetTwoNorm ( HYPRE_Solver solver , HYPRE_Int two_norm );
HYPRE_Int HYPRE_PCGGetTwoNorm ( HYPRE_Solver solver , HYPRE_Int *two_norm );
HYPRE_Int HYPRE_PCGSetRelChange ( HYPRE_Solver solver , HYPRE_Int rel_change );
HYPRE_Int HYPRE_PCGGetRelChange ( HYPRE_Solver solver , HYPRE_Int *rel_change );
HYPRE_Int HYPRE_PCGSetRecomputeResidual ( HYPRE_Solver solver , HYPRE_Int recompute_residual );
HYPRE_Int HYPRE_PCGGetRecomputeResidual ( HYPRE_Solver solver , HYPRE_Int *recompute_residual );
HYPRE_Int HYPRE_PCGSetRecomputeResidualP ( HYPRE_Solver solver , HYPRE_Int recompute_residual_p );
HYPRE_Int HYPRE_PCGGetRecomputeResidualP ( HYPRE_Solver solver , HYPRE_Int *recompute_residual_p );
HYPRE_Int HYPRE_PCGSetPrecond ( HYPRE_Solver solver , HYPRE_PtrToSolverFcn precond , HYPRE_PtrToSolverFcn precond_setup , HYPRE_Solver precond_solver );
HYPRE_Int HYPRE_PCGGetPrecond ( HYPRE_Solver solver , HYPRE_Solver *precond_data_ptr );
HYPRE_Int HYPRE_PCGSetLogging ( HYPRE_Solver solver , HYPRE_Int level );
HYPRE_Int HYPRE_PCGGetLogging ( HYPRE_Solver solver , HYPRE_Int *level );
HYPRE_Int HYPRE_PCGSetPrintLevel ( HYPRE_Solver solver , HYPRE_Int level );
HYPRE_Int HYPRE_PCGGetPrintLevel ( HYPRE_Solver solver , HYPRE_Int *level );
HYPRE_Int HYPRE_PCGGetNumIterations ( HYPRE_Solver solver , HYPRE_Int *num_iterations );
HYPRE_Int HYPRE_PCGGetConverged ( HYPRE_Solver solver , HYPRE_Int *converged );
HYPRE_Int HYPRE_PCGGetFinalRelativeResidualNorm ( HYPRE_Solver solver , HYPRE_Real *norm );
HYPRE_Int HYPRE_PCGGetResidual ( HYPRE_Solver solver , void **residual );

/* pcg.c */
void *hypre_PCGCreate ( hypre_PCGFunctions *pcg_functions );
HYPRE_Int hypre_PCGDestroy ( void *pcg_vdata );
HYPRE_Int hypre_PCGGetResidual ( void *pcg_vdata , void **residual );
HYPRE_Int hypre_PCGSetup ( void *pcg_vdata , void *A , void *b , void *x );
HYPRE_Int hypre_PCGSolve ( void *pcg_vdata , void *A , void *b , void *x );
HYPRE_Int hypre_PCGSetTol ( void *pcg_vdata , HYPRE_Real tol );
HYPRE_Int hypre_PCGGetTol ( void *pcg_vdata , HYPRE_Real *tol );
HYPRE_Int hypre_PCGSetAbsoluteTol ( void *pcg_vdata , HYPRE_Real a_tol );
HYPRE_Int hypre_PCGGetAbsoluteTol ( void *pcg_vdata , HYPRE_Real *a_tol );
HYPRE_Int hypre_PCGSetAbsoluteTolFactor ( void *pcg_vdata , HYPRE_Real atolf );
HYPRE_Int hypre_PCGGetAbsoluteTolFactor ( void *pcg_vdata , HYPRE_Real *atolf );
HYPRE_Int hypre_PCGSetResidualTol ( void *pcg_vdata , HYPRE_Real rtol );
HYPRE_Int hypre_PCGGetResidualTol ( void *pcg_vdata , HYPRE_Real *rtol );
HYPRE_Int hypre_PCGSetConvergenceFactorTol ( void *pcg_vdata , HYPRE_Real cf_tol );
HYPRE_Int hypre_PCGGetConvergenceFactorTol ( void *pcg_vdata , HYPRE_Real *cf_tol );
HYPRE_Int hypre_PCGSetMaxIter ( void *pcg_vdata , HYPRE_Int max_iter );
HYPRE_Int hypre_PCGGetMaxIter ( void *pcg_vdata , HYPRE_Int *max_iter );
HYPRE_Int hypre_PCGSetTwoNorm ( void *pcg_vdata , HYPRE_Int two_norm );
HYPRE_Int hypre_PCGGetTwoNorm ( void *pcg_vdata , HYPRE_Int *two_norm );
HYPRE_Int hypre_PCGSetRelChange ( void *pcg_vdata , HYPRE_Int rel_change );
HYPRE_Int hypre_PCGGetRelChange ( void *pcg_vdata , HYPRE_Int *rel_change );
HYPRE_Int hypre_PCGSetRecomputeResidual ( void *pcg_vdata , HYPRE_Int recompute_residual );
HYPRE_Int hypre_PCGGetRecomputeResidual ( void *pcg_vdata , HYPRE_Int *recompute_residual );
HYPRE_Int hypre_PCGSetRecomputeResidualP ( void *pcg_vdata , HYPRE_Int recompute_residual_p );
HYPRE_Int hypre_PCGGetRecomputeResidualP ( void *pcg_vdata , HYPRE_Int *recompute_residual_p );
HYPRE_Int hypre_PCGSetStopCrit ( void *pcg_vdata , HYPRE_Int stop_crit );
HYPRE_Int hypre_PCGGetStopCrit ( void *pcg_vdata , HYPRE_Int *stop_crit );
HYPRE_Int hypre_PCGGetPrecond ( void *pcg_vdata , HYPRE_Solver *precond_data_ptr );
HYPRE_Int hypre_PCGSetPrecond ( void *pcg_vdata , HYPRE_Int (*precond )(void*,void*,void*,void*), HYPRE_Int (*precond_setup )(void*,void*,void*,void*), void *precond_data );
HYPRE_Int hypre_PCGSetPrintLevel ( void *pcg_vdata , HYPRE_Int level );
HYPRE_Int hypre_PCGGetPrintLevel ( void *pcg_vdata , HYPRE_Int *level );
HYPRE_Int hypre_PCGSetLogging ( void *pcg_vdata , HYPRE_Int level );
HYPRE_Int hypre_PCGGetLogging ( void *pcg_vdata , HYPRE_Int *level );
HYPRE_Int hypre_PCGGetNumIterations ( void *pcg_vdata , HYPRE_Int *num_iterations );
HYPRE_Int hypre_PCGGetConverged ( void *pcg_vdata , HYPRE_Int *converged );
HYPRE_Int hypre_PCGPrintLogging ( void *pcg_vdata , HYPRE_Int myid );
HYPRE_Int hypre_PCGGetFinalRelativeResidualNorm ( void *pcg_vdata , HYPRE_Real *relative_residual_norm );
=======
  /* bicgstab.c */
  void *hypre_BiCGSTABCreate ( hypre_BiCGSTABFunctions *bicgstab_functions );
  HYPRE_Int hypre_BiCGSTABDestroy ( void *bicgstab_vdata );
  HYPRE_Int hypre_BiCGSTABSetup ( void *bicgstab_vdata , void *A , void *b , void *x );
  HYPRE_Int hypre_BiCGSTABSolve ( void *bicgstab_vdata , void *A , void *b , void *x );
  HYPRE_Int hypre_BiCGSTABSetTol ( void *bicgstab_vdata , HYPRE_Real tol );
  HYPRE_Int hypre_BiCGSTABSetAbsoluteTol ( void *bicgstab_vdata , HYPRE_Real a_tol );
  HYPRE_Int hypre_BiCGSTABSetConvergenceFactorTol ( void *bicgstab_vdata , HYPRE_Real cf_tol );
  HYPRE_Int hypre_BiCGSTABSetMinIter ( void *bicgstab_vdata , HYPRE_Int min_iter );
  HYPRE_Int hypre_BiCGSTABSetMaxIter ( void *bicgstab_vdata , HYPRE_Int max_iter );
  HYPRE_Int hypre_BiCGSTABSetStopCrit ( void *bicgstab_vdata , HYPRE_Int stop_crit );
  HYPRE_Int hypre_BiCGSTABSetPrecond ( void *bicgstab_vdata , HYPRE_Int (*precond )(void*,void*,void*,void*), HYPRE_Int (*precond_setup )(void*,void*,void*,void*), void *precond_data );
  HYPRE_Int hypre_BiCGSTABGetPrecond ( void *bicgstab_vdata , HYPRE_Solver *precond_data_ptr );
  HYPRE_Int hypre_BiCGSTABSetLogging ( void *bicgstab_vdata , HYPRE_Int logging );
  HYPRE_Int hypre_BiCGSTABSetHybrid ( void *bicgstab_vdata , HYPRE_Int logging );
  HYPRE_Int hypre_BiCGSTABSetPrintLevel ( void *bicgstab_vdata , HYPRE_Int print_level );
  HYPRE_Int hypre_BiCGSTABGetConverged ( void *bicgstab_vdata , HYPRE_Int *converged );
  HYPRE_Int hypre_BiCGSTABGetNumIterations ( void *bicgstab_vdata , HYPRE_Int *num_iterations );
  HYPRE_Int hypre_BiCGSTABGetFinalRelativeResidualNorm ( void *bicgstab_vdata , HYPRE_Real *relative_residual_norm );
  HYPRE_Int hypre_BiCGSTABGetResidual ( void *bicgstab_vdata , void **residual );

  /* cgnr.c */
  void *hypre_CGNRCreate ( hypre_CGNRFunctions *cgnr_functions );
  HYPRE_Int hypre_CGNRDestroy ( void *cgnr_vdata );
  HYPRE_Int hypre_CGNRSetup ( void *cgnr_vdata , void *A , void *b , void *x );
  HYPRE_Int hypre_CGNRSolve ( void *cgnr_vdata , void *A , void *b , void *x );
  HYPRE_Int hypre_CGNRSetTol ( void *cgnr_vdata , HYPRE_Real tol );
  HYPRE_Int hypre_CGNRSetMinIter ( void *cgnr_vdata , HYPRE_Int min_iter );
  HYPRE_Int hypre_CGNRSetMaxIter ( void *cgnr_vdata , HYPRE_Int max_iter );
  HYPRE_Int hypre_CGNRSetStopCrit ( void *cgnr_vdata , HYPRE_Int stop_crit );
  HYPRE_Int hypre_CGNRSetPrecond ( void *cgnr_vdata , HYPRE_Int (*precond )(void*,void*,void*,void*), HYPRE_Int (*precondT )(void*,void*,void*,void*), HYPRE_Int (*precond_setup )(void*,void*,void*,void*), void *precond_data );
  HYPRE_Int hypre_CGNRGetPrecond ( void *cgnr_vdata , HYPRE_Solver *precond_data_ptr );
  HYPRE_Int hypre_CGNRSetLogging ( void *cgnr_vdata , HYPRE_Int logging );
  HYPRE_Int hypre_CGNRGetNumIterations ( void *cgnr_vdata , HYPRE_Int *num_iterations );
  HYPRE_Int hypre_CGNRGetFinalRelativeResidualNorm ( void *cgnr_vdata , HYPRE_Real *relative_residual_norm );

  /* gmres.c */
  void *hypre_GMRESCreate ( hypre_GMRESFunctions *gmres_functions );
  HYPRE_Int hypre_GMRESDestroy ( void *gmres_vdata );
  HYPRE_Int hypre_GMRESGetResidual ( void *gmres_vdata , void **residual );
  HYPRE_Int hypre_GMRESSetup ( void *gmres_vdata , void *A , void *b , void *x );
  HYPRE_Int hypre_GMRESSolve ( void *gmres_vdata , void *A , void *b , void *x );
  HYPRE_Int hypre_GMRESSetKDim ( void *gmres_vdata , HYPRE_Int k_dim );
  HYPRE_Int hypre_GMRESGetKDim ( void *gmres_vdata , HYPRE_Int *k_dim );
  HYPRE_Int hypre_GMRESSetTol ( void *gmres_vdata , HYPRE_Real tol );
  HYPRE_Int hypre_GMRESGetTol ( void *gmres_vdata , HYPRE_Real *tol );
  HYPRE_Int hypre_GMRESSetAbsoluteTol ( void *gmres_vdata , HYPRE_Real a_tol );
  HYPRE_Int hypre_GMRESGetAbsoluteTol ( void *gmres_vdata , HYPRE_Real *a_tol );
  HYPRE_Int hypre_GMRESSetConvergenceFactorTol ( void *gmres_vdata , HYPRE_Real cf_tol );
  HYPRE_Int hypre_GMRESGetConvergenceFactorTol ( void *gmres_vdata , HYPRE_Real *cf_tol );
  HYPRE_Int hypre_GMRESSetMinIter ( void *gmres_vdata , HYPRE_Int min_iter );
  HYPRE_Int hypre_GMRESGetMinIter ( void *gmres_vdata , HYPRE_Int *min_iter );
  HYPRE_Int hypre_GMRESSetMaxIter ( void *gmres_vdata , HYPRE_Int max_iter );
  HYPRE_Int hypre_GMRESGetMaxIter ( void *gmres_vdata , HYPRE_Int *max_iter );
  HYPRE_Int hypre_GMRESSetRelChange ( void *gmres_vdata , HYPRE_Int rel_change );
  HYPRE_Int hypre_GMRESGetRelChange ( void *gmres_vdata , HYPRE_Int *rel_change );
  HYPRE_Int hypre_GMRESSetSkipRealResidualCheck ( void *gmres_vdata , HYPRE_Int skip_real_r_check );
  HYPRE_Int hypre_GMRESGetSkipRealResidualCheck ( void *gmres_vdata , HYPRE_Int *skip_real_r_check );
  HYPRE_Int hypre_GMRESSetStopCrit ( void *gmres_vdata , HYPRE_Int stop_crit );
  HYPRE_Int hypre_GMRESGetStopCrit ( void *gmres_vdata , HYPRE_Int *stop_crit );
  HYPRE_Int hypre_GMRESSetPrecond ( void *gmres_vdata , HYPRE_Int (*precond )(void*,void*,void*,void*), HYPRE_Int (*precond_setup )(void*,void*,void*,void*), void *precond_data );
  HYPRE_Int hypre_GMRESGetPrecond ( void *gmres_vdata , HYPRE_Solver *precond_data_ptr );
  HYPRE_Int hypre_GMRESSetPrintLevel ( void *gmres_vdata , HYPRE_Int level );
  HYPRE_Int hypre_GMRESGetPrintLevel ( void *gmres_vdata , HYPRE_Int *level );
  HYPRE_Int hypre_GMRESSetLogging ( void *gmres_vdata , HYPRE_Int level );
  HYPRE_Int hypre_GMRESGetLogging ( void *gmres_vdata , HYPRE_Int *level );
  HYPRE_Int hypre_GMRESSetHybrid ( void *gmres_vdata , HYPRE_Int level );
  HYPRE_Int hypre_GMRESGetNumIterations ( void *gmres_vdata , HYPRE_Int *num_iterations );
  HYPRE_Int hypre_GMRESGetConverged ( void *gmres_vdata , HYPRE_Int *converged );
  HYPRE_Int hypre_GMRESGetFinalRelativeResidualNorm ( void *gmres_vdata , HYPRE_Real *relative_residual_norm );

  /* cogmres.c */
  void *hypre_COGMRESCreate ( hypre_COGMRESFunctions *gmres_functions );
  HYPRE_Int hypre_COGMRESDestroy ( void *gmres_vdata );
  HYPRE_Int hypre_COGMRESGetResidual ( void *gmres_vdata , void **residual );
  HYPRE_Int hypre_COGMRESSetup ( void *gmres_vdata , void *A , void *b , void *x );
  HYPRE_Int hypre_COGMRESSolve ( void *gmres_vdata , void *A , void *b , void *x );
  HYPRE_Int hypre_COGMRESSetKDim ( void *gmres_vdata , HYPRE_Int k_dim );
  HYPRE_Int hypre_COGMRESGetKDim ( void *gmres_vdata , HYPRE_Int *k_dim );
  HYPRE_Int hypre_COGMRESSetUnroll ( void *gmres_vdata , HYPRE_Int unroll );
  HYPRE_Int hypre_COGMRESGetUnroll ( void *gmres_vdata , HYPRE_Int *unroll );
  HYPRE_Int hypre_COGMRESSetCGS ( void *gmres_vdata , HYPRE_Int cgs );
  HYPRE_Int hypre_COGMRESGetCGS ( void *gmres_vdata , HYPRE_Int *cgs );
  HYPRE_Int hypre_COGMRESSetTol ( void *gmres_vdata , HYPRE_Real tol );
  HYPRE_Int hypre_COGMRESGetTol ( void *gmres_vdata , HYPRE_Real *tol );
  HYPRE_Int hypre_COGMRESSetAbsoluteTol ( void *gmres_vdata , HYPRE_Real a_tol );
  HYPRE_Int hypre_COGMRESGetAbsoluteTol ( void *gmres_vdata , HYPRE_Real *a_tol );
  HYPRE_Int hypre_COGMRESSetConvergenceFactorTol ( void *gmres_vdata , HYPRE_Real cf_tol );
  HYPRE_Int hypre_COGMRESGetConvergenceFactorTol ( void *gmres_vdata , HYPRE_Real *cf_tol );
  HYPRE_Int hypre_COGMRESSetMinIter ( void *gmres_vdata , HYPRE_Int min_iter );
  HYPRE_Int hypre_COGMRESGetMinIter ( void *gmres_vdata , HYPRE_Int *min_iter );
  HYPRE_Int hypre_COGMRESSetMaxIter ( void *gmres_vdata , HYPRE_Int max_iter );
  HYPRE_Int hypre_COGMRESGetMaxIter ( void *gmres_vdata , HYPRE_Int *max_iter );
  HYPRE_Int hypre_COGMRESSetRelChange ( void *gmres_vdata , HYPRE_Int rel_change );
  HYPRE_Int hypre_COGMRESGetRelChange ( void *gmres_vdata , HYPRE_Int *rel_change );
  HYPRE_Int hypre_COGMRESSetSkipRealResidualCheck ( void *gmres_vdata , HYPRE_Int skip_real_r_check );
  HYPRE_Int hypre_COGMRESGetSkipRealResidualCheck ( void *gmres_vdata , HYPRE_Int *skip_real_r_check );
  HYPRE_Int hypre_COGMRESSetPrecond ( void *gmres_vdata , HYPRE_Int (*precond )(void*,void*,void*,void*), HYPRE_Int (*precond_setup )(void*,void*,void*,void*), void *precond_data );
  HYPRE_Int hypre_COGMRESGetPrecond ( void *gmres_vdata , HYPRE_Solver *precond_data_ptr );
  HYPRE_Int hypre_COGMRESSetPrintLevel ( void *gmres_vdata , HYPRE_Int level );
  HYPRE_Int hypre_COGMRESGetPrintLevel ( void *gmres_vdata , HYPRE_Int *level );
  HYPRE_Int hypre_COGMRESSetLogging ( void *gmres_vdata , HYPRE_Int level );
  HYPRE_Int hypre_COGMRESGetLogging ( void *gmres_vdata , HYPRE_Int *level );
  HYPRE_Int hypre_COGMRESGetNumIterations ( void *gmres_vdata , HYPRE_Int *num_iterations );
  HYPRE_Int hypre_COGMRESGetConverged ( void *gmres_vdata , HYPRE_Int *converged );
  HYPRE_Int hypre_COGMRESGetFinalRelativeResidualNorm ( void *gmres_vdata , HYPRE_Real *relative_residual_norm );
  HYPRE_Int hypre_COGMRESSetModifyPC ( void *fgmres_vdata , HYPRE_Int (*modify_pc )(void *precond_data, HYPRE_Int iteration, HYPRE_Real rel_residual_norm));



  /* flexgmres.c */
  void *hypre_FlexGMRESCreate ( hypre_FlexGMRESFunctions *fgmres_functions );
  HYPRE_Int hypre_FlexGMRESDestroy ( void *fgmres_vdata );
  HYPRE_Int hypre_FlexGMRESGetResidual ( void *fgmres_vdata , void **residual );
  HYPRE_Int hypre_FlexGMRESSetup ( void *fgmres_vdata , void *A , void *b , void *x );
  HYPRE_Int hypre_FlexGMRESSolve ( void *fgmres_vdata , void *A , void *b , void *x );
  HYPRE_Int hypre_FlexGMRESSetKDim ( void *fgmres_vdata , HYPRE_Int k_dim );
  HYPRE_Int hypre_FlexGMRESGetKDim ( void *fgmres_vdata , HYPRE_Int *k_dim );
  HYPRE_Int hypre_FlexGMRESSetTol ( void *fgmres_vdata , HYPRE_Real tol );
  HYPRE_Int hypre_FlexGMRESGetTol ( void *fgmres_vdata , HYPRE_Real *tol );
  HYPRE_Int hypre_FlexGMRESSetAbsoluteTol ( void *fgmres_vdata , HYPRE_Real a_tol );
  HYPRE_Int hypre_FlexGMRESGetAbsoluteTol ( void *fgmres_vdata , HYPRE_Real *a_tol );
  HYPRE_Int hypre_FlexGMRESSetConvergenceFactorTol ( void *fgmres_vdata , HYPRE_Real cf_tol );
  HYPRE_Int hypre_FlexGMRESGetConvergenceFactorTol ( void *fgmres_vdata , HYPRE_Real *cf_tol );
  HYPRE_Int hypre_FlexGMRESSetMinIter ( void *fgmres_vdata , HYPRE_Int min_iter );
  HYPRE_Int hypre_FlexGMRESGetMinIter ( void *fgmres_vdata , HYPRE_Int *min_iter );
  HYPRE_Int hypre_FlexGMRESSetMaxIter ( void *fgmres_vdata , HYPRE_Int max_iter );
  HYPRE_Int hypre_FlexGMRESGetMaxIter ( void *fgmres_vdata , HYPRE_Int *max_iter );
  HYPRE_Int hypre_FlexGMRESSetStopCrit ( void *fgmres_vdata , HYPRE_Int stop_crit );
  HYPRE_Int hypre_FlexGMRESGetStopCrit ( void *fgmres_vdata , HYPRE_Int *stop_crit );
  HYPRE_Int hypre_FlexGMRESSetPrecond ( void *fgmres_vdata , HYPRE_Int (*precond )(void*,void*,void*,void*), HYPRE_Int (*precond_setup )(void*,void*,void*,void*), void *precond_data );
  HYPRE_Int hypre_FlexGMRESGetPrecond ( void *fgmres_vdata , HYPRE_Solver *precond_data_ptr );
  HYPRE_Int hypre_FlexGMRESSetPrintLevel ( void *fgmres_vdata , HYPRE_Int level );
  HYPRE_Int hypre_FlexGMRESGetPrintLevel ( void *fgmres_vdata , HYPRE_Int *level );
  HYPRE_Int hypre_FlexGMRESSetLogging ( void *fgmres_vdata , HYPRE_Int level );
  HYPRE_Int hypre_FlexGMRESGetLogging ( void *fgmres_vdata , HYPRE_Int *level );
  HYPRE_Int hypre_FlexGMRESGetNumIterations ( void *fgmres_vdata , HYPRE_Int *num_iterations );
  HYPRE_Int hypre_FlexGMRESGetConverged ( void *fgmres_vdata , HYPRE_Int *converged );
  HYPRE_Int hypre_FlexGMRESGetFinalRelativeResidualNorm ( void *fgmres_vdata , HYPRE_Real *relative_residual_norm );
  HYPRE_Int hypre_FlexGMRESSetModifyPC ( void *fgmres_vdata , HYPRE_Int (*modify_pc )(void *precond_data, HYPRE_Int iteration, HYPRE_Real rel_residual_norm));
  HYPRE_Int hypre_FlexGMRESModifyPCDefault ( void *precond_data , HYPRE_Int iteration , HYPRE_Real rel_residual_norm );

  /* lgmres.c */
  void *hypre_LGMRESCreate ( hypre_LGMRESFunctions *lgmres_functions );
  HYPRE_Int hypre_LGMRESDestroy ( void *lgmres_vdata );
  HYPRE_Int hypre_LGMRESGetResidual ( void *lgmres_vdata , void **residual );
  HYPRE_Int hypre_LGMRESSetup ( void *lgmres_vdata , void *A , void *b , void *x );
  HYPRE_Int hypre_LGMRESSolve ( void *lgmres_vdata , void *A , void *b , void *x );
  HYPRE_Int hypre_LGMRESSetKDim ( void *lgmres_vdata , HYPRE_Int k_dim );
  HYPRE_Int hypre_LGMRESGetKDim ( void *lgmres_vdata , HYPRE_Int *k_dim );
  HYPRE_Int hypre_LGMRESSetAugDim ( void *lgmres_vdata , HYPRE_Int aug_dim );
  HYPRE_Int hypre_LGMRESGetAugDim ( void *lgmres_vdata , HYPRE_Int *aug_dim );
  HYPRE_Int hypre_LGMRESSetTol ( void *lgmres_vdata , HYPRE_Real tol );
  HYPRE_Int hypre_LGMRESGetTol ( void *lgmres_vdata , HYPRE_Real *tol );
  HYPRE_Int hypre_LGMRESSetAbsoluteTol ( void *lgmres_vdata , HYPRE_Real a_tol );
  HYPRE_Int hypre_LGMRESGetAbsoluteTol ( void *lgmres_vdata , HYPRE_Real *a_tol );
  HYPRE_Int hypre_LGMRESSetConvergenceFactorTol ( void *lgmres_vdata , HYPRE_Real cf_tol );
  HYPRE_Int hypre_LGMRESGetConvergenceFactorTol ( void *lgmres_vdata , HYPRE_Real *cf_tol );
  HYPRE_Int hypre_LGMRESSetMinIter ( void *lgmres_vdata , HYPRE_Int min_iter );
  HYPRE_Int hypre_LGMRESGetMinIter ( void *lgmres_vdata , HYPRE_Int *min_iter );
  HYPRE_Int hypre_LGMRESSetMaxIter ( void *lgmres_vdata , HYPRE_Int max_iter );
  HYPRE_Int hypre_LGMRESGetMaxIter ( void *lgmres_vdata , HYPRE_Int *max_iter );
  HYPRE_Int hypre_LGMRESSetStopCrit ( void *lgmres_vdata , HYPRE_Int stop_crit );
  HYPRE_Int hypre_LGMRESGetStopCrit ( void *lgmres_vdata , HYPRE_Int *stop_crit );
  HYPRE_Int hypre_LGMRESSetPrecond ( void *lgmres_vdata , HYPRE_Int (*precond )(void*,void*,void*,void*), HYPRE_Int (*precond_setup )(void*,void*,void*,void*), void *precond_data );
  HYPRE_Int hypre_LGMRESGetPrecond ( void *lgmres_vdata , HYPRE_Solver *precond_data_ptr );
  HYPRE_Int hypre_LGMRESSetPrintLevel ( void *lgmres_vdata , HYPRE_Int level );
  HYPRE_Int hypre_LGMRESGetPrintLevel ( void *lgmres_vdata , HYPRE_Int *level );
  HYPRE_Int hypre_LGMRESSetLogging ( void *lgmres_vdata , HYPRE_Int level );
  HYPRE_Int hypre_LGMRESGetLogging ( void *lgmres_vdata , HYPRE_Int *level );
  HYPRE_Int hypre_LGMRESGetNumIterations ( void *lgmres_vdata , HYPRE_Int *num_iterations );
  HYPRE_Int hypre_LGMRESGetConverged ( void *lgmres_vdata , HYPRE_Int *converged );
  HYPRE_Int hypre_LGMRESGetFinalRelativeResidualNorm ( void *lgmres_vdata , HYPRE_Real *relative_residual_norm );

  /* HYPRE_bicgstab.c */
  HYPRE_Int HYPRE_BiCGSTABDestroy ( HYPRE_Solver solver );
  HYPRE_Int HYPRE_BiCGSTABSetup ( HYPRE_Solver solver , HYPRE_Matrix A , HYPRE_Vector b , HYPRE_Vector x );
  HYPRE_Int HYPRE_BiCGSTABSolve ( HYPRE_Solver solver , HYPRE_Matrix A , HYPRE_Vector b , HYPRE_Vector x );
  HYPRE_Int HYPRE_BiCGSTABSetTol ( HYPRE_Solver solver , HYPRE_Real tol );
  HYPRE_Int HYPRE_BiCGSTABSetAbsoluteTol ( HYPRE_Solver solver , HYPRE_Real a_tol );
  HYPRE_Int HYPRE_BiCGSTABSetConvergenceFactorTol ( HYPRE_Solver solver , HYPRE_Real cf_tol );
  HYPRE_Int HYPRE_BiCGSTABSetMinIter ( HYPRE_Solver solver , HYPRE_Int min_iter );
  HYPRE_Int HYPRE_BiCGSTABSetMaxIter ( HYPRE_Solver solver , HYPRE_Int max_iter );
  HYPRE_Int HYPRE_BiCGSTABSetStopCrit ( HYPRE_Solver solver , HYPRE_Int stop_crit );
  HYPRE_Int HYPRE_BiCGSTABSetPrecond ( HYPRE_Solver solver , HYPRE_PtrToSolverFcn precond , HYPRE_PtrToSolverFcn precond_setup , HYPRE_Solver precond_solver );
  HYPRE_Int HYPRE_BiCGSTABGetPrecond ( HYPRE_Solver solver , HYPRE_Solver *precond_data_ptr );
  HYPRE_Int HYPRE_BiCGSTABSetLogging ( HYPRE_Solver solver , HYPRE_Int logging );
  HYPRE_Int HYPRE_BiCGSTABSetPrintLevel ( HYPRE_Solver solver , HYPRE_Int print_level );
  HYPRE_Int HYPRE_BiCGSTABGetNumIterations ( HYPRE_Solver solver , HYPRE_Int *num_iterations );
  HYPRE_Int HYPRE_BiCGSTABGetFinalRelativeResidualNorm ( HYPRE_Solver solver , HYPRE_Real *norm );
  HYPRE_Int HYPRE_BiCGSTABGetResidual ( HYPRE_Solver solver , void *residual );

  /* HYPRE_cgnr.c */
  HYPRE_Int HYPRE_CGNRDestroy ( HYPRE_Solver solver );
  HYPRE_Int HYPRE_CGNRSetup ( HYPRE_Solver solver , HYPRE_Matrix A , HYPRE_Vector b , HYPRE_Vector x );
  HYPRE_Int HYPRE_CGNRSolve ( HYPRE_Solver solver , HYPRE_Matrix A , HYPRE_Vector b , HYPRE_Vector x );
  HYPRE_Int HYPRE_CGNRSetTol ( HYPRE_Solver solver , HYPRE_Real tol );
  HYPRE_Int HYPRE_CGNRSetMinIter ( HYPRE_Solver solver , HYPRE_Int min_iter );
  HYPRE_Int HYPRE_CGNRSetMaxIter ( HYPRE_Solver solver , HYPRE_Int max_iter );
  HYPRE_Int HYPRE_CGNRSetStopCrit ( HYPRE_Solver solver , HYPRE_Int stop_crit );
  HYPRE_Int HYPRE_CGNRSetPrecond ( HYPRE_Solver solver , HYPRE_PtrToSolverFcn precond , HYPRE_PtrToSolverFcn precondT , HYPRE_PtrToSolverFcn precond_setup , HYPRE_Solver precond_solver );
  HYPRE_Int HYPRE_CGNRGetPrecond ( HYPRE_Solver solver , HYPRE_Solver *precond_data_ptr );
  HYPRE_Int HYPRE_CGNRSetLogging ( HYPRE_Solver solver , HYPRE_Int logging );
  HYPRE_Int HYPRE_CGNRGetNumIterations ( HYPRE_Solver solver , HYPRE_Int *num_iterations );
  HYPRE_Int HYPRE_CGNRGetFinalRelativeResidualNorm ( HYPRE_Solver solver , HYPRE_Real *norm );

  /* HYPRE_gmres.c */
  HYPRE_Int HYPRE_GMRESSetup ( HYPRE_Solver solver , HYPRE_Matrix A , HYPRE_Vector b , HYPRE_Vector x );
  HYPRE_Int HYPRE_GMRESSolve ( HYPRE_Solver solver , HYPRE_Matrix A , HYPRE_Vector b , HYPRE_Vector x );
  HYPRE_Int HYPRE_GMRESSetKDim ( HYPRE_Solver solver , HYPRE_Int k_dim );
  HYPRE_Int HYPRE_GMRESGetKDim ( HYPRE_Solver solver , HYPRE_Int *k_dim );
  HYPRE_Int HYPRE_GMRESSetTol ( HYPRE_Solver solver , HYPRE_Real tol );
  HYPRE_Int HYPRE_GMRESGetTol ( HYPRE_Solver solver , HYPRE_Real *tol );
  HYPRE_Int HYPRE_GMRESSetAbsoluteTol ( HYPRE_Solver solver , HYPRE_Real a_tol );
  HYPRE_Int HYPRE_GMRESGetAbsoluteTol ( HYPRE_Solver solver , HYPRE_Real *a_tol );
  HYPRE_Int HYPRE_GMRESSetConvergenceFactorTol ( HYPRE_Solver solver , HYPRE_Real cf_tol );
  HYPRE_Int HYPRE_GMRESGetConvergenceFactorTol ( HYPRE_Solver solver , HYPRE_Real *cf_tol );
  HYPRE_Int HYPRE_GMRESSetMinIter ( HYPRE_Solver solver , HYPRE_Int min_iter );
  HYPRE_Int HYPRE_GMRESGetMinIter ( HYPRE_Solver solver , HYPRE_Int *min_iter );
  HYPRE_Int HYPRE_GMRESSetMaxIter ( HYPRE_Solver solver , HYPRE_Int max_iter );
  HYPRE_Int HYPRE_GMRESGetMaxIter ( HYPRE_Solver solver , HYPRE_Int *max_iter );
  HYPRE_Int HYPRE_GMRESSetStopCrit ( HYPRE_Solver solver , HYPRE_Int stop_crit );
  HYPRE_Int HYPRE_GMRESGetStopCrit ( HYPRE_Solver solver , HYPRE_Int *stop_crit );
  HYPRE_Int HYPRE_GMRESSetRelChange ( HYPRE_Solver solver , HYPRE_Int rel_change );
  HYPRE_Int HYPRE_GMRESGetRelChange ( HYPRE_Solver solver , HYPRE_Int *rel_change );
  HYPRE_Int HYPRE_GMRESSetSkipRealResidualCheck ( HYPRE_Solver solver , HYPRE_Int skip_real_r_check );
  HYPRE_Int HYPRE_GMRESGetSkipRealResidualCheck ( HYPRE_Solver solver , HYPRE_Int *skip_real_r_check );
  HYPRE_Int HYPRE_GMRESSetPrecond ( HYPRE_Solver solver , HYPRE_PtrToSolverFcn precond , HYPRE_PtrToSolverFcn precond_setup , HYPRE_Solver precond_solver );
  HYPRE_Int HYPRE_GMRESGetPrecond ( HYPRE_Solver solver , HYPRE_Solver *precond_data_ptr );
  HYPRE_Int HYPRE_GMRESSetPrintLevel ( HYPRE_Solver solver , HYPRE_Int level );
  HYPRE_Int HYPRE_GMRESGetPrintLevel ( HYPRE_Solver solver , HYPRE_Int *level );
  HYPRE_Int HYPRE_GMRESSetLogging ( HYPRE_Solver solver , HYPRE_Int level );
  HYPRE_Int HYPRE_GMRESGetLogging ( HYPRE_Solver solver , HYPRE_Int *level );
  HYPRE_Int HYPRE_GMRESGetNumIterations ( HYPRE_Solver solver , HYPRE_Int *num_iterations );
  HYPRE_Int HYPRE_GMRESGetConverged ( HYPRE_Solver solver , HYPRE_Int *converged );
  HYPRE_Int HYPRE_GMRESGetFinalRelativeResidualNorm ( HYPRE_Solver solver , HYPRE_Real *norm );
  HYPRE_Int HYPRE_GMRESGetResidual ( HYPRE_Solver solver , void *residual );

  /* HYPRE_cogmres.c */
  HYPRE_Int HYPRE_COGMRESSetup ( HYPRE_Solver solver , HYPRE_Matrix A , HYPRE_Vector b , HYPRE_Vector x );
  HYPRE_Int HYPRE_COGMRESSolve ( HYPRE_Solver solver , HYPRE_Matrix A , HYPRE_Vector b , HYPRE_Vector x );
  HYPRE_Int HYPRE_COGMRESSetKDim ( HYPRE_Solver solver , HYPRE_Int k_dim );
  HYPRE_Int HYPRE_COGMRESGetKDim ( HYPRE_Solver solver , HYPRE_Int *k_dim );
  HYPRE_Int HYPRE_COGMRESSetUnroll ( HYPRE_Solver solver , HYPRE_Int unroll );
  HYPRE_Int HYPRE_COGMRESGetUnroll ( HYPRE_Solver solver , HYPRE_Int *unroll );
  HYPRE_Int HYPRE_COGMRESSetCGS ( HYPRE_Solver solver , HYPRE_Int cgs );
  HYPRE_Int HYPRE_COGMRESGetCGS ( HYPRE_Solver solver , HYPRE_Int *cgs );
  HYPRE_Int HYPRE_COGMRESSetTol ( HYPRE_Solver solver , HYPRE_Real tol );
  HYPRE_Int HYPRE_COGMRESGetTol ( HYPRE_Solver solver , HYPRE_Real *tol );
  HYPRE_Int HYPRE_COGMRESSetAbsoluteTol ( HYPRE_Solver solver , HYPRE_Real a_tol );
  HYPRE_Int HYPRE_COGMRESGetAbsoluteTol ( HYPRE_Solver solver , HYPRE_Real *a_tol );
  HYPRE_Int HYPRE_COGMRESSetConvergenceFactorTol ( HYPRE_Solver solver , HYPRE_Real cf_tol );
  HYPRE_Int HYPRE_COGMRESGetConvergenceFactorTol ( HYPRE_Solver solver , HYPRE_Real *cf_tol );
  HYPRE_Int HYPRE_COGMRESSetMinIter ( HYPRE_Solver solver , HYPRE_Int min_iter );
  HYPRE_Int HYPRE_COGMRESGetMinIter ( HYPRE_Solver solver , HYPRE_Int *min_iter );
  HYPRE_Int HYPRE_COGMRESSetMaxIter ( HYPRE_Solver solver , HYPRE_Int max_iter );
  HYPRE_Int HYPRE_COGMRESGetMaxIter ( HYPRE_Solver solver , HYPRE_Int *max_iter );
  HYPRE_Int HYPRE_COGMRESSetRelChange ( HYPRE_Solver solver , HYPRE_Int rel_change );
  HYPRE_Int HYPRE_COGMRESGetRelChange ( HYPRE_Solver solver , HYPRE_Int *rel_change );
  HYPRE_Int HYPRE_COGMRESSetSkipRealResidualCheck ( HYPRE_Solver solver , HYPRE_Int skip_real_r_check );
  HYPRE_Int HYPRE_COGMRESGetSkipRealResidualCheck ( HYPRE_Solver solver , HYPRE_Int *skip_real_r_check );
  HYPRE_Int HYPRE_COGMRESSetPrecond ( HYPRE_Solver solver , HYPRE_PtrToSolverFcn precond , HYPRE_PtrToSolverFcn precond_setup , HYPRE_Solver precond_solver );
  HYPRE_Int HYPRE_COGMRESGetPrecond ( HYPRE_Solver solver , HYPRE_Solver *precond_data_ptr );
  HYPRE_Int HYPRE_COGMRESSetPrintLevel ( HYPRE_Solver solver , HYPRE_Int level );
  HYPRE_Int HYPRE_COGMRESGetPrintLevel ( HYPRE_Solver solver , HYPRE_Int *level );
  HYPRE_Int HYPRE_COGMRESSetLogging ( HYPRE_Solver solver , HYPRE_Int level );
  HYPRE_Int HYPRE_COGMRESGetLogging ( HYPRE_Solver solver , HYPRE_Int *level );
  HYPRE_Int HYPRE_COGMRESGetNumIterations ( HYPRE_Solver solver , HYPRE_Int *num_iterations );
  HYPRE_Int HYPRE_COGMRESGetConverged ( HYPRE_Solver solver , HYPRE_Int *converged );
  HYPRE_Int HYPRE_COGMRESGetFinalRelativeResidualNorm ( HYPRE_Solver solver , HYPRE_Real *norm );
  HYPRE_Int HYPRE_COGMRESGetResidual ( HYPRE_Solver solver , void *residual );

  /* HYPRE_flexgmres.c */
  HYPRE_Int HYPRE_FlexGMRESSetup ( HYPRE_Solver solver , HYPRE_Matrix A , HYPRE_Vector b , HYPRE_Vector x );
  HYPRE_Int HYPRE_FlexGMRESSolve ( HYPRE_Solver solver , HYPRE_Matrix A , HYPRE_Vector b , HYPRE_Vector x );
  HYPRE_Int HYPRE_FlexGMRESSetKDim ( HYPRE_Solver solver , HYPRE_Int k_dim );
  HYPRE_Int HYPRE_FlexGMRESGetKDim ( HYPRE_Solver solver , HYPRE_Int *k_dim );
  HYPRE_Int HYPRE_FlexGMRESSetTol ( HYPRE_Solver solver , HYPRE_Real tol );
  HYPRE_Int HYPRE_FlexGMRESGetTol ( HYPRE_Solver solver , HYPRE_Real *tol );
  HYPRE_Int HYPRE_FlexGMRESSetAbsoluteTol ( HYPRE_Solver solver , HYPRE_Real a_tol );
  HYPRE_Int HYPRE_FlexGMRESGetAbsoluteTol ( HYPRE_Solver solver , HYPRE_Real *a_tol );
  HYPRE_Int HYPRE_FlexGMRESSetConvergenceFactorTol ( HYPRE_Solver solver , HYPRE_Real cf_tol );
  HYPRE_Int HYPRE_FlexGMRESGetConvergenceFactorTol ( HYPRE_Solver solver , HYPRE_Real *cf_tol );
  HYPRE_Int HYPRE_FlexGMRESSetMinIter ( HYPRE_Solver solver , HYPRE_Int min_iter );
  HYPRE_Int HYPRE_FlexGMRESGetMinIter ( HYPRE_Solver solver , HYPRE_Int *min_iter );
  HYPRE_Int HYPRE_FlexGMRESSetMaxIter ( HYPRE_Solver solver , HYPRE_Int max_iter );
  HYPRE_Int HYPRE_FlexGMRESGetMaxIter ( HYPRE_Solver solver , HYPRE_Int *max_iter );
  HYPRE_Int HYPRE_FlexGMRESSetPrecond ( HYPRE_Solver solver , HYPRE_PtrToSolverFcn precond , HYPRE_PtrToSolverFcn precond_setup , HYPRE_Solver precond_solver );
  HYPRE_Int HYPRE_FlexGMRESGetPrecond ( HYPRE_Solver solver , HYPRE_Solver *precond_data_ptr );
  HYPRE_Int HYPRE_FlexGMRESSetPrintLevel ( HYPRE_Solver solver , HYPRE_Int level );
  HYPRE_Int HYPRE_FlexGMRESGetPrintLevel ( HYPRE_Solver solver , HYPRE_Int *level );
  HYPRE_Int HYPRE_FlexGMRESSetLogging ( HYPRE_Solver solver , HYPRE_Int level );
  HYPRE_Int HYPRE_FlexGMRESGetLogging ( HYPRE_Solver solver , HYPRE_Int *level );
  HYPRE_Int HYPRE_FlexGMRESGetNumIterations ( HYPRE_Solver solver , HYPRE_Int *num_iterations );
  HYPRE_Int HYPRE_FlexGMRESGetConverged ( HYPRE_Solver solver , HYPRE_Int *converged );
  HYPRE_Int HYPRE_FlexGMRESGetFinalRelativeResidualNorm ( HYPRE_Solver solver , HYPRE_Real *norm );
  HYPRE_Int HYPRE_FlexGMRESGetResidual ( HYPRE_Solver solver , void *residual );
  HYPRE_Int HYPRE_FlexGMRESSetModifyPC ( HYPRE_Solver solver , HYPRE_Int (*modify_pc )(HYPRE_Solver ,HYPRE_Int ,HYPRE_Real ));

  /* HYPRE_lgmres.c */
  HYPRE_Int HYPRE_LGMRESSetup ( HYPRE_Solver solver , HYPRE_Matrix A , HYPRE_Vector b , HYPRE_Vector x );
  HYPRE_Int HYPRE_LGMRESSolve ( HYPRE_Solver solver , HYPRE_Matrix A , HYPRE_Vector b , HYPRE_Vector x );
  HYPRE_Int HYPRE_LGMRESSetKDim ( HYPRE_Solver solver , HYPRE_Int k_dim );
  HYPRE_Int HYPRE_LGMRESGetKDim ( HYPRE_Solver solver , HYPRE_Int *k_dim );
  HYPRE_Int HYPRE_LGMRESSetAugDim ( HYPRE_Solver solver , HYPRE_Int aug_dim );
  HYPRE_Int HYPRE_LGMRESGetAugDim ( HYPRE_Solver solver , HYPRE_Int *aug_dim );
  HYPRE_Int HYPRE_LGMRESSetTol ( HYPRE_Solver solver , HYPRE_Real tol );
  HYPRE_Int HYPRE_LGMRESGetTol ( HYPRE_Solver solver , HYPRE_Real *tol );
  HYPRE_Int HYPRE_LGMRESSetAbsoluteTol ( HYPRE_Solver solver , HYPRE_Real a_tol );
  HYPRE_Int HYPRE_LGMRESGetAbsoluteTol ( HYPRE_Solver solver , HYPRE_Real *a_tol );
  HYPRE_Int HYPRE_LGMRESSetConvergenceFactorTol ( HYPRE_Solver solver , HYPRE_Real cf_tol );
  HYPRE_Int HYPRE_LGMRESGetConvergenceFactorTol ( HYPRE_Solver solver , HYPRE_Real *cf_tol );
  HYPRE_Int HYPRE_LGMRESSetMinIter ( HYPRE_Solver solver , HYPRE_Int min_iter );
  HYPRE_Int HYPRE_LGMRESGetMinIter ( HYPRE_Solver solver , HYPRE_Int *min_iter );
  HYPRE_Int HYPRE_LGMRESSetMaxIter ( HYPRE_Solver solver , HYPRE_Int max_iter );
  HYPRE_Int HYPRE_LGMRESGetMaxIter ( HYPRE_Solver solver , HYPRE_Int *max_iter );
  HYPRE_Int HYPRE_LGMRESSetPrecond ( HYPRE_Solver solver , HYPRE_PtrToSolverFcn precond , HYPRE_PtrToSolverFcn precond_setup , HYPRE_Solver precond_solver );
  HYPRE_Int HYPRE_LGMRESGetPrecond ( HYPRE_Solver solver , HYPRE_Solver *precond_data_ptr );
  HYPRE_Int HYPRE_LGMRESSetPrintLevel ( HYPRE_Solver solver , HYPRE_Int level );
  HYPRE_Int HYPRE_LGMRESGetPrintLevel ( HYPRE_Solver solver , HYPRE_Int *level );
  HYPRE_Int HYPRE_LGMRESSetLogging ( HYPRE_Solver solver , HYPRE_Int level );
  HYPRE_Int HYPRE_LGMRESGetLogging ( HYPRE_Solver solver , HYPRE_Int *level );
  HYPRE_Int HYPRE_LGMRESGetNumIterations ( HYPRE_Solver solver , HYPRE_Int *num_iterations );
  HYPRE_Int HYPRE_LGMRESGetConverged ( HYPRE_Solver solver , HYPRE_Int *converged );
  HYPRE_Int HYPRE_LGMRESGetFinalRelativeResidualNorm ( HYPRE_Solver solver , HYPRE_Real *norm );
  HYPRE_Int HYPRE_LGMRESGetResidual ( HYPRE_Solver solver , void *residual );

  /* HYPRE_pcg.c */
  HYPRE_Int HYPRE_PCGSetup ( HYPRE_Solver solver , HYPRE_Matrix A , HYPRE_Vector b , HYPRE_Vector x );
  HYPRE_Int HYPRE_PCGSolve ( HYPRE_Solver solver , HYPRE_Matrix A , HYPRE_Vector b , HYPRE_Vector x );
  HYPRE_Int HYPRE_PCGSetTol ( HYPRE_Solver solver , HYPRE_Real tol );
  HYPRE_Int HYPRE_PCGGetTol ( HYPRE_Solver solver , HYPRE_Real *tol );
  HYPRE_Int HYPRE_PCGSetAbsoluteTol ( HYPRE_Solver solver , HYPRE_Real a_tol );
  HYPRE_Int HYPRE_PCGGetAbsoluteTol ( HYPRE_Solver solver , HYPRE_Real *a_tol );
  HYPRE_Int HYPRE_PCGSetAbsoluteTolFactor ( HYPRE_Solver solver , HYPRE_Real abstolf );
  HYPRE_Int HYPRE_PCGGetAbsoluteTolFactor ( HYPRE_Solver solver , HYPRE_Real *abstolf );
  HYPRE_Int HYPRE_PCGSetResidualTol ( HYPRE_Solver solver , HYPRE_Real rtol );
  HYPRE_Int HYPRE_PCGGetResidualTol ( HYPRE_Solver solver , HYPRE_Real *rtol );
  HYPRE_Int HYPRE_PCGSetConvergenceFactorTol ( HYPRE_Solver solver , HYPRE_Real cf_tol );
  HYPRE_Int HYPRE_PCGGetConvergenceFactorTol ( HYPRE_Solver solver , HYPRE_Real *cf_tol );
  HYPRE_Int HYPRE_PCGSetMaxIter ( HYPRE_Solver solver , HYPRE_Int max_iter );
  HYPRE_Int HYPRE_PCGGetMaxIter ( HYPRE_Solver solver , HYPRE_Int *max_iter );
  HYPRE_Int HYPRE_PCGSetStopCrit ( HYPRE_Solver solver , HYPRE_Int stop_crit );
  HYPRE_Int HYPRE_PCGGetStopCrit ( HYPRE_Solver solver , HYPRE_Int *stop_crit );
  HYPRE_Int HYPRE_PCGSetTwoNorm ( HYPRE_Solver solver , HYPRE_Int two_norm );
  HYPRE_Int HYPRE_PCGGetTwoNorm ( HYPRE_Solver solver , HYPRE_Int *two_norm );
  HYPRE_Int HYPRE_PCGSetRelChange ( HYPRE_Solver solver , HYPRE_Int rel_change );
  HYPRE_Int HYPRE_PCGGetRelChange ( HYPRE_Solver solver , HYPRE_Int *rel_change );
  HYPRE_Int HYPRE_PCGSetRecomputeResidual ( HYPRE_Solver solver , HYPRE_Int recompute_residual );
  HYPRE_Int HYPRE_PCGGetRecomputeResidual ( HYPRE_Solver solver , HYPRE_Int *recompute_residual );
  HYPRE_Int HYPRE_PCGSetRecomputeResidualP ( HYPRE_Solver solver , HYPRE_Int recompute_residual_p );
  HYPRE_Int HYPRE_PCGGetRecomputeResidualP ( HYPRE_Solver solver , HYPRE_Int *recompute_residual_p );
  HYPRE_Int HYPRE_PCGSetPrecond ( HYPRE_Solver solver , HYPRE_PtrToSolverFcn precond , HYPRE_PtrToSolverFcn precond_setup , HYPRE_Solver precond_solver );
  HYPRE_Int HYPRE_PCGGetPrecond ( HYPRE_Solver solver , HYPRE_Solver *precond_data_ptr );
  HYPRE_Int HYPRE_PCGSetLogging ( HYPRE_Solver solver , HYPRE_Int level );
  HYPRE_Int HYPRE_PCGGetLogging ( HYPRE_Solver solver , HYPRE_Int *level );
  HYPRE_Int HYPRE_PCGSetPrintLevel ( HYPRE_Solver solver , HYPRE_Int level );
  HYPRE_Int HYPRE_PCGGetPrintLevel ( HYPRE_Solver solver , HYPRE_Int *level );
  HYPRE_Int HYPRE_PCGGetNumIterations ( HYPRE_Solver solver , HYPRE_Int *num_iterations );
  HYPRE_Int HYPRE_PCGGetConverged ( HYPRE_Solver solver , HYPRE_Int *converged );
  HYPRE_Int HYPRE_PCGGetFinalRelativeResidualNorm ( HYPRE_Solver solver , HYPRE_Real *norm );
  HYPRE_Int HYPRE_PCGGetResidual ( HYPRE_Solver solver , void *residual );

  /* pcg.c */
  void *hypre_PCGCreate ( hypre_PCGFunctions *pcg_functions );
  HYPRE_Int hypre_PCGDestroy ( void *pcg_vdata );
  HYPRE_Int hypre_PCGGetResidual ( void *pcg_vdata , void **residual );
  HYPRE_Int hypre_PCGSetup ( void *pcg_vdata , void *A , void *b , void *x );
  HYPRE_Int hypre_PCGSolve ( void *pcg_vdata , void *A , void *b , void *x );
  HYPRE_Int hypre_PCGSetTol ( void *pcg_vdata , HYPRE_Real tol );
  HYPRE_Int hypre_PCGGetTol ( void *pcg_vdata , HYPRE_Real *tol );
  HYPRE_Int hypre_PCGSetAbsoluteTol ( void *pcg_vdata , HYPRE_Real a_tol );
  HYPRE_Int hypre_PCGGetAbsoluteTol ( void *pcg_vdata , HYPRE_Real *a_tol );
  HYPRE_Int hypre_PCGSetAbsoluteTolFactor ( void *pcg_vdata , HYPRE_Real atolf );
  HYPRE_Int hypre_PCGGetAbsoluteTolFactor ( void *pcg_vdata , HYPRE_Real *atolf );
  HYPRE_Int hypre_PCGSetResidualTol ( void *pcg_vdata , HYPRE_Real rtol );
  HYPRE_Int hypre_PCGGetResidualTol ( void *pcg_vdata , HYPRE_Real *rtol );
  HYPRE_Int hypre_PCGSetConvergenceFactorTol ( void *pcg_vdata , HYPRE_Real cf_tol );
  HYPRE_Int hypre_PCGGetConvergenceFactorTol ( void *pcg_vdata , HYPRE_Real *cf_tol );
  HYPRE_Int hypre_PCGSetMaxIter ( void *pcg_vdata , HYPRE_Int max_iter );
  HYPRE_Int hypre_PCGGetMaxIter ( void *pcg_vdata , HYPRE_Int *max_iter );
  HYPRE_Int hypre_PCGSetTwoNorm ( void *pcg_vdata , HYPRE_Int two_norm );
  HYPRE_Int hypre_PCGGetTwoNorm ( void *pcg_vdata , HYPRE_Int *two_norm );
  HYPRE_Int hypre_PCGSetRelChange ( void *pcg_vdata , HYPRE_Int rel_change );
  HYPRE_Int hypre_PCGGetRelChange ( void *pcg_vdata , HYPRE_Int *rel_change );
  HYPRE_Int hypre_PCGSetRecomputeResidual ( void *pcg_vdata , HYPRE_Int recompute_residual );
  HYPRE_Int hypre_PCGGetRecomputeResidual ( void *pcg_vdata , HYPRE_Int *recompute_residual );
  HYPRE_Int hypre_PCGSetRecomputeResidualP ( void *pcg_vdata , HYPRE_Int recompute_residual_p );
  HYPRE_Int hypre_PCGGetRecomputeResidualP ( void *pcg_vdata , HYPRE_Int *recompute_residual_p );
  HYPRE_Int hypre_PCGSetStopCrit ( void *pcg_vdata , HYPRE_Int stop_crit );
  HYPRE_Int hypre_PCGGetStopCrit ( void *pcg_vdata , HYPRE_Int *stop_crit );
  HYPRE_Int hypre_PCGGetPrecond ( void *pcg_vdata , HYPRE_Solver *precond_data_ptr );
  HYPRE_Int hypre_PCGSetPrecond ( void *pcg_vdata , HYPRE_Int (*precond )(void*,void*,void*,void*), HYPRE_Int (*precond_setup )(void*,void*,void*,void*), void *precond_data );
  HYPRE_Int hypre_PCGSetPrintLevel ( void *pcg_vdata , HYPRE_Int level );
  HYPRE_Int hypre_PCGGetPrintLevel ( void *pcg_vdata , HYPRE_Int *level );
  HYPRE_Int hypre_PCGSetLogging ( void *pcg_vdata , HYPRE_Int level );
  HYPRE_Int hypre_PCGGetLogging ( void *pcg_vdata , HYPRE_Int *level );
  HYPRE_Int hypre_PCGSetHybrid ( void *pcg_vdata , HYPRE_Int level );
  HYPRE_Int hypre_PCGGetNumIterations ( void *pcg_vdata , HYPRE_Int *num_iterations );
  HYPRE_Int hypre_PCGGetConverged ( void *pcg_vdata , HYPRE_Int *converged );
  HYPRE_Int hypre_PCGPrintLogging ( void *pcg_vdata , HYPRE_Int myid );
  HYPRE_Int hypre_PCGGetFinalRelativeResidualNorm ( void *pcg_vdata , HYPRE_Real *relative_residual_norm );
>>>>>>> 4b94dac5

#ifdef __cplusplus
  }
#endif

#endif
<|MERGE_RESOLUTION|>--- conflicted
+++ resolved
@@ -22,7 +22,7 @@
 #include "_hypre_utilities.h"
 
 #define hypre_CTAllocF(type, count, funcs, location) \
-  ( (type *)(*(funcs->CAlloc))((size_t)(count), (size_t)sizeof(type), location) )
+( (type *)(*(funcs->CAlloc))((size_t)(count), (size_t)sizeof(type), location) )
 
 #define hypre_TFreeF( ptr, funcs ) ( (*(funcs->Free))((void *)ptr), ptr = NULL )
 
@@ -30,28 +30,27 @@
 extern "C" {
 #endif
 
-  /*BHEADER**********************************************************************
-   * Copyright (c) 2008,  Lawrence Livermore National Security, LLC.
-   * Produced at the Lawrence Livermore National Laboratory.
-   * This file is part of HYPRE.  See file COPYRIGHT for details.
-   *
-   * HYPRE is free software; you can redistribute it and/or modify it under the
-   * terms of the GNU Lesser General Public License (as published by the Free
-   * Software Foundation) version 2.1 dated February 1999.
-   *
-   * $Revision$
-   ***********************************************************************EHEADER*/
-
-  /******************************************************************************
-   *
-   * BiCGSTAB bicgstab
-   *
-   *****************************************************************************/
+/*BHEADER**********************************************************************
+ * Copyright (c) 2008,  Lawrence Livermore National Security, LLC.
+ * Produced at the Lawrence Livermore National Laboratory.
+ * This file is part of HYPRE.  See file COPYRIGHT for details.
+ *
+ * HYPRE is free software; you can redistribute it and/or modify it under the
+ * terms of the GNU Lesser General Public License (as published by the Free
+ * Software Foundation) version 2.1 dated February 1999.
+ *
+ * $Revision$
+ ***********************************************************************EHEADER*/
+
+/******************************************************************************
+ *
+ * BiCGSTAB bicgstab
+ *
+ *****************************************************************************/
 
 #ifndef hypre_KRYLOV_BiCGSTAB_HEADER
 #define hypre_KRYLOV_BiCGSTAB_HEADER
 
-<<<<<<< HEAD
 /*--------------------------------------------------------------------------
  *--------------------------------------------------------------------------*/
 
@@ -135,11 +134,12 @@
    HYPRE_Int      max_iter;
    HYPRE_Int      stop_crit;
    HYPRE_Int      converged;
+   HYPRE_Int      hybrid;
    HYPRE_Real   tol;
    HYPRE_Real   cf_tol;
    HYPRE_Real   rel_residual_norm;
    HYPRE_Real   a_tol;
-   
+
 
    void  *A;
    void  *r;
@@ -156,7 +156,7 @@
 
    /* log info (always logged) */
    HYPRE_Int      num_iterations;
- 
+
    /* additional log info (logged when `logging' > 0) */
    HYPRE_Int      logging;
    HYPRE_Int      print_level;
@@ -164,462 +164,265 @@
    char    *log_file_name;
 
 } hypre_BiCGSTABData;
-=======
-  /*--------------------------------------------------------------------------
-   *--------------------------------------------------------------------------*/
-
-  /**
-   * @name Generic BiCGSTAB Interface
-   *
-   * A general description of the interface goes here...
-   *
-   * @memo A generic BiCGSTAB linear solver interface
-   * @version 0.1
-   * @author Jeffrey F. Painter
-   **/
-  /*@{*/
-
-  /*--------------------------------------------------------------------------
-   *--------------------------------------------------------------------------*/
-
-  /*--------------------------------------------------------------------------
-   * hypre_BiCGSTABData and hypre_BiCGSTABFunctions
-   *--------------------------------------------------------------------------*/
-
-  /**
-   * @name BiCGSTAB structs
-   *
-   * Description...
-   **/
-  /*@{*/
-
-  /**
-   * The {\tt hypre\_BiCGSTABSFunctions} object ...
-   **/
-
-  /* functions in pcg_struct.c which aren't used here:
-     void *hypre_ParKrylovCAlloc( HYPRE_Int count , HYPRE_Int elt_size );
-     HYPRE_Int hypre_ParKrylovFree( void *ptr );
-     void *hypre_ParKrylovCreateVectorArray( HYPRE_Int n , void *vvector );
-     HYPRE_Int hypre_ParKrylovMatvecT( void *matvec_data , HYPRE_Real alpha , void *A , void *x , HYPRE_Real beta , void *y );
-     */
-  /* functions in pcg_struct.c which are used here:
-     void *hypre_ParKrylovCreateVector( void *vvector );
-     HYPRE_Int hypre_ParKrylovDestroyVector( void *vvector );
-     void *hypre_ParKrylovMatvecCreate( void *A , void *x );
-     HYPRE_Int hypre_ParKrylovMatvec( void *matvec_data , HYPRE_Real alpha , void *A , void *x , HYPRE_Real beta , void *y );
-     HYPRE_Int hypre_ParKrylovMatvecDestroy( void *matvec_data );
-     HYPRE_Real hypre_ParKrylovInnerProd( void *x , void *y );
-     HYPRE_Int hypre_ParKrylovCopyVector( void *x , void *y );
-     HYPRE_Int hypre_ParKrylovClearVector( void *x );
-     HYPRE_Int hypre_ParKrylovScaleVector( HYPRE_Real alpha , void *x );
-     HYPRE_Int hypre_ParKrylovAxpy( HYPRE_Real alpha , void *x , void *y );
-     HYPRE_Int hypre_ParKrylovCommInfo( void *A , HYPRE_Int *my_id , HYPRE_Int *num_procs );
-     HYPRE_Int hypre_ParKrylovIdentitySetup( void *vdata , void *A , void *b , void *x );
-     HYPRE_Int hypre_ParKrylovIdentity( void *vdata , void *A , void *b , void *x );
-     */
-
-  typedef struct
-  {
-    void *     (*CreateVector)  ( void *vvector );
-    HYPRE_Int  (*DestroyVector) ( void *vvector );
-    void *     (*MatvecCreate)  ( void *A , void *x );
-    HYPRE_Int  (*Matvec)        ( void *matvec_data , HYPRE_Complex alpha , void *A ,
-        void *x , HYPRE_Complex beta , void *y );
-    HYPRE_Int  (*MatvecDestroy) ( void *matvec_data );
-    HYPRE_Real (*InnerProd)     ( void *x , void *y );
-    HYPRE_Int  (*CopyVector)    ( void *x , void *y );
-    HYPRE_Int  (*ClearVector)   ( void *x );
-    HYPRE_Int  (*ScaleVector)   ( HYPRE_Complex alpha , void *x );
-    HYPRE_Int  (*Axpy)          ( HYPRE_Complex alpha , void *x , void *y );
-    HYPRE_Int  (*CommInfo)      ( void *A , HYPRE_Int *my_id , HYPRE_Int *num_procs );
-    HYPRE_Int  (*precond_setup) (void *vdata , void *A , void *b , void *x);
-    HYPRE_Int  (*precond)       (void *vdata , void *A , void *b , void *x);
-
-  } hypre_BiCGSTABFunctions;
-
-  /**
-   * The {\tt hypre\_BiCGSTABData} object ...
-   **/
-
-  typedef struct
-  {
-    HYPRE_Int      min_iter;
-    HYPRE_Int      max_iter;
-    HYPRE_Int      stop_crit;
-    HYPRE_Int      converged;
-    HYPRE_Int      hybrid;
-    HYPRE_Real   tol;
-    HYPRE_Real   cf_tol;
-    HYPRE_Real   rel_residual_norm;
-    HYPRE_Real   a_tol;
-
-
-    void  *A;
-    void  *r;
-    void  *r0;
-    void  *s;
-    void  *v;
-    void  *p;
-    void  *q;
-
-    void  *matvec_data;
-    void    *precond_data;
-
-    hypre_BiCGSTABFunctions * functions;
-
-    /* log info (always logged) */
-    HYPRE_Int      num_iterations;
-
-    /* additional log info (logged when `logging' > 0) */
-    HYPRE_Int      logging;
-    HYPRE_Int      print_level;
-    HYPRE_Real  *norms;
-    char    *log_file_name;
-
-  } hypre_BiCGSTABData;
 
 #define hypre_BiCGSTABDataHybrid(pcgdata)  ((pcgdata) -> hybrid)
->>>>>>> 4b94dac5
 
 #ifdef __cplusplus
-  extern "C" {
-#endif
-
-    /**
-     * @name generic BiCGSTAB Solver
-     *
-     * Description...
-     **/
-    /*@{*/
-
-    /**
-     * Description...
-     *
-     * @param param [IN] ...
-     **/
-
-    hypre_BiCGSTABFunctions *
-      hypre_BiCGSTABFunctionsCreate(
-          void *     (*CreateVector)  ( void *vvector ),
-          HYPRE_Int  (*DestroyVector) ( void *vvector ),
-          void *     (*MatvecCreate)  ( void *A , void *x ),
-          HYPRE_Int  (*Matvec)        ( void *matvec_data , HYPRE_Complex alpha , void *A ,
-            void *x , HYPRE_Complex beta , void *y ),
-          HYPRE_Int  (*MatvecDestroy) ( void *matvec_data ),
-          HYPRE_Real (*InnerProd)     ( void *x , void *y ),
-          HYPRE_Int  (*CopyVector)    ( void *x , void *y ),
-          HYPRE_Int  (*ClearVector)   ( void *x ),
-          HYPRE_Int  (*ScaleVector)   ( HYPRE_Complex alpha , void *x ),
-          HYPRE_Int  (*Axpy)          ( HYPRE_Complex alpha , void *x , void *y ),
-          HYPRE_Int  (*CommInfo)      ( void *A , HYPRE_Int *my_id ,
-            HYPRE_Int *num_procs ),
-          HYPRE_Int  (*PrecondSetup)  ( void *vdata, void *A, void *b, void *x ),
-          HYPRE_Int  (*Precond)       ( void *vdata, void *A, void *b, void *x )
-          );
-
-    /**
-     * Description...
-     *
-     * @param param [IN] ...
-     **/
-
-    void *
-      hypre_BiCGSTABCreate( hypre_BiCGSTABFunctions * bicgstab_functions );
+extern "C" {
+#endif
+
+/**
+ * @name generic BiCGSTAB Solver
+ *
+ * Description...
+ **/
+/*@{*/
+
+/**
+ * Description...
+ *
+ * @param param [IN] ...
+ **/
+
+hypre_BiCGSTABFunctions *
+hypre_BiCGSTABFunctionsCreate(
+   void *     (*CreateVector)  ( void *vvector ),
+   HYPRE_Int  (*DestroyVector) ( void *vvector ),
+   void *     (*MatvecCreate)  ( void *A , void *x ),
+   HYPRE_Int  (*Matvec)        ( void *matvec_data , HYPRE_Complex alpha , void *A ,
+                                 void *x , HYPRE_Complex beta , void *y ),
+   HYPRE_Int  (*MatvecDestroy) ( void *matvec_data ),
+   HYPRE_Real (*InnerProd)     ( void *x , void *y ),
+   HYPRE_Int  (*CopyVector)    ( void *x , void *y ),
+   HYPRE_Int  (*ClearVector)   ( void *x ),
+   HYPRE_Int  (*ScaleVector)   ( HYPRE_Complex alpha , void *x ),
+   HYPRE_Int  (*Axpy)          ( HYPRE_Complex alpha , void *x , void *y ),
+   HYPRE_Int  (*CommInfo)      ( void *A , HYPRE_Int *my_id ,
+                                 HYPRE_Int *num_procs ),
+   HYPRE_Int  (*PrecondSetup)  ( void *vdata, void *A, void *b, void *x ),
+   HYPRE_Int  (*Precond)       ( void *vdata, void *A, void *b, void *x )
+   );
+
+/**
+ * Description...
+ *
+ * @param param [IN] ...
+ **/
+
+void *
+hypre_BiCGSTABCreate( hypre_BiCGSTABFunctions * bicgstab_functions );
 
 #ifdef __cplusplus
-  }
-#endif
-
-#endif
-
-  /*BHEADER**********************************************************************
-   * Copyright (c) 2008,  Lawrence Livermore National Security, LLC.
-   * Produced at the Lawrence Livermore National Laboratory.
-   * This file is part of HYPRE.  See file COPYRIGHT for details.
-   *
-   * HYPRE is free software; you can redistribute it and/or modify it under the
-   * terms of the GNU Lesser General Public License (as published by the Free
-   * Software Foundation) version 2.1 dated February 1999.
-   *
-   * $Revision$
-   ***********************************************************************EHEADER*/
-
-  /******************************************************************************
-   *
-   * cgnr (conjugate gradient on the normal equations A^TAx = A^Tb) functions
-   *
-   *****************************************************************************/
+}
+#endif
+
+#endif
+
+/*BHEADER**********************************************************************
+ * Copyright (c) 2008,  Lawrence Livermore National Security, LLC.
+ * Produced at the Lawrence Livermore National Laboratory.
+ * This file is part of HYPRE.  See file COPYRIGHT for details.
+ *
+ * HYPRE is free software; you can redistribute it and/or modify it under the
+ * terms of the GNU Lesser General Public License (as published by the Free
+ * Software Foundation) version 2.1 dated February 1999.
+ *
+ * $Revision$
+ ***********************************************************************EHEADER*/
+
+/******************************************************************************
+ *
+ * cgnr (conjugate gradient on the normal equations A^TAx = A^Tb) functions
+ *
+ *****************************************************************************/
 
 #ifndef hypre_KRYLOV_CGNR_HEADER
 #define hypre_KRYLOV_CGNR_HEADER
 
-  /*--------------------------------------------------------------------------
-   *--------------------------------------------------------------------------*/
-
-  /**
-   * @name Generic CGNR Interface
-   *
-   * A general description of the interface goes here...
-   *
-   * @memo A generic CGNR linear solver interface
-   * @version 0.1
-   * @author Jeffrey F. Painter
-   **/
-  /*@{*/
-
-  /*--------------------------------------------------------------------------
-   *--------------------------------------------------------------------------*/
-
-  /*--------------------------------------------------------------------------
-   * hypre_CGNRData and hypre_CGNRFunctions
-   *--------------------------------------------------------------------------*/
-
-  /**
-   * @name CGNR structs
-   *
-   * Description...
-   **/
-  /*@{*/
-
-  /**
-   * The {\tt hypre\_CGNRSFunctions} object ...
-   **/
-
-  typedef struct
-  {
-    HYPRE_Int    (*CommInfo)      ( void  *A, HYPRE_Int   *my_id,
-        HYPRE_Int   *num_procs );
-    void *       (*CreateVector)  ( void *vector );
-    HYPRE_Int    (*DestroyVector) ( void *vector );
-    void *       (*MatvecCreate)  ( void *A, void *x );
-    HYPRE_Int    (*Matvec)        ( void *matvec_data, HYPRE_Complex alpha, void *A,
-        void *x, HYPRE_Complex beta, void *y );
-    HYPRE_Int    (*MatvecT)       ( void *matvec_data, HYPRE_Complex alpha, void *A,
-        void *x, HYPRE_Complex beta, void *y );
-    HYPRE_Int    (*MatvecDestroy) ( void *matvec_data );
-    HYPRE_Real   (*InnerProd)     ( void *x, void *y );
-    HYPRE_Int    (*CopyVector)    ( void *x, void *y );
-    HYPRE_Int    (*ClearVector)   ( void *x );
-    HYPRE_Int    (*ScaleVector)   ( HYPRE_Complex alpha, void *x );
-    HYPRE_Int    (*Axpy)          ( HYPRE_Complex alpha, void *x, void *y );
-    HYPRE_Int    (*precond_setup) ( void *vdata, void *A, void *b, void *x );
-    HYPRE_Int    (*precond)       ( void *vdata, void *A, void *b, void *x );
-    HYPRE_Int    (*precondT)      ( void *vdata, void *A, void *b, void *x );
-
-  } hypre_CGNRFunctions;
-
-  /**
-   * The {\tt hypre\_CGNRData} object ...
-   **/
-
-  typedef struct
-  {
-    HYPRE_Real   tol;
-    HYPRE_Real   rel_residual_norm;
-    HYPRE_Int      min_iter;
-    HYPRE_Int      max_iter;
-    HYPRE_Int      stop_crit;
-
-    void    *A;
-    void    *p;
-    void    *q;
-    void    *r;
-    void    *t;
-
-    void    *matvec_data;
-    void    *precond_data;
-
-    hypre_CGNRFunctions * functions;
-
-    /* log info (always logged) */
-    HYPRE_Int      num_iterations;
-
-    /* additional log info (logged when `logging' > 0) */
-    HYPRE_Int      logging;
-    HYPRE_Real  *norms;
-    char    *log_file_name;
-
-  } hypre_CGNRData;
+/*--------------------------------------------------------------------------
+ *--------------------------------------------------------------------------*/
+
+/**
+ * @name Generic CGNR Interface
+ *
+ * A general description of the interface goes here...
+ *
+ * @memo A generic CGNR linear solver interface
+ * @version 0.1
+ * @author Jeffrey F. Painter
+ **/
+/*@{*/
+
+/*--------------------------------------------------------------------------
+ *--------------------------------------------------------------------------*/
+
+/*--------------------------------------------------------------------------
+ * hypre_CGNRData and hypre_CGNRFunctions
+ *--------------------------------------------------------------------------*/
+
+/**
+ * @name CGNR structs
+ *
+ * Description...
+ **/
+/*@{*/
+
+/**
+ * The {\tt hypre\_CGNRSFunctions} object ...
+ **/
+
+typedef struct
+{
+   HYPRE_Int    (*CommInfo)      ( void  *A, HYPRE_Int   *my_id,
+                                   HYPRE_Int   *num_procs );
+   void *       (*CreateVector)  ( void *vector );
+   HYPRE_Int    (*DestroyVector) ( void *vector );
+   void *       (*MatvecCreate)  ( void *A, void *x );
+   HYPRE_Int    (*Matvec)        ( void *matvec_data, HYPRE_Complex alpha, void *A,
+                                   void *x, HYPRE_Complex beta, void *y );
+   HYPRE_Int    (*MatvecT)       ( void *matvec_data, HYPRE_Complex alpha, void *A,
+                                   void *x, HYPRE_Complex beta, void *y );
+   HYPRE_Int    (*MatvecDestroy) ( void *matvec_data );
+   HYPRE_Real   (*InnerProd)     ( void *x, void *y );
+   HYPRE_Int    (*CopyVector)    ( void *x, void *y );
+   HYPRE_Int    (*ClearVector)   ( void *x );
+   HYPRE_Int    (*ScaleVector)   ( HYPRE_Complex alpha, void *x );
+   HYPRE_Int    (*Axpy)          ( HYPRE_Complex alpha, void *x, void *y );
+   HYPRE_Int    (*precond_setup) ( void *vdata, void *A, void *b, void *x );
+   HYPRE_Int    (*precond)       ( void *vdata, void *A, void *b, void *x );
+   HYPRE_Int    (*precondT)      ( void *vdata, void *A, void *b, void *x );
+
+} hypre_CGNRFunctions;
+
+/**
+ * The {\tt hypre\_CGNRData} object ...
+ **/
+
+typedef struct
+{
+   HYPRE_Real   tol;
+   HYPRE_Real   rel_residual_norm;
+   HYPRE_Int      min_iter;
+   HYPRE_Int      max_iter;
+   HYPRE_Int      stop_crit;
+
+   void    *A;
+   void    *p;
+   void    *q;
+   void    *r;
+   void    *t;
+
+   void    *matvec_data;
+   void    *precond_data;
+
+   hypre_CGNRFunctions * functions;
+
+   /* log info (always logged) */
+   HYPRE_Int      num_iterations;
+
+   /* additional log info (logged when `logging' > 0) */
+   HYPRE_Int      logging;
+   HYPRE_Real  *norms;
+   char    *log_file_name;
+
+} hypre_CGNRData;
 
 
 #ifdef __cplusplus
-  extern "C" {
-#endif
-
-    /**
-     * @name generic CGNR Solver
-     *
-     * Description...
-     **/
-    /*@{*/
-
-    /**
-     * Description...
-     *
-     * @param param [IN] ...
-     **/
-    hypre_CGNRFunctions *
-      hypre_CGNRFunctionsCreate(
-          HYPRE_Int    (*CommInfo)      ( void  *A, HYPRE_Int   *my_id,
-            HYPRE_Int   *num_procs ),
-          void *       (*CreateVector)  ( void *vector ),
-          HYPRE_Int    (*DestroyVector) ( void *vector ),
-          void *       (*MatvecCreate)  ( void *A, void *x ),
-          HYPRE_Int    (*Matvec)        ( void *matvec_data, HYPRE_Complex alpha, void *A,
-            void *x, HYPRE_Complex beta, void *y ),
-          HYPRE_Int    (*MatvecT)       ( void *matvec_data, HYPRE_Complex alpha, void *A,
-            void *x, HYPRE_Complex beta, void *y ),
-          HYPRE_Int    (*MatvecDestroy) ( void *matvec_data ),
-          HYPRE_Real   (*InnerProd)     ( void *x, void *y ),
-          HYPRE_Int    (*CopyVector)    ( void *x, void *y ),
-          HYPRE_Int    (*ClearVector)   ( void *x ),
-          HYPRE_Int    (*ScaleVector)   ( HYPRE_Complex alpha, void *x ),
-          HYPRE_Int    (*Axpy)          ( HYPRE_Complex alpha, void *x, void *y ),
-          HYPRE_Int    (*PrecondSetup)  ( void *vdata, void *A, void *b, void *x ),
-          HYPRE_Int    (*Precond)       ( void *vdata, void *A, void *b, void *x ),
-          HYPRE_Int    (*PrecondT)      ( void *vdata, void *A, void *b, void *x )
-          );
-
-    /**
-     * Description...
-     *
-     * @param param [IN] ...
-     **/
-
-    void *
-      hypre_CGNRCreate( hypre_CGNRFunctions *cgnr_functions );
+extern "C" {
+#endif
+
+/**
+ * @name generic CGNR Solver
+ *
+ * Description...
+ **/
+/*@{*/
+
+/**
+ * Description...
+ *
+ * @param param [IN] ...
+ **/
+hypre_CGNRFunctions *
+hypre_CGNRFunctionsCreate(
+   HYPRE_Int    (*CommInfo)      ( void  *A, HYPRE_Int   *my_id,
+                                   HYPRE_Int   *num_procs ),
+   void *       (*CreateVector)  ( void *vector ),
+   HYPRE_Int    (*DestroyVector) ( void *vector ),
+   void *       (*MatvecCreate)  ( void *A, void *x ),
+   HYPRE_Int    (*Matvec)        ( void *matvec_data, HYPRE_Complex alpha, void *A,
+                                   void *x, HYPRE_Complex beta, void *y ),
+   HYPRE_Int    (*MatvecT)       ( void *matvec_data, HYPRE_Complex alpha, void *A,
+                                   void *x, HYPRE_Complex beta, void *y ),
+   HYPRE_Int    (*MatvecDestroy) ( void *matvec_data ),
+   HYPRE_Real   (*InnerProd)     ( void *x, void *y ),
+   HYPRE_Int    (*CopyVector)    ( void *x, void *y ),
+   HYPRE_Int    (*ClearVector)   ( void *x ),
+   HYPRE_Int    (*ScaleVector)   ( HYPRE_Complex alpha, void *x ),
+   HYPRE_Int    (*Axpy)          ( HYPRE_Complex alpha, void *x, void *y ),
+   HYPRE_Int    (*PrecondSetup)  ( void *vdata, void *A, void *b, void *x ),
+   HYPRE_Int    (*Precond)       ( void *vdata, void *A, void *b, void *x ),
+   HYPRE_Int    (*PrecondT)      ( void *vdata, void *A, void *b, void *x )
+   );
+
+/**
+ * Description...
+ *
+ * @param param [IN] ...
+ **/
+
+void *
+hypre_CGNRCreate( hypre_CGNRFunctions *cgnr_functions );
 
 #ifdef __cplusplus
-  }
-#endif
-
-#endif
-
-  /*BHEADER**********************************************************************
-   * Copyright (c) 2008,  Lawrence Livermore National Security, LLC.
-   * Produced at the Lawrence Livermore National Laboratory.
-   * This file is part of HYPRE.  See file COPYRIGHT for details.
-   *
-   * HYPRE is free software; you can redistribute it and/or modify it under the
-   * terms of the GNU Lesser General Public License (as published by the Free
-   * Software Foundation) version 2.1 dated February 1999.
-   *
-   * $Revision$
-   ***********************************************************************EHEADER*/
-
-  /******************************************************************************
-   *
-   * GMRES gmres
-   *
-   *****************************************************************************/
+}
+#endif
+
+#endif
+
+/*BHEADER**********************************************************************
+ * Copyright (c) 2008,  Lawrence Livermore National Security, LLC.
+ * Produced at the Lawrence Livermore National Laboratory.
+ * This file is part of HYPRE.  See file COPYRIGHT for details.
+ *
+ * HYPRE is free software; you can redistribute it and/or modify it under the
+ * terms of the GNU Lesser General Public License (as published by the Free
+ * Software Foundation) version 2.1 dated February 1999.
+ *
+ * $Revision$
+ ***********************************************************************EHEADER*/
+
+/******************************************************************************
+ *
+ * GMRES gmres
+ *
+ *****************************************************************************/
 
 #ifndef hypre_KRYLOV_GMRES_HEADER
 #define hypre_KRYLOV_GMRES_HEADER
 
-  /*--------------------------------------------------------------------------
-   *--------------------------------------------------------------------------*/
-
-  /**
-   * @name Generic GMRES Interface
-   *
-   * A general description of the interface goes here...
-   *
-   * @memo A generic GMRES linear solver interface
-   * @version 0.1
-   * @author Jeffrey F. Painter
-   **/
-  /*@{*/
-
-  /*--------------------------------------------------------------------------
-   *--------------------------------------------------------------------------*/
-
-  /*--------------------------------------------------------------------------
-   * hypre_GMRESData and hypre_GMRESFunctions
-   *--------------------------------------------------------------------------*/
-
-  /**
-   * @name GMRES structs
-   *
-   * Description...
-   **/
-  /*@{*/
-
-  /**
-   * The {\tt hypre\_GMRESFunctions} object ...
-   **/
-
-  typedef struct
-  {
-    void *       (*CAlloc)        ( size_t count, size_t elt_size, HYPRE_Int location );
-    HYPRE_Int    (*Free)          ( void *ptr );
-    HYPRE_Int    (*CommInfo)      ( void  *A, HYPRE_Int   *my_id,
-        HYPRE_Int   *num_procs );
-    void *       (*CreateVector)  ( void *vector );
-    void *       (*CreateVectorArray)  ( HYPRE_Int size, void *vectors );
-    HYPRE_Int    (*DestroyVector) ( void *vector );
-    void *       (*MatvecCreate)  ( void *A, void *x );
-    HYPRE_Int    (*Matvec)        ( void *matvec_data, HYPRE_Complex alpha, void *A,
-        void *x, HYPRE_Complex beta, void *y );
-    HYPRE_Int    (*MatvecDestroy) ( void *matvec_data );
-    HYPRE_Real   (*InnerProd)     ( void *x, void *y );
-    HYPRE_Int    (*CopyVector)    ( void *x, void *y );
-    HYPRE_Int    (*ClearVector)   ( void *x );
-    HYPRE_Int    (*ScaleVector)   ( HYPRE_Complex alpha, void *x );
-    HYPRE_Int    (*Axpy)          ( HYPRE_Complex alpha, void *x, void *y );
-
-    HYPRE_Int    (*precond)       (void *vdata , void *A , void *b , void *x);
-    HYPRE_Int    (*precond_setup) (void *vdata , void *A , void *b , void *x);
-
-  } hypre_GMRESFunctions;
-
-  /**
-   * The {\tt hypre\_GMRESData} object ...
-   **/
-
-  typedef struct
-  {
-    HYPRE_Int      k_dim;
-    HYPRE_Int      min_iter;
-    HYPRE_Int      max_iter;
-    HYPRE_Int      rel_change;
-    HYPRE_Int      skip_real_r_check;
-    HYPRE_Int      stop_crit;
-    HYPRE_Int      converged;
-    HYPRE_Int      hybrid;
-    HYPRE_Real   tol;
-    HYPRE_Real   cf_tol;
-    HYPRE_Real   a_tol;
-    HYPRE_Real   rel_residual_norm;
-
-    void  *A;
-    void  *r;
-    void  *w;
-    void  *w_2;
-    void  **p;
-
-    void    *matvec_data;
-    void    *precond_data;
-
-    hypre_GMRESFunctions * functions;
-
-    /* log info (always logged) */
-    HYPRE_Int      num_iterations;
-
-    HYPRE_Int     print_level; /* printing when print_level>0 */
-    HYPRE_Int     logging;  /* extra computations for logging when logging>0 */
-    HYPRE_Real  *norms;
-    char    *log_file_name;
-
-  } hypre_GMRESData;
-
-#define hypre_GMRESDataHybrid(pcgdata)  ((pcgdata) -> hybrid)
-
-#ifdef __cplusplus
-  extern "C" {
-#endif
-
-<<<<<<< HEAD
+/*--------------------------------------------------------------------------
+ *--------------------------------------------------------------------------*/
+
+/**
+ * @name Generic GMRES Interface
+ *
+ * A general description of the interface goes here...
+ *
+ * @memo A generic GMRES linear solver interface
+ * @version 0.1
+ * @author Jeffrey F. Painter
+ **/
+/*@{*/
+
+/*--------------------------------------------------------------------------
+ *--------------------------------------------------------------------------*/
+
+/*--------------------------------------------------------------------------
+ * hypre_GMRESData and hypre_GMRESFunctions
+ *--------------------------------------------------------------------------*/
+
 /**
  * @name GMRES structs
  *
@@ -661,100 +464,106 @@
 
 typedef struct
 {
-   HYPRE_Int    k_dim;
-   HYPRE_Int    min_iter;
-   HYPRE_Int    max_iter;
-   HYPRE_Int    rel_change;
-   HYPRE_Int    skip_real_r_check;
-   HYPRE_Int    stop_crit;
-   HYPRE_Int    converged;
+   HYPRE_Int      k_dim;
+   HYPRE_Int      min_iter;
+   HYPRE_Int      max_iter;
+   HYPRE_Int      rel_change;
+   HYPRE_Int      skip_real_r_check;
+   HYPRE_Int      stop_crit;
+   HYPRE_Int      converged;
+   HYPRE_Int      hybrid;
    HYPRE_Real   tol;
    HYPRE_Real   cf_tol;
    HYPRE_Real   a_tol;
    HYPRE_Real   rel_residual_norm;
 
-   void   *A;
-   void   *r;
-   void   *w;
-   void   *w_2;
+   void  *A;
+   void  *r;
+   void  *w;
+   void  *w_2;
    void  **p;
 
-   void   *matvec_data;
-   void   *precond_data;
-
-   hypre_GMRESFunctions *functions;
+   void    *matvec_data;
+   void    *precond_data;
+
+   hypre_GMRESFunctions * functions;
 
    /* log info (always logged) */
-   HYPRE_Int num_iterations;
- 
+   HYPRE_Int      num_iterations;
+
    HYPRE_Int     print_level; /* printing when print_level>0 */
    HYPRE_Int     logging;  /* extra computations for logging when logging>0 */
-   HYPRE_Real   *norms;
-   char         *log_file_name;
+   HYPRE_Real  *norms;
+   char    *log_file_name;
 
 } hypre_GMRESData;
-=======
-    /**
-     * @name generic GMRES Solver
-     *
-     * Description...
-     **/
-    /*@{*/
-
-    /**
-     * Description...
-     *
-     * @param param [IN] ...
-     **/
-
-    hypre_GMRESFunctions *
-      hypre_GMRESFunctionsCreate(
-          void *       (*CAlloc)        ( size_t count, size_t elt_size, HYPRE_Int location ),
-          HYPRE_Int    (*Free)          ( void *ptr ),
-          HYPRE_Int    (*CommInfo)      ( void  *A, HYPRE_Int   *my_id,
-            HYPRE_Int   *num_procs ),
-          void *       (*CreateVector)  ( void *vector ),
-          void *       (*CreateVectorArray)  ( HYPRE_Int size, void *vectors ),
-          HYPRE_Int    (*DestroyVector) ( void *vector ),
-          void *       (*MatvecCreate)  ( void *A, void *x ),
-          HYPRE_Int    (*Matvec)        ( void *matvec_data, HYPRE_Complex alpha, void *A,
-            void *x, HYPRE_Complex beta, void *y ),
-          HYPRE_Int    (*MatvecDestroy) ( void *matvec_data ),
-          HYPRE_Real   (*InnerProd)     ( void *x, void *y ),
-          HYPRE_Int    (*CopyVector)    ( void *x, void *y ),
-          HYPRE_Int    (*ClearVector)   ( void *x ),
-          HYPRE_Int    (*ScaleVector)   ( HYPRE_Complex alpha, void *x ),
-          HYPRE_Int    (*Axpy)          ( HYPRE_Complex alpha, void *x, void *y ),
-          HYPRE_Int    (*PrecondSetup)  ( void *vdata, void *A, void *b, void *x ),
-          HYPRE_Int    (*Precond)       ( void *vdata, void *A, void *b, void *x )
-          );
-
-    /**
-     * Description...
-     *
-     * @param param [IN] ...
-     **/
-
-    void *
-      hypre_GMRESCreate( hypre_GMRESFunctions *gmres_functions );
->>>>>>> 4b94dac5
+
+#define hypre_GMRESDataHybrid(pcgdata)  ((pcgdata) -> hybrid)
 
 #ifdef __cplusplus
-  }
-#endif
-#endif
-
-  /*BHEADER**********************************************************************
-   * Copyright (c) 2008,  Lawrence Livermore National Security, LLC.
-   * Produced at the Lawrence Livermore National Laboratory.
-   * This file is part of HYPRE.  See file COPYRIGHT for details.
-   *
-   * HYPRE is free software; you can redistribute it and/or modify it under the
-   * terms of the GNU Lesser General Public License (as published by the Free
-   * Software Foundation) version 2.1 dated February 1999.
-   *
-   * $Revision$
-   ***********************************************************************EHEADER*/
+extern "C" {
+#endif
+
+/**
+ * @name generic GMRES Solver
+ *
+ * Description...
+ **/
+/*@{*/
+
+/**
+ * Description...
+ *
+ * @param param [IN] ...
+ **/
+
+hypre_GMRESFunctions *
+hypre_GMRESFunctionsCreate(
+   void *       (*CAlloc)        ( size_t count, size_t elt_size, HYPRE_Int location ),
+   HYPRE_Int    (*Free)          ( void *ptr ),
+   HYPRE_Int    (*CommInfo)      ( void  *A, HYPRE_Int   *my_id,
+                                   HYPRE_Int   *num_procs ),
+   void *       (*CreateVector)  ( void *vector ),
+   void *       (*CreateVectorArray)  ( HYPRE_Int size, void *vectors ),
+   HYPRE_Int    (*DestroyVector) ( void *vector ),
+   void *       (*MatvecCreate)  ( void *A, void *x ),
+   HYPRE_Int    (*Matvec)        ( void *matvec_data, HYPRE_Complex alpha, void *A,
+                                   void *x, HYPRE_Complex beta, void *y ),
+   HYPRE_Int    (*MatvecDestroy) ( void *matvec_data ),
+   HYPRE_Real   (*InnerProd)     ( void *x, void *y ),
+   HYPRE_Int    (*CopyVector)    ( void *x, void *y ),
+   HYPRE_Int    (*ClearVector)   ( void *x ),
+   HYPRE_Int    (*ScaleVector)   ( HYPRE_Complex alpha, void *x ),
+   HYPRE_Int    (*Axpy)          ( HYPRE_Complex alpha, void *x, void *y ),
+   HYPRE_Int    (*PrecondSetup)  ( void *vdata, void *A, void *b, void *x ),
+   HYPRE_Int    (*Precond)       ( void *vdata, void *A, void *b, void *x )
+   );
+
+/**
+ * Description...
+ *
+ * @param param [IN] ...
+ **/
+
+void *
+hypre_GMRESCreate( hypre_GMRESFunctions *gmres_functions );
+
+#ifdef __cplusplus
+}
+#endif
+#endif
+
+/*BHEADER**********************************************************************
+ * Copyright (c) 2008,  Lawrence Livermore National Security, LLC.
+ * Produced at the Lawrence Livermore National Laboratory.
+ * This file is part of HYPRE.  See file COPYRIGHT for details.
+ *
+ * HYPRE is free software; you can redistribute it and/or modify it under the
+ * terms of the GNU Lesser General Public License (as published by the Free
+ * Software Foundation) version 2.1 dated February 1999.
+ *
+ * $Revision$
+ ***********************************************************************EHEADER*/
 
   /***********KS code ****************/
   /******************************************************************************
@@ -929,16 +738,33 @@
 
 
 
-  /******************************************************************************
-   *
-   * LGMRES lgmres
-   *
-   *****************************************************************************/
+/******************************************************************************
+ *
+ * LGMRES lgmres
+ *
+ *****************************************************************************/
 
 #ifndef hypre_KRYLOV_LGMRES_HEADER
 #define hypre_KRYLOV_LGMRES_HEADER
 
-<<<<<<< HEAD
+/*--------------------------------------------------------------------------
+ *--------------------------------------------------------------------------*/
+
+/**
+ * @name Generic LGMRES Interface
+ *
+ * A general description of the interface goes here...
+ *
+ **/
+/*@{*/
+
+/*--------------------------------------------------------------------------
+ *--------------------------------------------------------------------------*/
+
+/*--------------------------------------------------------------------------
+ * hypre_LGMRESData and hypre_LGMRESFunctions
+ *--------------------------------------------------------------------------*/
+
 /**
  * @name LGMRES structs
  *
@@ -1012,358 +838,257 @@
 
    /* log info (always logged) */
    HYPRE_Int      num_iterations;
- 
+
    HYPRE_Int     print_level; /* printing when print_level>0 */
    HYPRE_Int     logging;  /* extra computations for logging when logging>0 */
    HYPRE_Real  *norms;
    char    *log_file_name;
 
 } hypre_LGMRESData;
-=======
-  /*--------------------------------------------------------------------------
-   *--------------------------------------------------------------------------*/
-
-  /**
-   * @name Generic LGMRES Interface
-   *
-   * A general description of the interface goes here...
-   *
-   **/
-  /*@{*/
-
-  /*--------------------------------------------------------------------------
-   *--------------------------------------------------------------------------*/
-
-  /*--------------------------------------------------------------------------
-   * hypre_LGMRESData and hypre_LGMRESFunctions
-   *--------------------------------------------------------------------------*/
-
-  /**
-   * @name LGMRES structs
-   *
-   * Description...
-   **/
-  /*@{*/
-
-  /**
-   * The {\tt hypre\_LGMRESFunctions} object ...
-   **/
-
-  typedef struct
-  {
-    void *       (*CAlloc)        ( size_t count, size_t elt_size, HYPRE_Int location );
-    HYPRE_Int    (*Free)          ( void *ptr );
-    HYPRE_Int    (*CommInfo)      ( void  *A, HYPRE_Int   *my_id,
-        HYPRE_Int   *num_procs );
-    void *       (*CreateVector)  ( void *vector );
-    void *       (*CreateVectorArray)  ( HYPRE_Int size, void *vectors );
-    HYPRE_Int    (*DestroyVector) ( void *vector );
-    void *       (*MatvecCreate)  ( void *A, void *x );
-    HYPRE_Int    (*Matvec)        ( void *matvec_data, HYPRE_Complex alpha, void *A,
-        void *x, HYPRE_Complex beta, void *y );
-    HYPRE_Int    (*MatvecDestroy) ( void *matvec_data );
-    HYPRE_Real   (*InnerProd)     ( void *x, void *y );
-    HYPRE_Int    (*CopyVector)    ( void *x, void *y );
-    HYPRE_Int    (*ClearVector)   ( void *x );
-    HYPRE_Int    (*ScaleVector)   ( HYPRE_Complex alpha, void *x );
-    HYPRE_Int    (*Axpy)          ( HYPRE_Complex alpha, void *x, void *y );
-
-    HYPRE_Int    (*precond)       (void *vdata , void *A , void *b , void *x);
-    HYPRE_Int    (*precond_setup) (void *vdata , void *A , void *b , void *x);
-
-  } hypre_LGMRESFunctions;
-
-  /**
-   * The {\tt hypre\_LGMRESData} object ...
-   **/
-
-  typedef struct
-  {
-    HYPRE_Int      k_dim;
-    HYPRE_Int      min_iter;
-    HYPRE_Int      max_iter;
-    HYPRE_Int      rel_change;
-    HYPRE_Int      stop_crit;
-    HYPRE_Int      converged;
-    HYPRE_Real   tol;
-    HYPRE_Real   cf_tol;
-    HYPRE_Real   a_tol;
-    HYPRE_Real   rel_residual_norm;
-
-    /*lgmres specific stuff */
-    HYPRE_Int      aug_dim;
-    HYPRE_Int      approx_constant;
-    void   **aug_vecs;
-    HYPRE_Int     *aug_order;
-    void   **a_aug_vecs;
-    /*---*/
-
-    void  *A;
-    void  *r;
-    void  *w;
-    void  *w_2;
-    void  **p;
-
-    void    *matvec_data;
-    void    *precond_data;
-
-    hypre_LGMRESFunctions * functions;
-
-    /* log info (always logged) */
-    HYPRE_Int      num_iterations;
-
-    HYPRE_Int     print_level; /* printing when print_level>0 */
-    HYPRE_Int     logging;  /* extra computations for logging when logging>0 */
-    HYPRE_Real  *norms;
-    char    *log_file_name;
-
-  } hypre_LGMRESData;
->>>>>>> 4b94dac5
 
 #ifdef __cplusplus
-  extern "C" {
-#endif
-
-    /**
-     * @name generic LGMRES Solver
-     *
-     * Description...
-     **/
-    /*@{*/
-
-    /**
-     * Description...
-     *
-     * @param param [IN] ...
-     **/
-
-    hypre_LGMRESFunctions *
-      hypre_LGMRESFunctionsCreate(
-          void *       (*CAlloc)        ( size_t count, size_t elt_size, HYPRE_Int location),
-          HYPRE_Int    (*Free)          ( void *ptr ),
-          HYPRE_Int    (*CommInfo)      ( void  *A, HYPRE_Int   *my_id,
-            HYPRE_Int   *num_procs ),
-          void *       (*CreateVector)  ( void *vector ),
-          void *       (*CreateVectorArray)  ( HYPRE_Int size, void *vectors ),
-          HYPRE_Int    (*DestroyVector) ( void *vector ),
-          void *       (*MatvecCreate)  ( void *A, void *x ),
-          HYPRE_Int    (*Matvec)        ( void *matvec_data, HYPRE_Complex alpha, void *A,
-            void *x, HYPRE_Complex beta, void *y ),
-          HYPRE_Int    (*MatvecDestroy) ( void *matvec_data ),
-          HYPRE_Real   (*InnerProd)     ( void *x, void *y ),
-          HYPRE_Int    (*CopyVector)    ( void *x, void *y ),
-          HYPRE_Int    (*ClearVector)   ( void *x ),
-          HYPRE_Int    (*ScaleVector)   ( HYPRE_Complex alpha, void *x ),
-          HYPRE_Int    (*Axpy)          ( HYPRE_Complex alpha, void *x, void *y ),
-          HYPRE_Int    (*PrecondSetup)  ( void *vdata, void *A, void *b, void *x ),
-          HYPRE_Int    (*Precond)       ( void *vdata, void *A, void *b, void *x )
-          );
-
-    /**
-     * Description...
-     *
-     * @param param [IN] ...
-     **/
-
-    void *
-      hypre_LGMRESCreate( hypre_LGMRESFunctions *lgmres_functions );
+extern "C" {
+#endif
+
+/**
+ * @name generic LGMRES Solver
+ *
+ * Description...
+ **/
+/*@{*/
+
+/**
+ * Description...
+ *
+ * @param param [IN] ...
+ **/
+
+hypre_LGMRESFunctions *
+hypre_LGMRESFunctionsCreate(
+   void *       (*CAlloc)        ( size_t count, size_t elt_size, HYPRE_Int location),
+   HYPRE_Int    (*Free)          ( void *ptr ),
+   HYPRE_Int    (*CommInfo)      ( void  *A, HYPRE_Int   *my_id,
+                                   HYPRE_Int   *num_procs ),
+   void *       (*CreateVector)  ( void *vector ),
+   void *       (*CreateVectorArray)  ( HYPRE_Int size, void *vectors ),
+   HYPRE_Int    (*DestroyVector) ( void *vector ),
+   void *       (*MatvecCreate)  ( void *A, void *x ),
+   HYPRE_Int    (*Matvec)        ( void *matvec_data, HYPRE_Complex alpha, void *A,
+                                   void *x, HYPRE_Complex beta, void *y ),
+   HYPRE_Int    (*MatvecDestroy) ( void *matvec_data ),
+   HYPRE_Real   (*InnerProd)     ( void *x, void *y ),
+   HYPRE_Int    (*CopyVector)    ( void *x, void *y ),
+   HYPRE_Int    (*ClearVector)   ( void *x ),
+   HYPRE_Int    (*ScaleVector)   ( HYPRE_Complex alpha, void *x ),
+   HYPRE_Int    (*Axpy)          ( HYPRE_Complex alpha, void *x, void *y ),
+   HYPRE_Int    (*PrecondSetup)  ( void *vdata, void *A, void *b, void *x ),
+   HYPRE_Int    (*Precond)       ( void *vdata, void *A, void *b, void *x )
+   );
+
+/**
+ * Description...
+ *
+ * @param param [IN] ...
+ **/
+
+void *
+hypre_LGMRESCreate( hypre_LGMRESFunctions *lgmres_functions );
 
 #ifdef __cplusplus
-  }
-#endif
-#endif
-
-  /*BHEADER**********************************************************************
-   * Copyright (c) 2008,  Lawrence Livermore National Security, LLC.
-   * Produced at the Lawrence Livermore National Laboratory.
-   * This file is part of HYPRE.  See file COPYRIGHT for details.
-   *
-   * HYPRE is free software; you can redistribute it and/or modify it under the
-   * terms of the GNU Lesser General Public License (as published by the Free
-   * Software Foundation) version 2.1 dated February 1999.
-   *
-   * $Revision$
-   ***********************************************************************EHEADER*/
-
-  /******************************************************************************
-   *
-   * FLEXGMRES flexible gmres
-   *
-   *****************************************************************************/
+}
+#endif
+#endif
+
+/*BHEADER**********************************************************************
+ * Copyright (c) 2008,  Lawrence Livermore National Security, LLC.
+ * Produced at the Lawrence Livermore National Laboratory.
+ * This file is part of HYPRE.  See file COPYRIGHT for details.
+ *
+ * HYPRE is free software; you can redistribute it and/or modify it under the
+ * terms of the GNU Lesser General Public License (as published by the Free
+ * Software Foundation) version 2.1 dated February 1999.
+ *
+ * $Revision$
+ ***********************************************************************EHEADER*/
+
+/******************************************************************************
+ *
+ * FLEXGMRES flexible gmres
+ *
+ *****************************************************************************/
 
 #ifndef hypre_KRYLOV_FLEXGMRES_HEADER
 #define hypre_KRYLOV_FLEXGMRES_HEADER
 
-  /*--------------------------------------------------------------------------
-   *--------------------------------------------------------------------------*/
-
-  /**
-   * @name Generic FlexGMRES Interface
-   *
-   * A general description of the interface goes here...
-   *
-   **/
-  /*@{*/
-
-  /*--------------------------------------------------------------------------
-   *--------------------------------------------------------------------------*/
-
-  /*--------------------------------------------------------------------------
-   * hypre_FlexGMRESData and hypre_FlexGMRESFunctions
-   *--------------------------------------------------------------------------*/
-
-  /**
-   * @name FlexGMRES structs
-   *
-   * Description...
-   **/
-  /*@{*/
-
-  /**
-   * The {\tt hypre\_FlexGMRESFunctions} object ...
-   **/
-
-  typedef struct
-  {
-    void *       (*CAlloc)        ( size_t count, size_t elt_size, HYPRE_Int location );
-    HYPRE_Int    (*Free)          ( void *ptr );
-    HYPRE_Int    (*CommInfo)      ( void  *A, HYPRE_Int   *my_id,
-        HYPRE_Int   *num_procs );
-    void *       (*CreateVector)  ( void *vector );
-    void *       (*CreateVectorArray)  ( HYPRE_Int size, void *vectors );
-    HYPRE_Int    (*DestroyVector) ( void *vector );
-    void *       (*MatvecCreate)  ( void *A, void *x );
-    HYPRE_Int    (*Matvec)        ( void *matvec_data, HYPRE_Complex alpha, void *A,
-        void *x, HYPRE_Complex beta, void *y );
-    HYPRE_Int    (*MatvecDestroy) ( void *matvec_data );
-    HYPRE_Real   (*InnerProd)     ( void *x, void *y );
-    HYPRE_Int    (*CopyVector)    ( void *x, void *y );
-    HYPRE_Int    (*ClearVector)   ( void *x );
-    HYPRE_Int    (*ScaleVector)   ( HYPRE_Complex alpha, void *x );
-    HYPRE_Int    (*Axpy)          ( HYPRE_Complex alpha, void *x, void *y );
-
-    HYPRE_Int    (*precond)(void *vdata, void *A, void *b, void *x );
-    HYPRE_Int    (*precond_setup)(void *vdata, void *A, void *b, void *x );
-
-    HYPRE_Int    (*modify_pc)( void *precond_data, HYPRE_Int iteration, HYPRE_Real rel_residual_norm);
-
-  } hypre_FlexGMRESFunctions;
-
-  /**
-   * The {\tt hypre\_FlexGMRESData} object ...
-   **/
-
-  typedef struct
-  {
-    HYPRE_Int      k_dim;
-    HYPRE_Int      min_iter;
-    HYPRE_Int      max_iter;
-    HYPRE_Int      rel_change;
-    HYPRE_Int      stop_crit;
-    HYPRE_Int      converged;
-    HYPRE_Real   tol;
-    HYPRE_Real   cf_tol;
-    HYPRE_Real   a_tol;
-    HYPRE_Real   rel_residual_norm;
-
-    void   **pre_vecs;
-
-    void  *A;
-    void  *r;
-    void  *w;
-    void  *w_2;
-    void  **p;
-
-    void    *matvec_data;
-    void    *precond_data;
-
-    hypre_FlexGMRESFunctions * functions;
-
-    /* log info (always logged) */
-    HYPRE_Int      num_iterations;
-
-    HYPRE_Int     print_level; /* printing when print_level>0 */
-    HYPRE_Int     logging;  /* extra computations for logging when logging>0 */
-    HYPRE_Real  *norms;
-    char    *log_file_name;
-
-  } hypre_FlexGMRESData;
+/*--------------------------------------------------------------------------
+ *--------------------------------------------------------------------------*/
+
+/**
+ * @name Generic FlexGMRES Interface
+ *
+ * A general description of the interface goes here...
+ *
+ **/
+/*@{*/
+
+/*--------------------------------------------------------------------------
+ *--------------------------------------------------------------------------*/
+
+/*--------------------------------------------------------------------------
+ * hypre_FlexGMRESData and hypre_FlexGMRESFunctions
+ *--------------------------------------------------------------------------*/
+
+/**
+ * @name FlexGMRES structs
+ *
+ * Description...
+ **/
+/*@{*/
+
+/**
+ * The {\tt hypre\_FlexGMRESFunctions} object ...
+ **/
+
+typedef struct
+{
+   void *       (*CAlloc)        ( size_t count, size_t elt_size, HYPRE_Int location );
+   HYPRE_Int    (*Free)          ( void *ptr );
+   HYPRE_Int    (*CommInfo)      ( void  *A, HYPRE_Int   *my_id,
+                                   HYPRE_Int   *num_procs );
+   void *       (*CreateVector)  ( void *vector );
+   void *       (*CreateVectorArray)  ( HYPRE_Int size, void *vectors );
+   HYPRE_Int    (*DestroyVector) ( void *vector );
+   void *       (*MatvecCreate)  ( void *A, void *x );
+   HYPRE_Int    (*Matvec)        ( void *matvec_data, HYPRE_Complex alpha, void *A,
+                                   void *x, HYPRE_Complex beta, void *y );
+   HYPRE_Int    (*MatvecDestroy) ( void *matvec_data );
+   HYPRE_Real   (*InnerProd)     ( void *x, void *y );
+   HYPRE_Int    (*CopyVector)    ( void *x, void *y );
+   HYPRE_Int    (*ClearVector)   ( void *x );
+   HYPRE_Int    (*ScaleVector)   ( HYPRE_Complex alpha, void *x );
+   HYPRE_Int    (*Axpy)          ( HYPRE_Complex alpha, void *x, void *y );
+
+   HYPRE_Int    (*precond)(void *vdata, void *A, void *b, void *x );
+   HYPRE_Int    (*precond_setup)(void *vdata, void *A, void *b, void *x );
+
+   HYPRE_Int    (*modify_pc)( void *precond_data, HYPRE_Int iteration, HYPRE_Real rel_residual_norm);
+
+} hypre_FlexGMRESFunctions;
+
+/**
+ * The {\tt hypre\_FlexGMRESData} object ...
+ **/
+
+typedef struct
+{
+   HYPRE_Int      k_dim;
+   HYPRE_Int      min_iter;
+   HYPRE_Int      max_iter;
+   HYPRE_Int      rel_change;
+   HYPRE_Int      stop_crit;
+   HYPRE_Int      converged;
+   HYPRE_Real   tol;
+   HYPRE_Real   cf_tol;
+   HYPRE_Real   a_tol;
+   HYPRE_Real   rel_residual_norm;
+
+   void   **pre_vecs;
+
+   void  *A;
+   void  *r;
+   void  *w;
+   void  *w_2;
+   void  **p;
+
+   void    *matvec_data;
+   void    *precond_data;
+
+   hypre_FlexGMRESFunctions * functions;
+
+   /* log info (always logged) */
+   HYPRE_Int      num_iterations;
+
+   HYPRE_Int     print_level; /* printing when print_level>0 */
+   HYPRE_Int     logging;  /* extra computations for logging when logging>0 */
+   HYPRE_Real  *norms;
+   char    *log_file_name;
+
+} hypre_FlexGMRESData;
 
 #ifdef __cplusplus
-  extern "C" {
-#endif
-
-    /**
-     * @name generic FlexGMRES Solver
-     *
-     * Description...
-     **/
-    /*@{*/
-
-    /**
-     * Description...
-     *
-     * @param param [IN] ...
-     **/
-
-    hypre_FlexGMRESFunctions *
-      hypre_FlexGMRESFunctionsCreate(
-          void *       (*CAlloc)        ( size_t count, size_t elt_size, HYPRE_Int location ),
-          HYPRE_Int    (*Free)          ( void *ptr ),
-          HYPRE_Int    (*CommInfo)      ( void  *A, HYPRE_Int   *my_id,
-            HYPRE_Int   *num_procs ),
-          void *       (*CreateVector)  ( void *vector ),
-          void *       (*CreateVectorArray)  ( HYPRE_Int size, void *vectors ),
-          HYPRE_Int    (*DestroyVector) ( void *vector ),
-          void *       (*MatvecCreate)  ( void *A, void *x ),
-          HYPRE_Int    (*Matvec)        ( void *matvec_data, HYPRE_Complex alpha, void *A,
-            void *x, HYPRE_Complex beta, void *y ),
-          HYPRE_Int    (*MatvecDestroy) ( void *matvec_data ),
-          HYPRE_Real   (*InnerProd)     ( void *x, void *y ),
-          HYPRE_Int    (*CopyVector)    ( void *x, void *y ),
-          HYPRE_Int    (*ClearVector)   ( void *x ),
-          HYPRE_Int    (*ScaleVector)   ( HYPRE_Complex alpha, void *x ),
-          HYPRE_Int    (*Axpy)          ( HYPRE_Complex alpha, void *x, void *y ),
-          HYPRE_Int    (*PrecondSetup)  ( void *vdata, void *A, void *b, void *x ),
-          HYPRE_Int    (*Precond)       ( void *vdata, void *A, void *b, void *x )
-          );
-
-    /**
-     * Description...
-     *
-     * @param param [IN] ...
-     **/
-
-    void *
-      hypre_FlexGMRESCreate( hypre_FlexGMRESFunctions *fgmres_functions );
+extern "C" {
+#endif
+
+/**
+ * @name generic FlexGMRES Solver
+ *
+ * Description...
+ **/
+/*@{*/
+
+/**
+ * Description...
+ *
+ * @param param [IN] ...
+ **/
+
+hypre_FlexGMRESFunctions *
+hypre_FlexGMRESFunctionsCreate(
+   void *       (*CAlloc)        ( size_t count, size_t elt_size, HYPRE_Int location ),
+   HYPRE_Int    (*Free)          ( void *ptr ),
+   HYPRE_Int    (*CommInfo)      ( void  *A, HYPRE_Int   *my_id,
+                                   HYPRE_Int   *num_procs ),
+   void *       (*CreateVector)  ( void *vector ),
+   void *       (*CreateVectorArray)  ( HYPRE_Int size, void *vectors ),
+   HYPRE_Int    (*DestroyVector) ( void *vector ),
+   void *       (*MatvecCreate)  ( void *A, void *x ),
+   HYPRE_Int    (*Matvec)        ( void *matvec_data, HYPRE_Complex alpha, void *A,
+                                   void *x, HYPRE_Complex beta, void *y ),
+   HYPRE_Int    (*MatvecDestroy) ( void *matvec_data ),
+   HYPRE_Real   (*InnerProd)     ( void *x, void *y ),
+   HYPRE_Int    (*CopyVector)    ( void *x, void *y ),
+   HYPRE_Int    (*ClearVector)   ( void *x ),
+   HYPRE_Int    (*ScaleVector)   ( HYPRE_Complex alpha, void *x ),
+   HYPRE_Int    (*Axpy)          ( HYPRE_Complex alpha, void *x, void *y ),
+   HYPRE_Int    (*PrecondSetup)  ( void *vdata, void *A, void *b, void *x ),
+   HYPRE_Int    (*Precond)       ( void *vdata, void *A, void *b, void *x )
+   );
+
+/**
+ * Description...
+ *
+ * @param param [IN] ...
+ **/
+
+void *
+hypre_FlexGMRESCreate( hypre_FlexGMRESFunctions *fgmres_functions );
 
 #ifdef __cplusplus
-  }
-#endif
-#endif
-
-  /*BHEADER**********************************************************************
-   * Copyright (c) 2008,  Lawrence Livermore National Security, LLC.
-   * Produced at the Lawrence Livermore National Laboratory.
-   * This file is part of HYPRE.  See file COPYRIGHT for details.
-   *
-   * HYPRE is free software; you can redistribute it and/or modify it under the
-   * terms of the GNU Lesser General Public License (as published by the Free
-   * Software Foundation) version 2.1 dated February 1999.
-   *
-   * $Revision$
-   ***********************************************************************EHEADER*/
-
-  /******************************************************************************
-   *
-   * Preconditioned conjugate gradient (Omin) headers
-   *
-   *****************************************************************************/
+}
+#endif
+#endif
+
+/*BHEADER**********************************************************************
+ * Copyright (c) 2008,  Lawrence Livermore National Security, LLC.
+ * Produced at the Lawrence Livermore National Laboratory.
+ * This file is part of HYPRE.  See file COPYRIGHT for details.
+ *
+ * HYPRE is free software; you can redistribute it and/or modify it under the
+ * terms of the GNU Lesser General Public License (as published by the Free
+ * Software Foundation) version 2.1 dated February 1999.
+ *
+ * $Revision$
+ ***********************************************************************EHEADER*/
+
+/******************************************************************************
+ *
+ * Preconditioned conjugate gradient (Omin) headers
+ *
+ *****************************************************************************/
 
 #ifndef hypre_KRYLOV_PCG_HEADER
 #define hypre_KRYLOV_PCG_HEADER
 
-<<<<<<< HEAD
 /*--------------------------------------------------------------------------
  *--------------------------------------------------------------------------*/
 
@@ -1468,6 +1193,7 @@
    HYPRE_Int      recompute_residual_p;
    HYPRE_Int      stop_crit;
    HYPRE_Int      converged;
+   HYPRE_Int      hybrid;
 
    void    *A;
    void    *p;
@@ -1491,194 +1217,63 @@
    HYPRE_Real  *rel_norms;
 
 } hypre_PCGData;
-=======
-  /*--------------------------------------------------------------------------
-   *--------------------------------------------------------------------------*/
-
-  /**
-   * @name Generic PCG Interface
-   *
-   * A general description of the interface goes here...
-   *
-   * @memo A generic PCG linear solver interface
-   * @version 0.1
-   * @author Jeffrey F. Painter
-   **/
-  /*@{*/
-
-  /*--------------------------------------------------------------------------
-   *--------------------------------------------------------------------------*/
-
-  /*--------------------------------------------------------------------------
-   * hypre_PCGData and hypre_PCGFunctions
-   *--------------------------------------------------------------------------*/
-
-  /**
-   * @name PCG structs
-   *
-   * Description...
-   **/
-  /*@{*/
-
-  /**
-   * The {\tt hypre\_PCGSFunctions} object ...
-   **/
-
-  typedef struct
-  {
-    void *       (*CAlloc)        ( size_t count, size_t elt_size, HYPRE_Int location );
-    HYPRE_Int    (*Free)          ( void *ptr );
-    HYPRE_Int    (*CommInfo)      ( void  *A, HYPRE_Int   *my_id,
-        HYPRE_Int   *num_procs );
-    void *       (*CreateVector)  ( void *vector );
-    HYPRE_Int    (*DestroyVector) ( void *vector );
-    void *       (*MatvecCreate)  ( void *A, void *x );
-    HYPRE_Int    (*Matvec)        ( void *matvec_data, HYPRE_Complex alpha, void *A,
-        void *x, HYPRE_Complex beta, void *y );
-    HYPRE_Int    (*MatvecDestroy) ( void *matvec_data );
-    HYPRE_Real   (*InnerProd)     ( void *x, void *y );
-    HYPRE_Int    (*CopyVector)    ( void *x, void *y );
-    HYPRE_Int    (*ClearVector)   ( void *x );
-    HYPRE_Int    (*ScaleVector)   ( HYPRE_Complex alpha, void *x );
-    HYPRE_Int    (*Axpy)          ( HYPRE_Complex alpha, void *x, void *y );
-
-    HYPRE_Int    (*precond)(void *vdata , void *A , void *b , void *x);
-    HYPRE_Int    (*precond_setup)(void *vdata , void *A , void *b , void *x);
-
-  } hypre_PCGFunctions;
-
-  /**
-   * The {\tt hypre\_PCGData} object ...
-   **/
-
-  /*
-     Summary of Parameters to Control Stopping Test:
-     - Standard (default) error tolerance: |delta-residual|/|right-hand-side|<tol
-     where the norm is an energy norm wrt preconditioner, |r|=sqrt(<Cr,r>).
-     - two_norm!=0 means: the norm is the L2 norm, |r|=sqrt(<r,r>)
-     - rel_change!=0 means: if pass the other stopping criteria, also check the
-     relative change in the solution x.  Pass iff this relative change is small.
-     - tol = relative error tolerance, as above
-     -a_tol = absolute convergence tolerance (default is 0.0)
-     If one desires the convergence test to check the absolute
-     convergence tolerance *only*, then set the relative convergence
-     tolerance to 0.0.  (The default convergence test is  <C*r,r> <=
-     max(relative_tolerance^2 * <C*b, b>, absolute_tolerance^2)
-     - cf_tol = convergence factor tolerance; if >0 used for special test
-     for slow convergence
-     - stop_crit!=0 means (TO BE PHASED OUT):
-     pure absolute error tolerance rather than a pure relative
-     error tolerance on the residual.  Never applies if rel_change!=0 or atolf!=0.
-     - atolf = absolute error tolerance factor to be used _together_ with the
-     relative error tolerance, |delta-residual| / ( atolf + |right-hand-side| ) < tol
-     (To BE PHASED OUT)
-     - recompute_residual means: when the iteration seems to be converged, recompute the
-     residual from scratch (r=b-Ax) and use this new residual to repeat the convergence test.
-     This can be expensive, use this only if you have seen a problem with the regular
-     residual computation.
-     - recompute_residual_p means: recompute the residual from scratch (r=b-Ax)
-     every "recompute_residual_p" iterations.  This can be expensive and degrade the
-     convergence. Use it only if you have seen a problem with the regular residual
-     computation.
-     */
-
-  typedef struct
-  {
-    HYPRE_Real   tol;
-    HYPRE_Real   atolf;
-    HYPRE_Real   cf_tol;
-    HYPRE_Real   a_tol;
-    HYPRE_Real   rtol;
-    HYPRE_Int      max_iter;
-    HYPRE_Int      two_norm;
-    HYPRE_Int      rel_change;
-    HYPRE_Int      recompute_residual;
-    HYPRE_Int      recompute_residual_p;
-    HYPRE_Int      stop_crit;
-    HYPRE_Int      converged;
-    HYPRE_Int      hybrid;
-
-    void    *A;
-    void    *p;
-    void    *s;
-    void    *r; /* ...contains the residual.  This is currently kept permanently.
-                   If that is ever changed, it still must be kept if logging>1 */
-
-    HYPRE_Int      owns_matvec_data;  /* normally 1; if 0, don't delete it */
-    void    *matvec_data;
-    void    *precond_data;
-
-    hypre_PCGFunctions * functions;
-
-    /* log info (always logged) */
-    HYPRE_Int      num_iterations;
-    HYPRE_Real   rel_residual_norm;
-
-    HYPRE_Int     print_level; /* printing when print_level>0 */
-    HYPRE_Int     logging;  /* extra computations for logging when logging>0 */
-    HYPRE_Real  *norms;
-    HYPRE_Real  *rel_norms;
-
-  } hypre_PCGData;
->>>>>>> 4b94dac5
 
 #define hypre_PCGDataOwnsMatvecData(pcgdata)  ((pcgdata) -> owns_matvec_data)
 #define hypre_PCGDataHybrid(pcgdata)  ((pcgdata) -> hybrid)
 
 #ifdef __cplusplus
-  extern "C" {
-#endif
-
-    /**
-     * @name generic PCG Solver
-     *
-     * Description...
-     **/
-    /*@{*/
-
-    /**
-     * Description...
-     *
-     * @param param [IN] ...
-     **/
-
-    hypre_PCGFunctions *
-      hypre_PCGFunctionsCreate(
-          void *       (*CAlloc)        ( size_t count, size_t elt_size, HYPRE_Int location ),
-          HYPRE_Int    (*Free)          ( void *ptr ),
-          HYPRE_Int    (*CommInfo)      ( void  *A, HYPRE_Int   *my_id,
-            HYPRE_Int   *num_procs ),
-          void *       (*CreateVector)  ( void *vector ),
-          HYPRE_Int    (*DestroyVector) ( void *vector ),
-          void *       (*MatvecCreate)  ( void *A, void *x ),
-          HYPRE_Int    (*Matvec)        ( void *matvec_data, HYPRE_Complex alpha, void *A,
-            void *x, HYPRE_Complex beta, void *y ),
-          HYPRE_Int    (*MatvecDestroy) ( void *matvec_data ),
-          HYPRE_Real   (*InnerProd)     ( void *x, void *y ),
-          HYPRE_Int    (*CopyVector)    ( void *x, void *y ),
-          HYPRE_Int    (*ClearVector)   ( void *x ),
-          HYPRE_Int    (*ScaleVector)   ( HYPRE_Complex alpha, void *x ),
-          HYPRE_Int    (*Axpy)          ( HYPRE_Complex alpha, void *x, void *y ),
-          HYPRE_Int    (*PrecondSetup)  ( void *vdata, void *A, void *b, void *x ),
-          HYPRE_Int    (*Precond)       ( void *vdata, void *A, void *b, void *x )
-          );
-
-    /**
-     * Description...
-     *
-     * @param param [IN] ...
-     **/
-
-    void *
-      hypre_PCGCreate( hypre_PCGFunctions *pcg_functions );
+extern "C" {
+#endif
+
+/**
+ * @name generic PCG Solver
+ *
+ * Description...
+ **/
+/*@{*/
+
+/**
+ * Description...
+ *
+ * @param param [IN] ...
+ **/
+
+hypre_PCGFunctions *
+hypre_PCGFunctionsCreate (
+   void *       (*CAlloc)        ( size_t count, size_t elt_size, HYPRE_Int location ),
+   HYPRE_Int    (*Free)          ( void *ptr ),
+   HYPRE_Int    (*CommInfo)      ( void  *A, HYPRE_Int   *my_id,
+                                   HYPRE_Int   *num_procs ),
+   void *       (*CreateVector)  ( void *vector ),
+   HYPRE_Int    (*DestroyVector) ( void *vector ),
+   void *       (*MatvecCreate)  ( void *A, void *x ),
+   HYPRE_Int    (*Matvec)        ( void *matvec_data, HYPRE_Complex alpha, void *A,
+                                   void *x, HYPRE_Complex beta, void *y ),
+   HYPRE_Int    (*MatvecDestroy) ( void *matvec_data ),
+   HYPRE_Real   (*InnerProd)     ( void *x, void *y ),
+   HYPRE_Int    (*CopyVector)    ( void *x, void *y ),
+   HYPRE_Int    (*ClearVector)   ( void *x ),
+   HYPRE_Int    (*ScaleVector)   ( HYPRE_Complex alpha, void *x ),
+   HYPRE_Int    (*Axpy)          ( HYPRE_Complex alpha, void *x, void *y ),
+   HYPRE_Int    (*PrecondSetup)  ( void *vdata, void *A, void *b, void *x ),
+   HYPRE_Int    (*Precond)       ( void *vdata, void *A, void *b, void *x )
+);
+
+/**
+ * Description...
+ *
+ * @param param [IN] ...
+ **/
+
+void *
+hypre_PCGCreate( hypre_PCGFunctions *pcg_functions );
 
 #ifdef __cplusplus
-  }
-#endif
-
-#endif
-
-<<<<<<< HEAD
+}
+#endif
+
+#endif
+
 /* bicgstab.c */
 void *hypre_BiCGSTABCreate ( hypre_BiCGSTABFunctions *bicgstab_functions );
 HYPRE_Int hypre_BiCGSTABDestroy ( void *bicgstab_vdata );
@@ -1693,6 +1288,7 @@
 HYPRE_Int hypre_BiCGSTABSetPrecond ( void *bicgstab_vdata , HYPRE_Int (*precond )(void*,void*,void*,void*), HYPRE_Int (*precond_setup )(void*,void*,void*,void*), void *precond_data );
 HYPRE_Int hypre_BiCGSTABGetPrecond ( void *bicgstab_vdata , HYPRE_Solver *precond_data_ptr );
 HYPRE_Int hypre_BiCGSTABSetLogging ( void *bicgstab_vdata , HYPRE_Int logging );
+HYPRE_Int hypre_BiCGSTABSetHybrid ( void *bicgstab_vdata , HYPRE_Int logging );
 HYPRE_Int hypre_BiCGSTABSetPrintLevel ( void *bicgstab_vdata , HYPRE_Int print_level );
 HYPRE_Int hypre_BiCGSTABGetConverged ( void *bicgstab_vdata , HYPRE_Int *converged );
 HYPRE_Int hypre_BiCGSTABGetNumIterations ( void *bicgstab_vdata , HYPRE_Int *num_iterations );
@@ -1744,9 +1340,49 @@
 HYPRE_Int hypre_GMRESGetPrintLevel ( void *gmres_vdata , HYPRE_Int *level );
 HYPRE_Int hypre_GMRESSetLogging ( void *gmres_vdata , HYPRE_Int level );
 HYPRE_Int hypre_GMRESGetLogging ( void *gmres_vdata , HYPRE_Int *level );
+HYPRE_Int hypre_GMRESSetHybrid ( void *gmres_vdata , HYPRE_Int level );
 HYPRE_Int hypre_GMRESGetNumIterations ( void *gmres_vdata , HYPRE_Int *num_iterations );
 HYPRE_Int hypre_GMRESGetConverged ( void *gmres_vdata , HYPRE_Int *converged );
 HYPRE_Int hypre_GMRESGetFinalRelativeResidualNorm ( void *gmres_vdata , HYPRE_Real *relative_residual_norm );
+
+/* cogmres.c */
+void *hypre_COGMRESCreate ( hypre_COGMRESFunctions *gmres_functions );
+HYPRE_Int hypre_COGMRESDestroy ( void *gmres_vdata );
+HYPRE_Int hypre_COGMRESGetResidual ( void *gmres_vdata , void **residual );
+HYPRE_Int hypre_COGMRESSetup ( void *gmres_vdata , void *A , void *b , void *x );
+HYPRE_Int hypre_COGMRESSolve ( void *gmres_vdata , void *A , void *b , void *x );
+HYPRE_Int hypre_COGMRESSetKDim ( void *gmres_vdata , HYPRE_Int k_dim );
+HYPRE_Int hypre_COGMRESGetKDim ( void *gmres_vdata , HYPRE_Int *k_dim );
+HYPRE_Int hypre_COGMRESSetUnroll ( void *gmres_vdata , HYPRE_Int unroll );
+HYPRE_Int hypre_COGMRESGetUnroll ( void *gmres_vdata , HYPRE_Int *unroll );
+HYPRE_Int hypre_COGMRESSetCGS ( void *gmres_vdata , HYPRE_Int cgs );
+HYPRE_Int hypre_COGMRESGetCGS ( void *gmres_vdata , HYPRE_Int *cgs );
+HYPRE_Int hypre_COGMRESSetTol ( void *gmres_vdata , HYPRE_Real tol );
+HYPRE_Int hypre_COGMRESGetTol ( void *gmres_vdata , HYPRE_Real *tol );
+HYPRE_Int hypre_COGMRESSetAbsoluteTol ( void *gmres_vdata , HYPRE_Real a_tol );
+HYPRE_Int hypre_COGMRESGetAbsoluteTol ( void *gmres_vdata , HYPRE_Real *a_tol );
+HYPRE_Int hypre_COGMRESSetConvergenceFactorTol ( void *gmres_vdata , HYPRE_Real cf_tol );
+HYPRE_Int hypre_COGMRESGetConvergenceFactorTol ( void *gmres_vdata , HYPRE_Real *cf_tol );
+HYPRE_Int hypre_COGMRESSetMinIter ( void *gmres_vdata , HYPRE_Int min_iter );
+HYPRE_Int hypre_COGMRESGetMinIter ( void *gmres_vdata , HYPRE_Int *min_iter );
+HYPRE_Int hypre_COGMRESSetMaxIter ( void *gmres_vdata , HYPRE_Int max_iter );
+HYPRE_Int hypre_COGMRESGetMaxIter ( void *gmres_vdata , HYPRE_Int *max_iter );
+HYPRE_Int hypre_COGMRESSetRelChange ( void *gmres_vdata , HYPRE_Int rel_change );
+HYPRE_Int hypre_COGMRESGetRelChange ( void *gmres_vdata , HYPRE_Int *rel_change );
+HYPRE_Int hypre_COGMRESSetSkipRealResidualCheck ( void *gmres_vdata , HYPRE_Int skip_real_r_check );
+HYPRE_Int hypre_COGMRESGetSkipRealResidualCheck ( void *gmres_vdata , HYPRE_Int *skip_real_r_check );
+HYPRE_Int hypre_COGMRESSetPrecond ( void *gmres_vdata , HYPRE_Int (*precond )(void*,void*,void*,void*), HYPRE_Int (*precond_setup )(void*,void*,void*,void*), void *precond_data );
+HYPRE_Int hypre_COGMRESGetPrecond ( void *gmres_vdata , HYPRE_Solver *precond_data_ptr );
+HYPRE_Int hypre_COGMRESSetPrintLevel ( void *gmres_vdata , HYPRE_Int level );
+HYPRE_Int hypre_COGMRESGetPrintLevel ( void *gmres_vdata , HYPRE_Int *level );
+HYPRE_Int hypre_COGMRESSetLogging ( void *gmres_vdata , HYPRE_Int level );
+HYPRE_Int hypre_COGMRESGetLogging ( void *gmres_vdata , HYPRE_Int *level );
+HYPRE_Int hypre_COGMRESGetNumIterations ( void *gmres_vdata , HYPRE_Int *num_iterations );
+HYPRE_Int hypre_COGMRESGetConverged ( void *gmres_vdata , HYPRE_Int *converged );
+HYPRE_Int hypre_COGMRESGetFinalRelativeResidualNorm ( void *gmres_vdata , HYPRE_Real *relative_residual_norm );
+HYPRE_Int hypre_COGMRESSetModifyPC ( void *fgmres_vdata , HYPRE_Int (*modify_pc )(void *precond_data, HYPRE_Int iteration, HYPRE_Real rel_residual_norm));
+
+
 
 /* flexgmres.c */
 void *hypre_FlexGMRESCreate ( hypre_FlexGMRESFunctions *fgmres_functions );
@@ -1828,7 +1464,7 @@
 HYPRE_Int HYPRE_BiCGSTABSetPrintLevel ( HYPRE_Solver solver , HYPRE_Int print_level );
 HYPRE_Int HYPRE_BiCGSTABGetNumIterations ( HYPRE_Solver solver , HYPRE_Int *num_iterations );
 HYPRE_Int HYPRE_BiCGSTABGetFinalRelativeResidualNorm ( HYPRE_Solver solver , HYPRE_Real *norm );
-HYPRE_Int HYPRE_BiCGSTABGetResidual ( HYPRE_Solver solver , void **residual );
+HYPRE_Int HYPRE_BiCGSTABGetResidual ( HYPRE_Solver solver , void *residual );
 
 /* HYPRE_cgnr.c */
 HYPRE_Int HYPRE_CGNRDestroy ( HYPRE_Solver solver );
@@ -1874,7 +1510,41 @@
 HYPRE_Int HYPRE_GMRESGetNumIterations ( HYPRE_Solver solver , HYPRE_Int *num_iterations );
 HYPRE_Int HYPRE_GMRESGetConverged ( HYPRE_Solver solver , HYPRE_Int *converged );
 HYPRE_Int HYPRE_GMRESGetFinalRelativeResidualNorm ( HYPRE_Solver solver , HYPRE_Real *norm );
-HYPRE_Int HYPRE_GMRESGetResidual ( HYPRE_Solver solver , void **residual );
+HYPRE_Int HYPRE_GMRESGetResidual ( HYPRE_Solver solver , void *residual );
+
+/* HYPRE_cogmres.c */
+HYPRE_Int HYPRE_COGMRESSetup ( HYPRE_Solver solver , HYPRE_Matrix A , HYPRE_Vector b , HYPRE_Vector x );
+HYPRE_Int HYPRE_COGMRESSolve ( HYPRE_Solver solver , HYPRE_Matrix A , HYPRE_Vector b , HYPRE_Vector x );
+HYPRE_Int HYPRE_COGMRESSetKDim ( HYPRE_Solver solver , HYPRE_Int k_dim );
+HYPRE_Int HYPRE_COGMRESGetKDim ( HYPRE_Solver solver , HYPRE_Int *k_dim );
+HYPRE_Int HYPRE_COGMRESSetUnroll ( HYPRE_Solver solver , HYPRE_Int unroll );
+HYPRE_Int HYPRE_COGMRESGetUnroll ( HYPRE_Solver solver , HYPRE_Int *unroll );
+HYPRE_Int HYPRE_COGMRESSetCGS ( HYPRE_Solver solver , HYPRE_Int cgs );
+HYPRE_Int HYPRE_COGMRESGetCGS ( HYPRE_Solver solver , HYPRE_Int *cgs );
+HYPRE_Int HYPRE_COGMRESSetTol ( HYPRE_Solver solver , HYPRE_Real tol );
+HYPRE_Int HYPRE_COGMRESGetTol ( HYPRE_Solver solver , HYPRE_Real *tol );
+HYPRE_Int HYPRE_COGMRESSetAbsoluteTol ( HYPRE_Solver solver , HYPRE_Real a_tol );
+HYPRE_Int HYPRE_COGMRESGetAbsoluteTol ( HYPRE_Solver solver , HYPRE_Real *a_tol );
+HYPRE_Int HYPRE_COGMRESSetConvergenceFactorTol ( HYPRE_Solver solver , HYPRE_Real cf_tol );
+HYPRE_Int HYPRE_COGMRESGetConvergenceFactorTol ( HYPRE_Solver solver , HYPRE_Real *cf_tol );
+HYPRE_Int HYPRE_COGMRESSetMinIter ( HYPRE_Solver solver , HYPRE_Int min_iter );
+HYPRE_Int HYPRE_COGMRESGetMinIter ( HYPRE_Solver solver , HYPRE_Int *min_iter );
+HYPRE_Int HYPRE_COGMRESSetMaxIter ( HYPRE_Solver solver , HYPRE_Int max_iter );
+HYPRE_Int HYPRE_COGMRESGetMaxIter ( HYPRE_Solver solver , HYPRE_Int *max_iter );
+HYPRE_Int HYPRE_COGMRESSetRelChange ( HYPRE_Solver solver , HYPRE_Int rel_change );
+HYPRE_Int HYPRE_COGMRESGetRelChange ( HYPRE_Solver solver , HYPRE_Int *rel_change );
+HYPRE_Int HYPRE_COGMRESSetSkipRealResidualCheck ( HYPRE_Solver solver , HYPRE_Int skip_real_r_check );
+HYPRE_Int HYPRE_COGMRESGetSkipRealResidualCheck ( HYPRE_Solver solver , HYPRE_Int *skip_real_r_check );
+HYPRE_Int HYPRE_COGMRESSetPrecond ( HYPRE_Solver solver , HYPRE_PtrToSolverFcn precond , HYPRE_PtrToSolverFcn precond_setup , HYPRE_Solver precond_solver );
+HYPRE_Int HYPRE_COGMRESGetPrecond ( HYPRE_Solver solver , HYPRE_Solver *precond_data_ptr );
+HYPRE_Int HYPRE_COGMRESSetPrintLevel ( HYPRE_Solver solver , HYPRE_Int level );
+HYPRE_Int HYPRE_COGMRESGetPrintLevel ( HYPRE_Solver solver , HYPRE_Int *level );
+HYPRE_Int HYPRE_COGMRESSetLogging ( HYPRE_Solver solver , HYPRE_Int level );
+HYPRE_Int HYPRE_COGMRESGetLogging ( HYPRE_Solver solver , HYPRE_Int *level );
+HYPRE_Int HYPRE_COGMRESGetNumIterations ( HYPRE_Solver solver , HYPRE_Int *num_iterations );
+HYPRE_Int HYPRE_COGMRESGetConverged ( HYPRE_Solver solver , HYPRE_Int *converged );
+HYPRE_Int HYPRE_COGMRESGetFinalRelativeResidualNorm ( HYPRE_Solver solver , HYPRE_Real *norm );
+HYPRE_Int HYPRE_COGMRESGetResidual ( HYPRE_Solver solver , void *residual );
 
 /* HYPRE_flexgmres.c */
 HYPRE_Int HYPRE_FlexGMRESSetup ( HYPRE_Solver solver , HYPRE_Matrix A , HYPRE_Vector b , HYPRE_Vector x );
@@ -1900,7 +1570,7 @@
 HYPRE_Int HYPRE_FlexGMRESGetNumIterations ( HYPRE_Solver solver , HYPRE_Int *num_iterations );
 HYPRE_Int HYPRE_FlexGMRESGetConverged ( HYPRE_Solver solver , HYPRE_Int *converged );
 HYPRE_Int HYPRE_FlexGMRESGetFinalRelativeResidualNorm ( HYPRE_Solver solver , HYPRE_Real *norm );
-HYPRE_Int HYPRE_FlexGMRESGetResidual ( HYPRE_Solver solver , void **residual );
+HYPRE_Int HYPRE_FlexGMRESGetResidual ( HYPRE_Solver solver , void *residual );
 HYPRE_Int HYPRE_FlexGMRESSetModifyPC ( HYPRE_Solver solver , HYPRE_Int (*modify_pc )(HYPRE_Solver ,HYPRE_Int ,HYPRE_Real ));
 
 /* HYPRE_lgmres.c */
@@ -1929,7 +1599,7 @@
 HYPRE_Int HYPRE_LGMRESGetNumIterations ( HYPRE_Solver solver , HYPRE_Int *num_iterations );
 HYPRE_Int HYPRE_LGMRESGetConverged ( HYPRE_Solver solver , HYPRE_Int *converged );
 HYPRE_Int HYPRE_LGMRESGetFinalRelativeResidualNorm ( HYPRE_Solver solver , HYPRE_Real *norm );
-HYPRE_Int HYPRE_LGMRESGetResidual ( HYPRE_Solver solver , void **residual );
+HYPRE_Int HYPRE_LGMRESGetResidual ( HYPRE_Solver solver , void *residual );
 
 /* HYPRE_pcg.c */
 HYPRE_Int HYPRE_PCGSetup ( HYPRE_Solver solver , HYPRE_Matrix A , HYPRE_Vector b , HYPRE_Vector x );
@@ -1965,7 +1635,7 @@
 HYPRE_Int HYPRE_PCGGetNumIterations ( HYPRE_Solver solver , HYPRE_Int *num_iterations );
 HYPRE_Int HYPRE_PCGGetConverged ( HYPRE_Solver solver , HYPRE_Int *converged );
 HYPRE_Int HYPRE_PCGGetFinalRelativeResidualNorm ( HYPRE_Solver solver , HYPRE_Real *norm );
-HYPRE_Int HYPRE_PCGGetResidual ( HYPRE_Solver solver , void **residual );
+HYPRE_Int HYPRE_PCGGetResidual ( HYPRE_Solver solver , void *residual );
 
 /* pcg.c */
 void *hypre_PCGCreate ( hypre_PCGFunctions *pcg_functions );
@@ -2001,417 +1671,14 @@
 HYPRE_Int hypre_PCGGetPrintLevel ( void *pcg_vdata , HYPRE_Int *level );
 HYPRE_Int hypre_PCGSetLogging ( void *pcg_vdata , HYPRE_Int level );
 HYPRE_Int hypre_PCGGetLogging ( void *pcg_vdata , HYPRE_Int *level );
+HYPRE_Int hypre_PCGSetHybrid ( void *pcg_vdata , HYPRE_Int level );
 HYPRE_Int hypre_PCGGetNumIterations ( void *pcg_vdata , HYPRE_Int *num_iterations );
 HYPRE_Int hypre_PCGGetConverged ( void *pcg_vdata , HYPRE_Int *converged );
 HYPRE_Int hypre_PCGPrintLogging ( void *pcg_vdata , HYPRE_Int myid );
 HYPRE_Int hypre_PCGGetFinalRelativeResidualNorm ( void *pcg_vdata , HYPRE_Real *relative_residual_norm );
-=======
-  /* bicgstab.c */
-  void *hypre_BiCGSTABCreate ( hypre_BiCGSTABFunctions *bicgstab_functions );
-  HYPRE_Int hypre_BiCGSTABDestroy ( void *bicgstab_vdata );
-  HYPRE_Int hypre_BiCGSTABSetup ( void *bicgstab_vdata , void *A , void *b , void *x );
-  HYPRE_Int hypre_BiCGSTABSolve ( void *bicgstab_vdata , void *A , void *b , void *x );
-  HYPRE_Int hypre_BiCGSTABSetTol ( void *bicgstab_vdata , HYPRE_Real tol );
-  HYPRE_Int hypre_BiCGSTABSetAbsoluteTol ( void *bicgstab_vdata , HYPRE_Real a_tol );
-  HYPRE_Int hypre_BiCGSTABSetConvergenceFactorTol ( void *bicgstab_vdata , HYPRE_Real cf_tol );
-  HYPRE_Int hypre_BiCGSTABSetMinIter ( void *bicgstab_vdata , HYPRE_Int min_iter );
-  HYPRE_Int hypre_BiCGSTABSetMaxIter ( void *bicgstab_vdata , HYPRE_Int max_iter );
-  HYPRE_Int hypre_BiCGSTABSetStopCrit ( void *bicgstab_vdata , HYPRE_Int stop_crit );
-  HYPRE_Int hypre_BiCGSTABSetPrecond ( void *bicgstab_vdata , HYPRE_Int (*precond )(void*,void*,void*,void*), HYPRE_Int (*precond_setup )(void*,void*,void*,void*), void *precond_data );
-  HYPRE_Int hypre_BiCGSTABGetPrecond ( void *bicgstab_vdata , HYPRE_Solver *precond_data_ptr );
-  HYPRE_Int hypre_BiCGSTABSetLogging ( void *bicgstab_vdata , HYPRE_Int logging );
-  HYPRE_Int hypre_BiCGSTABSetHybrid ( void *bicgstab_vdata , HYPRE_Int logging );
-  HYPRE_Int hypre_BiCGSTABSetPrintLevel ( void *bicgstab_vdata , HYPRE_Int print_level );
-  HYPRE_Int hypre_BiCGSTABGetConverged ( void *bicgstab_vdata , HYPRE_Int *converged );
-  HYPRE_Int hypre_BiCGSTABGetNumIterations ( void *bicgstab_vdata , HYPRE_Int *num_iterations );
-  HYPRE_Int hypre_BiCGSTABGetFinalRelativeResidualNorm ( void *bicgstab_vdata , HYPRE_Real *relative_residual_norm );
-  HYPRE_Int hypre_BiCGSTABGetResidual ( void *bicgstab_vdata , void **residual );
-
-  /* cgnr.c */
-  void *hypre_CGNRCreate ( hypre_CGNRFunctions *cgnr_functions );
-  HYPRE_Int hypre_CGNRDestroy ( void *cgnr_vdata );
-  HYPRE_Int hypre_CGNRSetup ( void *cgnr_vdata , void *A , void *b , void *x );
-  HYPRE_Int hypre_CGNRSolve ( void *cgnr_vdata , void *A , void *b , void *x );
-  HYPRE_Int hypre_CGNRSetTol ( void *cgnr_vdata , HYPRE_Real tol );
-  HYPRE_Int hypre_CGNRSetMinIter ( void *cgnr_vdata , HYPRE_Int min_iter );
-  HYPRE_Int hypre_CGNRSetMaxIter ( void *cgnr_vdata , HYPRE_Int max_iter );
-  HYPRE_Int hypre_CGNRSetStopCrit ( void *cgnr_vdata , HYPRE_Int stop_crit );
-  HYPRE_Int hypre_CGNRSetPrecond ( void *cgnr_vdata , HYPRE_Int (*precond )(void*,void*,void*,void*), HYPRE_Int (*precondT )(void*,void*,void*,void*), HYPRE_Int (*precond_setup )(void*,void*,void*,void*), void *precond_data );
-  HYPRE_Int hypre_CGNRGetPrecond ( void *cgnr_vdata , HYPRE_Solver *precond_data_ptr );
-  HYPRE_Int hypre_CGNRSetLogging ( void *cgnr_vdata , HYPRE_Int logging );
-  HYPRE_Int hypre_CGNRGetNumIterations ( void *cgnr_vdata , HYPRE_Int *num_iterations );
-  HYPRE_Int hypre_CGNRGetFinalRelativeResidualNorm ( void *cgnr_vdata , HYPRE_Real *relative_residual_norm );
-
-  /* gmres.c */
-  void *hypre_GMRESCreate ( hypre_GMRESFunctions *gmres_functions );
-  HYPRE_Int hypre_GMRESDestroy ( void *gmres_vdata );
-  HYPRE_Int hypre_GMRESGetResidual ( void *gmres_vdata , void **residual );
-  HYPRE_Int hypre_GMRESSetup ( void *gmres_vdata , void *A , void *b , void *x );
-  HYPRE_Int hypre_GMRESSolve ( void *gmres_vdata , void *A , void *b , void *x );
-  HYPRE_Int hypre_GMRESSetKDim ( void *gmres_vdata , HYPRE_Int k_dim );
-  HYPRE_Int hypre_GMRESGetKDim ( void *gmres_vdata , HYPRE_Int *k_dim );
-  HYPRE_Int hypre_GMRESSetTol ( void *gmres_vdata , HYPRE_Real tol );
-  HYPRE_Int hypre_GMRESGetTol ( void *gmres_vdata , HYPRE_Real *tol );
-  HYPRE_Int hypre_GMRESSetAbsoluteTol ( void *gmres_vdata , HYPRE_Real a_tol );
-  HYPRE_Int hypre_GMRESGetAbsoluteTol ( void *gmres_vdata , HYPRE_Real *a_tol );
-  HYPRE_Int hypre_GMRESSetConvergenceFactorTol ( void *gmres_vdata , HYPRE_Real cf_tol );
-  HYPRE_Int hypre_GMRESGetConvergenceFactorTol ( void *gmres_vdata , HYPRE_Real *cf_tol );
-  HYPRE_Int hypre_GMRESSetMinIter ( void *gmres_vdata , HYPRE_Int min_iter );
-  HYPRE_Int hypre_GMRESGetMinIter ( void *gmres_vdata , HYPRE_Int *min_iter );
-  HYPRE_Int hypre_GMRESSetMaxIter ( void *gmres_vdata , HYPRE_Int max_iter );
-  HYPRE_Int hypre_GMRESGetMaxIter ( void *gmres_vdata , HYPRE_Int *max_iter );
-  HYPRE_Int hypre_GMRESSetRelChange ( void *gmres_vdata , HYPRE_Int rel_change );
-  HYPRE_Int hypre_GMRESGetRelChange ( void *gmres_vdata , HYPRE_Int *rel_change );
-  HYPRE_Int hypre_GMRESSetSkipRealResidualCheck ( void *gmres_vdata , HYPRE_Int skip_real_r_check );
-  HYPRE_Int hypre_GMRESGetSkipRealResidualCheck ( void *gmres_vdata , HYPRE_Int *skip_real_r_check );
-  HYPRE_Int hypre_GMRESSetStopCrit ( void *gmres_vdata , HYPRE_Int stop_crit );
-  HYPRE_Int hypre_GMRESGetStopCrit ( void *gmres_vdata , HYPRE_Int *stop_crit );
-  HYPRE_Int hypre_GMRESSetPrecond ( void *gmres_vdata , HYPRE_Int (*precond )(void*,void*,void*,void*), HYPRE_Int (*precond_setup )(void*,void*,void*,void*), void *precond_data );
-  HYPRE_Int hypre_GMRESGetPrecond ( void *gmres_vdata , HYPRE_Solver *precond_data_ptr );
-  HYPRE_Int hypre_GMRESSetPrintLevel ( void *gmres_vdata , HYPRE_Int level );
-  HYPRE_Int hypre_GMRESGetPrintLevel ( void *gmres_vdata , HYPRE_Int *level );
-  HYPRE_Int hypre_GMRESSetLogging ( void *gmres_vdata , HYPRE_Int level );
-  HYPRE_Int hypre_GMRESGetLogging ( void *gmres_vdata , HYPRE_Int *level );
-  HYPRE_Int hypre_GMRESSetHybrid ( void *gmres_vdata , HYPRE_Int level );
-  HYPRE_Int hypre_GMRESGetNumIterations ( void *gmres_vdata , HYPRE_Int *num_iterations );
-  HYPRE_Int hypre_GMRESGetConverged ( void *gmres_vdata , HYPRE_Int *converged );
-  HYPRE_Int hypre_GMRESGetFinalRelativeResidualNorm ( void *gmres_vdata , HYPRE_Real *relative_residual_norm );
-
-  /* cogmres.c */
-  void *hypre_COGMRESCreate ( hypre_COGMRESFunctions *gmres_functions );
-  HYPRE_Int hypre_COGMRESDestroy ( void *gmres_vdata );
-  HYPRE_Int hypre_COGMRESGetResidual ( void *gmres_vdata , void **residual );
-  HYPRE_Int hypre_COGMRESSetup ( void *gmres_vdata , void *A , void *b , void *x );
-  HYPRE_Int hypre_COGMRESSolve ( void *gmres_vdata , void *A , void *b , void *x );
-  HYPRE_Int hypre_COGMRESSetKDim ( void *gmres_vdata , HYPRE_Int k_dim );
-  HYPRE_Int hypre_COGMRESGetKDim ( void *gmres_vdata , HYPRE_Int *k_dim );
-  HYPRE_Int hypre_COGMRESSetUnroll ( void *gmres_vdata , HYPRE_Int unroll );
-  HYPRE_Int hypre_COGMRESGetUnroll ( void *gmres_vdata , HYPRE_Int *unroll );
-  HYPRE_Int hypre_COGMRESSetCGS ( void *gmres_vdata , HYPRE_Int cgs );
-  HYPRE_Int hypre_COGMRESGetCGS ( void *gmres_vdata , HYPRE_Int *cgs );
-  HYPRE_Int hypre_COGMRESSetTol ( void *gmres_vdata , HYPRE_Real tol );
-  HYPRE_Int hypre_COGMRESGetTol ( void *gmres_vdata , HYPRE_Real *tol );
-  HYPRE_Int hypre_COGMRESSetAbsoluteTol ( void *gmres_vdata , HYPRE_Real a_tol );
-  HYPRE_Int hypre_COGMRESGetAbsoluteTol ( void *gmres_vdata , HYPRE_Real *a_tol );
-  HYPRE_Int hypre_COGMRESSetConvergenceFactorTol ( void *gmres_vdata , HYPRE_Real cf_tol );
-  HYPRE_Int hypre_COGMRESGetConvergenceFactorTol ( void *gmres_vdata , HYPRE_Real *cf_tol );
-  HYPRE_Int hypre_COGMRESSetMinIter ( void *gmres_vdata , HYPRE_Int min_iter );
-  HYPRE_Int hypre_COGMRESGetMinIter ( void *gmres_vdata , HYPRE_Int *min_iter );
-  HYPRE_Int hypre_COGMRESSetMaxIter ( void *gmres_vdata , HYPRE_Int max_iter );
-  HYPRE_Int hypre_COGMRESGetMaxIter ( void *gmres_vdata , HYPRE_Int *max_iter );
-  HYPRE_Int hypre_COGMRESSetRelChange ( void *gmres_vdata , HYPRE_Int rel_change );
-  HYPRE_Int hypre_COGMRESGetRelChange ( void *gmres_vdata , HYPRE_Int *rel_change );
-  HYPRE_Int hypre_COGMRESSetSkipRealResidualCheck ( void *gmres_vdata , HYPRE_Int skip_real_r_check );
-  HYPRE_Int hypre_COGMRESGetSkipRealResidualCheck ( void *gmres_vdata , HYPRE_Int *skip_real_r_check );
-  HYPRE_Int hypre_COGMRESSetPrecond ( void *gmres_vdata , HYPRE_Int (*precond )(void*,void*,void*,void*), HYPRE_Int (*precond_setup )(void*,void*,void*,void*), void *precond_data );
-  HYPRE_Int hypre_COGMRESGetPrecond ( void *gmres_vdata , HYPRE_Solver *precond_data_ptr );
-  HYPRE_Int hypre_COGMRESSetPrintLevel ( void *gmres_vdata , HYPRE_Int level );
-  HYPRE_Int hypre_COGMRESGetPrintLevel ( void *gmres_vdata , HYPRE_Int *level );
-  HYPRE_Int hypre_COGMRESSetLogging ( void *gmres_vdata , HYPRE_Int level );
-  HYPRE_Int hypre_COGMRESGetLogging ( void *gmres_vdata , HYPRE_Int *level );
-  HYPRE_Int hypre_COGMRESGetNumIterations ( void *gmres_vdata , HYPRE_Int *num_iterations );
-  HYPRE_Int hypre_COGMRESGetConverged ( void *gmres_vdata , HYPRE_Int *converged );
-  HYPRE_Int hypre_COGMRESGetFinalRelativeResidualNorm ( void *gmres_vdata , HYPRE_Real *relative_residual_norm );
-  HYPRE_Int hypre_COGMRESSetModifyPC ( void *fgmres_vdata , HYPRE_Int (*modify_pc )(void *precond_data, HYPRE_Int iteration, HYPRE_Real rel_residual_norm));
-
-
-
-  /* flexgmres.c */
-  void *hypre_FlexGMRESCreate ( hypre_FlexGMRESFunctions *fgmres_functions );
-  HYPRE_Int hypre_FlexGMRESDestroy ( void *fgmres_vdata );
-  HYPRE_Int hypre_FlexGMRESGetResidual ( void *fgmres_vdata , void **residual );
-  HYPRE_Int hypre_FlexGMRESSetup ( void *fgmres_vdata , void *A , void *b , void *x );
-  HYPRE_Int hypre_FlexGMRESSolve ( void *fgmres_vdata , void *A , void *b , void *x );
-  HYPRE_Int hypre_FlexGMRESSetKDim ( void *fgmres_vdata , HYPRE_Int k_dim );
-  HYPRE_Int hypre_FlexGMRESGetKDim ( void *fgmres_vdata , HYPRE_Int *k_dim );
-  HYPRE_Int hypre_FlexGMRESSetTol ( void *fgmres_vdata , HYPRE_Real tol );
-  HYPRE_Int hypre_FlexGMRESGetTol ( void *fgmres_vdata , HYPRE_Real *tol );
-  HYPRE_Int hypre_FlexGMRESSetAbsoluteTol ( void *fgmres_vdata , HYPRE_Real a_tol );
-  HYPRE_Int hypre_FlexGMRESGetAbsoluteTol ( void *fgmres_vdata , HYPRE_Real *a_tol );
-  HYPRE_Int hypre_FlexGMRESSetConvergenceFactorTol ( void *fgmres_vdata , HYPRE_Real cf_tol );
-  HYPRE_Int hypre_FlexGMRESGetConvergenceFactorTol ( void *fgmres_vdata , HYPRE_Real *cf_tol );
-  HYPRE_Int hypre_FlexGMRESSetMinIter ( void *fgmres_vdata , HYPRE_Int min_iter );
-  HYPRE_Int hypre_FlexGMRESGetMinIter ( void *fgmres_vdata , HYPRE_Int *min_iter );
-  HYPRE_Int hypre_FlexGMRESSetMaxIter ( void *fgmres_vdata , HYPRE_Int max_iter );
-  HYPRE_Int hypre_FlexGMRESGetMaxIter ( void *fgmres_vdata , HYPRE_Int *max_iter );
-  HYPRE_Int hypre_FlexGMRESSetStopCrit ( void *fgmres_vdata , HYPRE_Int stop_crit );
-  HYPRE_Int hypre_FlexGMRESGetStopCrit ( void *fgmres_vdata , HYPRE_Int *stop_crit );
-  HYPRE_Int hypre_FlexGMRESSetPrecond ( void *fgmres_vdata , HYPRE_Int (*precond )(void*,void*,void*,void*), HYPRE_Int (*precond_setup )(void*,void*,void*,void*), void *precond_data );
-  HYPRE_Int hypre_FlexGMRESGetPrecond ( void *fgmres_vdata , HYPRE_Solver *precond_data_ptr );
-  HYPRE_Int hypre_FlexGMRESSetPrintLevel ( void *fgmres_vdata , HYPRE_Int level );
-  HYPRE_Int hypre_FlexGMRESGetPrintLevel ( void *fgmres_vdata , HYPRE_Int *level );
-  HYPRE_Int hypre_FlexGMRESSetLogging ( void *fgmres_vdata , HYPRE_Int level );
-  HYPRE_Int hypre_FlexGMRESGetLogging ( void *fgmres_vdata , HYPRE_Int *level );
-  HYPRE_Int hypre_FlexGMRESGetNumIterations ( void *fgmres_vdata , HYPRE_Int *num_iterations );
-  HYPRE_Int hypre_FlexGMRESGetConverged ( void *fgmres_vdata , HYPRE_Int *converged );
-  HYPRE_Int hypre_FlexGMRESGetFinalRelativeResidualNorm ( void *fgmres_vdata , HYPRE_Real *relative_residual_norm );
-  HYPRE_Int hypre_FlexGMRESSetModifyPC ( void *fgmres_vdata , HYPRE_Int (*modify_pc )(void *precond_data, HYPRE_Int iteration, HYPRE_Real rel_residual_norm));
-  HYPRE_Int hypre_FlexGMRESModifyPCDefault ( void *precond_data , HYPRE_Int iteration , HYPRE_Real rel_residual_norm );
-
-  /* lgmres.c */
-  void *hypre_LGMRESCreate ( hypre_LGMRESFunctions *lgmres_functions );
-  HYPRE_Int hypre_LGMRESDestroy ( void *lgmres_vdata );
-  HYPRE_Int hypre_LGMRESGetResidual ( void *lgmres_vdata , void **residual );
-  HYPRE_Int hypre_LGMRESSetup ( void *lgmres_vdata , void *A , void *b , void *x );
-  HYPRE_Int hypre_LGMRESSolve ( void *lgmres_vdata , void *A , void *b , void *x );
-  HYPRE_Int hypre_LGMRESSetKDim ( void *lgmres_vdata , HYPRE_Int k_dim );
-  HYPRE_Int hypre_LGMRESGetKDim ( void *lgmres_vdata , HYPRE_Int *k_dim );
-  HYPRE_Int hypre_LGMRESSetAugDim ( void *lgmres_vdata , HYPRE_Int aug_dim );
-  HYPRE_Int hypre_LGMRESGetAugDim ( void *lgmres_vdata , HYPRE_Int *aug_dim );
-  HYPRE_Int hypre_LGMRESSetTol ( void *lgmres_vdata , HYPRE_Real tol );
-  HYPRE_Int hypre_LGMRESGetTol ( void *lgmres_vdata , HYPRE_Real *tol );
-  HYPRE_Int hypre_LGMRESSetAbsoluteTol ( void *lgmres_vdata , HYPRE_Real a_tol );
-  HYPRE_Int hypre_LGMRESGetAbsoluteTol ( void *lgmres_vdata , HYPRE_Real *a_tol );
-  HYPRE_Int hypre_LGMRESSetConvergenceFactorTol ( void *lgmres_vdata , HYPRE_Real cf_tol );
-  HYPRE_Int hypre_LGMRESGetConvergenceFactorTol ( void *lgmres_vdata , HYPRE_Real *cf_tol );
-  HYPRE_Int hypre_LGMRESSetMinIter ( void *lgmres_vdata , HYPRE_Int min_iter );
-  HYPRE_Int hypre_LGMRESGetMinIter ( void *lgmres_vdata , HYPRE_Int *min_iter );
-  HYPRE_Int hypre_LGMRESSetMaxIter ( void *lgmres_vdata , HYPRE_Int max_iter );
-  HYPRE_Int hypre_LGMRESGetMaxIter ( void *lgmres_vdata , HYPRE_Int *max_iter );
-  HYPRE_Int hypre_LGMRESSetStopCrit ( void *lgmres_vdata , HYPRE_Int stop_crit );
-  HYPRE_Int hypre_LGMRESGetStopCrit ( void *lgmres_vdata , HYPRE_Int *stop_crit );
-  HYPRE_Int hypre_LGMRESSetPrecond ( void *lgmres_vdata , HYPRE_Int (*precond )(void*,void*,void*,void*), HYPRE_Int (*precond_setup )(void*,void*,void*,void*), void *precond_data );
-  HYPRE_Int hypre_LGMRESGetPrecond ( void *lgmres_vdata , HYPRE_Solver *precond_data_ptr );
-  HYPRE_Int hypre_LGMRESSetPrintLevel ( void *lgmres_vdata , HYPRE_Int level );
-  HYPRE_Int hypre_LGMRESGetPrintLevel ( void *lgmres_vdata , HYPRE_Int *level );
-  HYPRE_Int hypre_LGMRESSetLogging ( void *lgmres_vdata , HYPRE_Int level );
-  HYPRE_Int hypre_LGMRESGetLogging ( void *lgmres_vdata , HYPRE_Int *level );
-  HYPRE_Int hypre_LGMRESGetNumIterations ( void *lgmres_vdata , HYPRE_Int *num_iterations );
-  HYPRE_Int hypre_LGMRESGetConverged ( void *lgmres_vdata , HYPRE_Int *converged );
-  HYPRE_Int hypre_LGMRESGetFinalRelativeResidualNorm ( void *lgmres_vdata , HYPRE_Real *relative_residual_norm );
-
-  /* HYPRE_bicgstab.c */
-  HYPRE_Int HYPRE_BiCGSTABDestroy ( HYPRE_Solver solver );
-  HYPRE_Int HYPRE_BiCGSTABSetup ( HYPRE_Solver solver , HYPRE_Matrix A , HYPRE_Vector b , HYPRE_Vector x );
-  HYPRE_Int HYPRE_BiCGSTABSolve ( HYPRE_Solver solver , HYPRE_Matrix A , HYPRE_Vector b , HYPRE_Vector x );
-  HYPRE_Int HYPRE_BiCGSTABSetTol ( HYPRE_Solver solver , HYPRE_Real tol );
-  HYPRE_Int HYPRE_BiCGSTABSetAbsoluteTol ( HYPRE_Solver solver , HYPRE_Real a_tol );
-  HYPRE_Int HYPRE_BiCGSTABSetConvergenceFactorTol ( HYPRE_Solver solver , HYPRE_Real cf_tol );
-  HYPRE_Int HYPRE_BiCGSTABSetMinIter ( HYPRE_Solver solver , HYPRE_Int min_iter );
-  HYPRE_Int HYPRE_BiCGSTABSetMaxIter ( HYPRE_Solver solver , HYPRE_Int max_iter );
-  HYPRE_Int HYPRE_BiCGSTABSetStopCrit ( HYPRE_Solver solver , HYPRE_Int stop_crit );
-  HYPRE_Int HYPRE_BiCGSTABSetPrecond ( HYPRE_Solver solver , HYPRE_PtrToSolverFcn precond , HYPRE_PtrToSolverFcn precond_setup , HYPRE_Solver precond_solver );
-  HYPRE_Int HYPRE_BiCGSTABGetPrecond ( HYPRE_Solver solver , HYPRE_Solver *precond_data_ptr );
-  HYPRE_Int HYPRE_BiCGSTABSetLogging ( HYPRE_Solver solver , HYPRE_Int logging );
-  HYPRE_Int HYPRE_BiCGSTABSetPrintLevel ( HYPRE_Solver solver , HYPRE_Int print_level );
-  HYPRE_Int HYPRE_BiCGSTABGetNumIterations ( HYPRE_Solver solver , HYPRE_Int *num_iterations );
-  HYPRE_Int HYPRE_BiCGSTABGetFinalRelativeResidualNorm ( HYPRE_Solver solver , HYPRE_Real *norm );
-  HYPRE_Int HYPRE_BiCGSTABGetResidual ( HYPRE_Solver solver , void *residual );
-
-  /* HYPRE_cgnr.c */
-  HYPRE_Int HYPRE_CGNRDestroy ( HYPRE_Solver solver );
-  HYPRE_Int HYPRE_CGNRSetup ( HYPRE_Solver solver , HYPRE_Matrix A , HYPRE_Vector b , HYPRE_Vector x );
-  HYPRE_Int HYPRE_CGNRSolve ( HYPRE_Solver solver , HYPRE_Matrix A , HYPRE_Vector b , HYPRE_Vector x );
-  HYPRE_Int HYPRE_CGNRSetTol ( HYPRE_Solver solver , HYPRE_Real tol );
-  HYPRE_Int HYPRE_CGNRSetMinIter ( HYPRE_Solver solver , HYPRE_Int min_iter );
-  HYPRE_Int HYPRE_CGNRSetMaxIter ( HYPRE_Solver solver , HYPRE_Int max_iter );
-  HYPRE_Int HYPRE_CGNRSetStopCrit ( HYPRE_Solver solver , HYPRE_Int stop_crit );
-  HYPRE_Int HYPRE_CGNRSetPrecond ( HYPRE_Solver solver , HYPRE_PtrToSolverFcn precond , HYPRE_PtrToSolverFcn precondT , HYPRE_PtrToSolverFcn precond_setup , HYPRE_Solver precond_solver );
-  HYPRE_Int HYPRE_CGNRGetPrecond ( HYPRE_Solver solver , HYPRE_Solver *precond_data_ptr );
-  HYPRE_Int HYPRE_CGNRSetLogging ( HYPRE_Solver solver , HYPRE_Int logging );
-  HYPRE_Int HYPRE_CGNRGetNumIterations ( HYPRE_Solver solver , HYPRE_Int *num_iterations );
-  HYPRE_Int HYPRE_CGNRGetFinalRelativeResidualNorm ( HYPRE_Solver solver , HYPRE_Real *norm );
-
-  /* HYPRE_gmres.c */
-  HYPRE_Int HYPRE_GMRESSetup ( HYPRE_Solver solver , HYPRE_Matrix A , HYPRE_Vector b , HYPRE_Vector x );
-  HYPRE_Int HYPRE_GMRESSolve ( HYPRE_Solver solver , HYPRE_Matrix A , HYPRE_Vector b , HYPRE_Vector x );
-  HYPRE_Int HYPRE_GMRESSetKDim ( HYPRE_Solver solver , HYPRE_Int k_dim );
-  HYPRE_Int HYPRE_GMRESGetKDim ( HYPRE_Solver solver , HYPRE_Int *k_dim );
-  HYPRE_Int HYPRE_GMRESSetTol ( HYPRE_Solver solver , HYPRE_Real tol );
-  HYPRE_Int HYPRE_GMRESGetTol ( HYPRE_Solver solver , HYPRE_Real *tol );
-  HYPRE_Int HYPRE_GMRESSetAbsoluteTol ( HYPRE_Solver solver , HYPRE_Real a_tol );
-  HYPRE_Int HYPRE_GMRESGetAbsoluteTol ( HYPRE_Solver solver , HYPRE_Real *a_tol );
-  HYPRE_Int HYPRE_GMRESSetConvergenceFactorTol ( HYPRE_Solver solver , HYPRE_Real cf_tol );
-  HYPRE_Int HYPRE_GMRESGetConvergenceFactorTol ( HYPRE_Solver solver , HYPRE_Real *cf_tol );
-  HYPRE_Int HYPRE_GMRESSetMinIter ( HYPRE_Solver solver , HYPRE_Int min_iter );
-  HYPRE_Int HYPRE_GMRESGetMinIter ( HYPRE_Solver solver , HYPRE_Int *min_iter );
-  HYPRE_Int HYPRE_GMRESSetMaxIter ( HYPRE_Solver solver , HYPRE_Int max_iter );
-  HYPRE_Int HYPRE_GMRESGetMaxIter ( HYPRE_Solver solver , HYPRE_Int *max_iter );
-  HYPRE_Int HYPRE_GMRESSetStopCrit ( HYPRE_Solver solver , HYPRE_Int stop_crit );
-  HYPRE_Int HYPRE_GMRESGetStopCrit ( HYPRE_Solver solver , HYPRE_Int *stop_crit );
-  HYPRE_Int HYPRE_GMRESSetRelChange ( HYPRE_Solver solver , HYPRE_Int rel_change );
-  HYPRE_Int HYPRE_GMRESGetRelChange ( HYPRE_Solver solver , HYPRE_Int *rel_change );
-  HYPRE_Int HYPRE_GMRESSetSkipRealResidualCheck ( HYPRE_Solver solver , HYPRE_Int skip_real_r_check );
-  HYPRE_Int HYPRE_GMRESGetSkipRealResidualCheck ( HYPRE_Solver solver , HYPRE_Int *skip_real_r_check );
-  HYPRE_Int HYPRE_GMRESSetPrecond ( HYPRE_Solver solver , HYPRE_PtrToSolverFcn precond , HYPRE_PtrToSolverFcn precond_setup , HYPRE_Solver precond_solver );
-  HYPRE_Int HYPRE_GMRESGetPrecond ( HYPRE_Solver solver , HYPRE_Solver *precond_data_ptr );
-  HYPRE_Int HYPRE_GMRESSetPrintLevel ( HYPRE_Solver solver , HYPRE_Int level );
-  HYPRE_Int HYPRE_GMRESGetPrintLevel ( HYPRE_Solver solver , HYPRE_Int *level );
-  HYPRE_Int HYPRE_GMRESSetLogging ( HYPRE_Solver solver , HYPRE_Int level );
-  HYPRE_Int HYPRE_GMRESGetLogging ( HYPRE_Solver solver , HYPRE_Int *level );
-  HYPRE_Int HYPRE_GMRESGetNumIterations ( HYPRE_Solver solver , HYPRE_Int *num_iterations );
-  HYPRE_Int HYPRE_GMRESGetConverged ( HYPRE_Solver solver , HYPRE_Int *converged );
-  HYPRE_Int HYPRE_GMRESGetFinalRelativeResidualNorm ( HYPRE_Solver solver , HYPRE_Real *norm );
-  HYPRE_Int HYPRE_GMRESGetResidual ( HYPRE_Solver solver , void *residual );
-
-  /* HYPRE_cogmres.c */
-  HYPRE_Int HYPRE_COGMRESSetup ( HYPRE_Solver solver , HYPRE_Matrix A , HYPRE_Vector b , HYPRE_Vector x );
-  HYPRE_Int HYPRE_COGMRESSolve ( HYPRE_Solver solver , HYPRE_Matrix A , HYPRE_Vector b , HYPRE_Vector x );
-  HYPRE_Int HYPRE_COGMRESSetKDim ( HYPRE_Solver solver , HYPRE_Int k_dim );
-  HYPRE_Int HYPRE_COGMRESGetKDim ( HYPRE_Solver solver , HYPRE_Int *k_dim );
-  HYPRE_Int HYPRE_COGMRESSetUnroll ( HYPRE_Solver solver , HYPRE_Int unroll );
-  HYPRE_Int HYPRE_COGMRESGetUnroll ( HYPRE_Solver solver , HYPRE_Int *unroll );
-  HYPRE_Int HYPRE_COGMRESSetCGS ( HYPRE_Solver solver , HYPRE_Int cgs );
-  HYPRE_Int HYPRE_COGMRESGetCGS ( HYPRE_Solver solver , HYPRE_Int *cgs );
-  HYPRE_Int HYPRE_COGMRESSetTol ( HYPRE_Solver solver , HYPRE_Real tol );
-  HYPRE_Int HYPRE_COGMRESGetTol ( HYPRE_Solver solver , HYPRE_Real *tol );
-  HYPRE_Int HYPRE_COGMRESSetAbsoluteTol ( HYPRE_Solver solver , HYPRE_Real a_tol );
-  HYPRE_Int HYPRE_COGMRESGetAbsoluteTol ( HYPRE_Solver solver , HYPRE_Real *a_tol );
-  HYPRE_Int HYPRE_COGMRESSetConvergenceFactorTol ( HYPRE_Solver solver , HYPRE_Real cf_tol );
-  HYPRE_Int HYPRE_COGMRESGetConvergenceFactorTol ( HYPRE_Solver solver , HYPRE_Real *cf_tol );
-  HYPRE_Int HYPRE_COGMRESSetMinIter ( HYPRE_Solver solver , HYPRE_Int min_iter );
-  HYPRE_Int HYPRE_COGMRESGetMinIter ( HYPRE_Solver solver , HYPRE_Int *min_iter );
-  HYPRE_Int HYPRE_COGMRESSetMaxIter ( HYPRE_Solver solver , HYPRE_Int max_iter );
-  HYPRE_Int HYPRE_COGMRESGetMaxIter ( HYPRE_Solver solver , HYPRE_Int *max_iter );
-  HYPRE_Int HYPRE_COGMRESSetRelChange ( HYPRE_Solver solver , HYPRE_Int rel_change );
-  HYPRE_Int HYPRE_COGMRESGetRelChange ( HYPRE_Solver solver , HYPRE_Int *rel_change );
-  HYPRE_Int HYPRE_COGMRESSetSkipRealResidualCheck ( HYPRE_Solver solver , HYPRE_Int skip_real_r_check );
-  HYPRE_Int HYPRE_COGMRESGetSkipRealResidualCheck ( HYPRE_Solver solver , HYPRE_Int *skip_real_r_check );
-  HYPRE_Int HYPRE_COGMRESSetPrecond ( HYPRE_Solver solver , HYPRE_PtrToSolverFcn precond , HYPRE_PtrToSolverFcn precond_setup , HYPRE_Solver precond_solver );
-  HYPRE_Int HYPRE_COGMRESGetPrecond ( HYPRE_Solver solver , HYPRE_Solver *precond_data_ptr );
-  HYPRE_Int HYPRE_COGMRESSetPrintLevel ( HYPRE_Solver solver , HYPRE_Int level );
-  HYPRE_Int HYPRE_COGMRESGetPrintLevel ( HYPRE_Solver solver , HYPRE_Int *level );
-  HYPRE_Int HYPRE_COGMRESSetLogging ( HYPRE_Solver solver , HYPRE_Int level );
-  HYPRE_Int HYPRE_COGMRESGetLogging ( HYPRE_Solver solver , HYPRE_Int *level );
-  HYPRE_Int HYPRE_COGMRESGetNumIterations ( HYPRE_Solver solver , HYPRE_Int *num_iterations );
-  HYPRE_Int HYPRE_COGMRESGetConverged ( HYPRE_Solver solver , HYPRE_Int *converged );
-  HYPRE_Int HYPRE_COGMRESGetFinalRelativeResidualNorm ( HYPRE_Solver solver , HYPRE_Real *norm );
-  HYPRE_Int HYPRE_COGMRESGetResidual ( HYPRE_Solver solver , void *residual );
-
-  /* HYPRE_flexgmres.c */
-  HYPRE_Int HYPRE_FlexGMRESSetup ( HYPRE_Solver solver , HYPRE_Matrix A , HYPRE_Vector b , HYPRE_Vector x );
-  HYPRE_Int HYPRE_FlexGMRESSolve ( HYPRE_Solver solver , HYPRE_Matrix A , HYPRE_Vector b , HYPRE_Vector x );
-  HYPRE_Int HYPRE_FlexGMRESSetKDim ( HYPRE_Solver solver , HYPRE_Int k_dim );
-  HYPRE_Int HYPRE_FlexGMRESGetKDim ( HYPRE_Solver solver , HYPRE_Int *k_dim );
-  HYPRE_Int HYPRE_FlexGMRESSetTol ( HYPRE_Solver solver , HYPRE_Real tol );
-  HYPRE_Int HYPRE_FlexGMRESGetTol ( HYPRE_Solver solver , HYPRE_Real *tol );
-  HYPRE_Int HYPRE_FlexGMRESSetAbsoluteTol ( HYPRE_Solver solver , HYPRE_Real a_tol );
-  HYPRE_Int HYPRE_FlexGMRESGetAbsoluteTol ( HYPRE_Solver solver , HYPRE_Real *a_tol );
-  HYPRE_Int HYPRE_FlexGMRESSetConvergenceFactorTol ( HYPRE_Solver solver , HYPRE_Real cf_tol );
-  HYPRE_Int HYPRE_FlexGMRESGetConvergenceFactorTol ( HYPRE_Solver solver , HYPRE_Real *cf_tol );
-  HYPRE_Int HYPRE_FlexGMRESSetMinIter ( HYPRE_Solver solver , HYPRE_Int min_iter );
-  HYPRE_Int HYPRE_FlexGMRESGetMinIter ( HYPRE_Solver solver , HYPRE_Int *min_iter );
-  HYPRE_Int HYPRE_FlexGMRESSetMaxIter ( HYPRE_Solver solver , HYPRE_Int max_iter );
-  HYPRE_Int HYPRE_FlexGMRESGetMaxIter ( HYPRE_Solver solver , HYPRE_Int *max_iter );
-  HYPRE_Int HYPRE_FlexGMRESSetPrecond ( HYPRE_Solver solver , HYPRE_PtrToSolverFcn precond , HYPRE_PtrToSolverFcn precond_setup , HYPRE_Solver precond_solver );
-  HYPRE_Int HYPRE_FlexGMRESGetPrecond ( HYPRE_Solver solver , HYPRE_Solver *precond_data_ptr );
-  HYPRE_Int HYPRE_FlexGMRESSetPrintLevel ( HYPRE_Solver solver , HYPRE_Int level );
-  HYPRE_Int HYPRE_FlexGMRESGetPrintLevel ( HYPRE_Solver solver , HYPRE_Int *level );
-  HYPRE_Int HYPRE_FlexGMRESSetLogging ( HYPRE_Solver solver , HYPRE_Int level );
-  HYPRE_Int HYPRE_FlexGMRESGetLogging ( HYPRE_Solver solver , HYPRE_Int *level );
-  HYPRE_Int HYPRE_FlexGMRESGetNumIterations ( HYPRE_Solver solver , HYPRE_Int *num_iterations );
-  HYPRE_Int HYPRE_FlexGMRESGetConverged ( HYPRE_Solver solver , HYPRE_Int *converged );
-  HYPRE_Int HYPRE_FlexGMRESGetFinalRelativeResidualNorm ( HYPRE_Solver solver , HYPRE_Real *norm );
-  HYPRE_Int HYPRE_FlexGMRESGetResidual ( HYPRE_Solver solver , void *residual );
-  HYPRE_Int HYPRE_FlexGMRESSetModifyPC ( HYPRE_Solver solver , HYPRE_Int (*modify_pc )(HYPRE_Solver ,HYPRE_Int ,HYPRE_Real ));
-
-  /* HYPRE_lgmres.c */
-  HYPRE_Int HYPRE_LGMRESSetup ( HYPRE_Solver solver , HYPRE_Matrix A , HYPRE_Vector b , HYPRE_Vector x );
-  HYPRE_Int HYPRE_LGMRESSolve ( HYPRE_Solver solver , HYPRE_Matrix A , HYPRE_Vector b , HYPRE_Vector x );
-  HYPRE_Int HYPRE_LGMRESSetKDim ( HYPRE_Solver solver , HYPRE_Int k_dim );
-  HYPRE_Int HYPRE_LGMRESGetKDim ( HYPRE_Solver solver , HYPRE_Int *k_dim );
-  HYPRE_Int HYPRE_LGMRESSetAugDim ( HYPRE_Solver solver , HYPRE_Int aug_dim );
-  HYPRE_Int HYPRE_LGMRESGetAugDim ( HYPRE_Solver solver , HYPRE_Int *aug_dim );
-  HYPRE_Int HYPRE_LGMRESSetTol ( HYPRE_Solver solver , HYPRE_Real tol );
-  HYPRE_Int HYPRE_LGMRESGetTol ( HYPRE_Solver solver , HYPRE_Real *tol );
-  HYPRE_Int HYPRE_LGMRESSetAbsoluteTol ( HYPRE_Solver solver , HYPRE_Real a_tol );
-  HYPRE_Int HYPRE_LGMRESGetAbsoluteTol ( HYPRE_Solver solver , HYPRE_Real *a_tol );
-  HYPRE_Int HYPRE_LGMRESSetConvergenceFactorTol ( HYPRE_Solver solver , HYPRE_Real cf_tol );
-  HYPRE_Int HYPRE_LGMRESGetConvergenceFactorTol ( HYPRE_Solver solver , HYPRE_Real *cf_tol );
-  HYPRE_Int HYPRE_LGMRESSetMinIter ( HYPRE_Solver solver , HYPRE_Int min_iter );
-  HYPRE_Int HYPRE_LGMRESGetMinIter ( HYPRE_Solver solver , HYPRE_Int *min_iter );
-  HYPRE_Int HYPRE_LGMRESSetMaxIter ( HYPRE_Solver solver , HYPRE_Int max_iter );
-  HYPRE_Int HYPRE_LGMRESGetMaxIter ( HYPRE_Solver solver , HYPRE_Int *max_iter );
-  HYPRE_Int HYPRE_LGMRESSetPrecond ( HYPRE_Solver solver , HYPRE_PtrToSolverFcn precond , HYPRE_PtrToSolverFcn precond_setup , HYPRE_Solver precond_solver );
-  HYPRE_Int HYPRE_LGMRESGetPrecond ( HYPRE_Solver solver , HYPRE_Solver *precond_data_ptr );
-  HYPRE_Int HYPRE_LGMRESSetPrintLevel ( HYPRE_Solver solver , HYPRE_Int level );
-  HYPRE_Int HYPRE_LGMRESGetPrintLevel ( HYPRE_Solver solver , HYPRE_Int *level );
-  HYPRE_Int HYPRE_LGMRESSetLogging ( HYPRE_Solver solver , HYPRE_Int level );
-  HYPRE_Int HYPRE_LGMRESGetLogging ( HYPRE_Solver solver , HYPRE_Int *level );
-  HYPRE_Int HYPRE_LGMRESGetNumIterations ( HYPRE_Solver solver , HYPRE_Int *num_iterations );
-  HYPRE_Int HYPRE_LGMRESGetConverged ( HYPRE_Solver solver , HYPRE_Int *converged );
-  HYPRE_Int HYPRE_LGMRESGetFinalRelativeResidualNorm ( HYPRE_Solver solver , HYPRE_Real *norm );
-  HYPRE_Int HYPRE_LGMRESGetResidual ( HYPRE_Solver solver , void *residual );
-
-  /* HYPRE_pcg.c */
-  HYPRE_Int HYPRE_PCGSetup ( HYPRE_Solver solver , HYPRE_Matrix A , HYPRE_Vector b , HYPRE_Vector x );
-  HYPRE_Int HYPRE_PCGSolve ( HYPRE_Solver solver , HYPRE_Matrix A , HYPRE_Vector b , HYPRE_Vector x );
-  HYPRE_Int HYPRE_PCGSetTol ( HYPRE_Solver solver , HYPRE_Real tol );
-  HYPRE_Int HYPRE_PCGGetTol ( HYPRE_Solver solver , HYPRE_Real *tol );
-  HYPRE_Int HYPRE_PCGSetAbsoluteTol ( HYPRE_Solver solver , HYPRE_Real a_tol );
-  HYPRE_Int HYPRE_PCGGetAbsoluteTol ( HYPRE_Solver solver , HYPRE_Real *a_tol );
-  HYPRE_Int HYPRE_PCGSetAbsoluteTolFactor ( HYPRE_Solver solver , HYPRE_Real abstolf );
-  HYPRE_Int HYPRE_PCGGetAbsoluteTolFactor ( HYPRE_Solver solver , HYPRE_Real *abstolf );
-  HYPRE_Int HYPRE_PCGSetResidualTol ( HYPRE_Solver solver , HYPRE_Real rtol );
-  HYPRE_Int HYPRE_PCGGetResidualTol ( HYPRE_Solver solver , HYPRE_Real *rtol );
-  HYPRE_Int HYPRE_PCGSetConvergenceFactorTol ( HYPRE_Solver solver , HYPRE_Real cf_tol );
-  HYPRE_Int HYPRE_PCGGetConvergenceFactorTol ( HYPRE_Solver solver , HYPRE_Real *cf_tol );
-  HYPRE_Int HYPRE_PCGSetMaxIter ( HYPRE_Solver solver , HYPRE_Int max_iter );
-  HYPRE_Int HYPRE_PCGGetMaxIter ( HYPRE_Solver solver , HYPRE_Int *max_iter );
-  HYPRE_Int HYPRE_PCGSetStopCrit ( HYPRE_Solver solver , HYPRE_Int stop_crit );
-  HYPRE_Int HYPRE_PCGGetStopCrit ( HYPRE_Solver solver , HYPRE_Int *stop_crit );
-  HYPRE_Int HYPRE_PCGSetTwoNorm ( HYPRE_Solver solver , HYPRE_Int two_norm );
-  HYPRE_Int HYPRE_PCGGetTwoNorm ( HYPRE_Solver solver , HYPRE_Int *two_norm );
-  HYPRE_Int HYPRE_PCGSetRelChange ( HYPRE_Solver solver , HYPRE_Int rel_change );
-  HYPRE_Int HYPRE_PCGGetRelChange ( HYPRE_Solver solver , HYPRE_Int *rel_change );
-  HYPRE_Int HYPRE_PCGSetRecomputeResidual ( HYPRE_Solver solver , HYPRE_Int recompute_residual );
-  HYPRE_Int HYPRE_PCGGetRecomputeResidual ( HYPRE_Solver solver , HYPRE_Int *recompute_residual );
-  HYPRE_Int HYPRE_PCGSetRecomputeResidualP ( HYPRE_Solver solver , HYPRE_Int recompute_residual_p );
-  HYPRE_Int HYPRE_PCGGetRecomputeResidualP ( HYPRE_Solver solver , HYPRE_Int *recompute_residual_p );
-  HYPRE_Int HYPRE_PCGSetPrecond ( HYPRE_Solver solver , HYPRE_PtrToSolverFcn precond , HYPRE_PtrToSolverFcn precond_setup , HYPRE_Solver precond_solver );
-  HYPRE_Int HYPRE_PCGGetPrecond ( HYPRE_Solver solver , HYPRE_Solver *precond_data_ptr );
-  HYPRE_Int HYPRE_PCGSetLogging ( HYPRE_Solver solver , HYPRE_Int level );
-  HYPRE_Int HYPRE_PCGGetLogging ( HYPRE_Solver solver , HYPRE_Int *level );
-  HYPRE_Int HYPRE_PCGSetPrintLevel ( HYPRE_Solver solver , HYPRE_Int level );
-  HYPRE_Int HYPRE_PCGGetPrintLevel ( HYPRE_Solver solver , HYPRE_Int *level );
-  HYPRE_Int HYPRE_PCGGetNumIterations ( HYPRE_Solver solver , HYPRE_Int *num_iterations );
-  HYPRE_Int HYPRE_PCGGetConverged ( HYPRE_Solver solver , HYPRE_Int *converged );
-  HYPRE_Int HYPRE_PCGGetFinalRelativeResidualNorm ( HYPRE_Solver solver , HYPRE_Real *norm );
-  HYPRE_Int HYPRE_PCGGetResidual ( HYPRE_Solver solver , void *residual );
-
-  /* pcg.c */
-  void *hypre_PCGCreate ( hypre_PCGFunctions *pcg_functions );
-  HYPRE_Int hypre_PCGDestroy ( void *pcg_vdata );
-  HYPRE_Int hypre_PCGGetResidual ( void *pcg_vdata , void **residual );
-  HYPRE_Int hypre_PCGSetup ( void *pcg_vdata , void *A , void *b , void *x );
-  HYPRE_Int hypre_PCGSolve ( void *pcg_vdata , void *A , void *b , void *x );
-  HYPRE_Int hypre_PCGSetTol ( void *pcg_vdata , HYPRE_Real tol );
-  HYPRE_Int hypre_PCGGetTol ( void *pcg_vdata , HYPRE_Real *tol );
-  HYPRE_Int hypre_PCGSetAbsoluteTol ( void *pcg_vdata , HYPRE_Real a_tol );
-  HYPRE_Int hypre_PCGGetAbsoluteTol ( void *pcg_vdata , HYPRE_Real *a_tol );
-  HYPRE_Int hypre_PCGSetAbsoluteTolFactor ( void *pcg_vdata , HYPRE_Real atolf );
-  HYPRE_Int hypre_PCGGetAbsoluteTolFactor ( void *pcg_vdata , HYPRE_Real *atolf );
-  HYPRE_Int hypre_PCGSetResidualTol ( void *pcg_vdata , HYPRE_Real rtol );
-  HYPRE_Int hypre_PCGGetResidualTol ( void *pcg_vdata , HYPRE_Real *rtol );
-  HYPRE_Int hypre_PCGSetConvergenceFactorTol ( void *pcg_vdata , HYPRE_Real cf_tol );
-  HYPRE_Int hypre_PCGGetConvergenceFactorTol ( void *pcg_vdata , HYPRE_Real *cf_tol );
-  HYPRE_Int hypre_PCGSetMaxIter ( void *pcg_vdata , HYPRE_Int max_iter );
-  HYPRE_Int hypre_PCGGetMaxIter ( void *pcg_vdata , HYPRE_Int *max_iter );
-  HYPRE_Int hypre_PCGSetTwoNorm ( void *pcg_vdata , HYPRE_Int two_norm );
-  HYPRE_Int hypre_PCGGetTwoNorm ( void *pcg_vdata , HYPRE_Int *two_norm );
-  HYPRE_Int hypre_PCGSetRelChange ( void *pcg_vdata , HYPRE_Int rel_change );
-  HYPRE_Int hypre_PCGGetRelChange ( void *pcg_vdata , HYPRE_Int *rel_change );
-  HYPRE_Int hypre_PCGSetRecomputeResidual ( void *pcg_vdata , HYPRE_Int recompute_residual );
-  HYPRE_Int hypre_PCGGetRecomputeResidual ( void *pcg_vdata , HYPRE_Int *recompute_residual );
-  HYPRE_Int hypre_PCGSetRecomputeResidualP ( void *pcg_vdata , HYPRE_Int recompute_residual_p );
-  HYPRE_Int hypre_PCGGetRecomputeResidualP ( void *pcg_vdata , HYPRE_Int *recompute_residual_p );
-  HYPRE_Int hypre_PCGSetStopCrit ( void *pcg_vdata , HYPRE_Int stop_crit );
-  HYPRE_Int hypre_PCGGetStopCrit ( void *pcg_vdata , HYPRE_Int *stop_crit );
-  HYPRE_Int hypre_PCGGetPrecond ( void *pcg_vdata , HYPRE_Solver *precond_data_ptr );
-  HYPRE_Int hypre_PCGSetPrecond ( void *pcg_vdata , HYPRE_Int (*precond )(void*,void*,void*,void*), HYPRE_Int (*precond_setup )(void*,void*,void*,void*), void *precond_data );
-  HYPRE_Int hypre_PCGSetPrintLevel ( void *pcg_vdata , HYPRE_Int level );
-  HYPRE_Int hypre_PCGGetPrintLevel ( void *pcg_vdata , HYPRE_Int *level );
-  HYPRE_Int hypre_PCGSetLogging ( void *pcg_vdata , HYPRE_Int level );
-  HYPRE_Int hypre_PCGGetLogging ( void *pcg_vdata , HYPRE_Int *level );
-  HYPRE_Int hypre_PCGSetHybrid ( void *pcg_vdata , HYPRE_Int level );
-  HYPRE_Int hypre_PCGGetNumIterations ( void *pcg_vdata , HYPRE_Int *num_iterations );
-  HYPRE_Int hypre_PCGGetConverged ( void *pcg_vdata , HYPRE_Int *converged );
-  HYPRE_Int hypre_PCGPrintLogging ( void *pcg_vdata , HYPRE_Int myid );
-  HYPRE_Int hypre_PCGGetFinalRelativeResidualNorm ( void *pcg_vdata , HYPRE_Real *relative_residual_norm );
->>>>>>> 4b94dac5
 
 #ifdef __cplusplus
-  }
-#endif
-
-#endif
+}
+#endif
+
+#endif
