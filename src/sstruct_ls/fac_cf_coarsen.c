--- conflicted
+++ resolved
@@ -342,11 +342,7 @@
                   hypre_BoxGetSize(fgrid_cinterface, loop_size);
 
                   hypre_SerialBoxLoop1Begin(ndim, loop_size,
-<<<<<<< HEAD
-					    A_dbox, node_extents, stridec, iA);
-=======
                                             A_dbox, node_extents, stridec, iA);
->>>>>>> 51f9646c
                   {
                      hypre_BoxLoopGetIndex(lindex);
                      for (i= 0; i< stencil_size; i++)
