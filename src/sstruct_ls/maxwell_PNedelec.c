--- conflicted
+++ resolved
@@ -539,11 +539,7 @@
             hypre_CopyIndex(hypre_BoxIMin(&copy_box), start);
 
             hypre_SerialBoxLoop1Begin(ndim, loop_size,
-<<<<<<< HEAD
-				      &copy_box, start, stride, m);
-=======
                                       &copy_box, start, stride, m);
->>>>>>> 51f9646c
             {
                hypre_BoxLoopGetIndex(lindex);
                hypre_SetIndex3(findex, lindex[0], lindex[1], lindex[2]);
@@ -660,11 +656,7 @@
                      /* increase the loop_size by one in the Z plane direction */
                      loop_size[2]++;
                      hypre_SerialBoxLoop1Begin(ndim, loop_size,
-<<<<<<< HEAD
-					       &copy_box, start, rfactor, m);
-=======
                                                &copy_box, start, rfactor, m);
->>>>>>> 51f9646c
                      {
                         hypre_BoxLoopGetIndex(lindex);
                         hypre_SetIndex3(findex, lindex[0], lindex[1], lindex[2]);
@@ -738,11 +730,7 @@
                      loop_size[1]++;
 
                      hypre_SerialBoxLoop1Begin(ndim, loop_size,
-<<<<<<< HEAD
-					       &copy_box, start, rfactor, m);
-=======
                                                &copy_box, start, rfactor, m);
->>>>>>> 51f9646c
                      {
                         hypre_BoxLoopGetIndex(lindex);
                         hypre_SetIndex3(findex, lindex[0], lindex[1], lindex[2]);
@@ -838,11 +826,7 @@
                      loop_size[2]++;
 
                      hypre_SerialBoxLoop1Begin(ndim, loop_size,
-<<<<<<< HEAD
-					       &copy_box, start, rfactor, m);
-=======
                                                &copy_box, start, rfactor, m);
->>>>>>> 51f9646c
                      {
                         hypre_BoxLoopGetIndex(lindex);
                         hypre_SetIndex3(findex, lindex[0], lindex[1], lindex[2]);
@@ -915,11 +899,7 @@
                      loop_size[0]++;
 
                      hypre_SerialBoxLoop1Begin(ndim, loop_size,
-<<<<<<< HEAD
-					       &copy_box, start, rfactor, m);
-=======
                                                &copy_box, start, rfactor, m);
->>>>>>> 51f9646c
                      {
                         hypre_BoxLoopGetIndex(lindex);
                         hypre_SetIndex3(findex, lindex[0], lindex[1], lindex[2]);
@@ -1016,11 +996,7 @@
                      loop_size[0]++;
 
                      hypre_SerialBoxLoop1Begin(ndim, loop_size,
-<<<<<<< HEAD
-					       &copy_box, start, rfactor, m);
-=======
                                                &copy_box, start, rfactor, m);
->>>>>>> 51f9646c
                      {
                         hypre_BoxLoopGetIndex(lindex);
                         hypre_SetIndex3(findex, lindex[0], lindex[1], lindex[2]);
@@ -1091,11 +1067,7 @@
                      loop_size[1]++;
 
                      hypre_SerialBoxLoop1Begin(ndim, loop_size,
-<<<<<<< HEAD
-					       &copy_box, start, rfactor, m);
-=======
                                                &copy_box, start, rfactor, m);
->>>>>>> 51f9646c
                      {
                         hypre_BoxLoopGetIndex(lindex);
                         hypre_SetIndex3(findex, lindex[0], lindex[1], lindex[2]);
@@ -1182,11 +1154,7 @@
                   hypre_CopyIndex(hypre_BoxIMin(&copy_box), start);
 
                   hypre_SerialBoxLoop1Begin(ndim, loop_size,
-<<<<<<< HEAD
-					    &copy_box, start, rfactor, m);
-=======
                                             &copy_box, start, rfactor, m);
->>>>>>> 51f9646c
                   {
                      hypre_BoxLoopGetIndex(lindex);
                      hypre_SetIndex3(findex, lindex[0], lindex[1], lindex[2]);
@@ -1242,11 +1210,7 @@
                   hypre_CopyIndex(hypre_BoxIMin(&copy_box), start);
 
                   hypre_SerialBoxLoop1Begin(ndim, loop_size,
-<<<<<<< HEAD
-					    &copy_box, start, rfactor, m);
-=======
                                             &copy_box, start, rfactor, m);
->>>>>>> 51f9646c
                   {
                      hypre_BoxLoopGetIndex(lindex);
                      hypre_SetIndex3(findex, lindex[0], lindex[1], lindex[2]);
@@ -1304,11 +1268,7 @@
                   hypre_CopyIndex(hypre_BoxIMin(&copy_box), start);
 
                   hypre_SerialBoxLoop1Begin(ndim, loop_size,
-<<<<<<< HEAD
-					    &copy_box, start, rfactor, m);
-=======
                                             &copy_box, start, rfactor, m);
->>>>>>> 51f9646c
                   {
                      hypre_BoxLoopGetIndex(lindex);
                      hypre_SetIndex3(findex, lindex[0], lindex[1], lindex[2]);
@@ -1375,11 +1335,7 @@
                   hypre_CopyIndex(hypre_BoxIMin(&copy_box), start);
 
                   hypre_SerialBoxLoop1Begin(ndim, loop_size,
-<<<<<<< HEAD
-					    &copy_box, start, rfactor, m);
-=======
                                             &copy_box, start, rfactor, m);
->>>>>>> 51f9646c
                   {
                      hypre_BoxLoopGetIndex(lindex);
                      hypre_SetIndex3(findex, lindex[0], lindex[1], lindex[2]);
@@ -1447,11 +1403,7 @@
                   hypre_CopyIndex(hypre_BoxIMin(&copy_box), start);
 
                   hypre_SerialBoxLoop1Begin(ndim, loop_size,
-<<<<<<< HEAD
-					    &copy_box, start, rfactor, m);
-=======
                                             &copy_box, start, rfactor, m);
->>>>>>> 51f9646c
                   {
                      hypre_BoxLoopGetIndex(lindex);
                      hypre_SetIndex3(findex, lindex[0], lindex[1], lindex[2]);
@@ -1685,11 +1637,7 @@
             /* note that the correct cbox corresponding to this non-vanishing
                fbox is used. */
             hypre_SerialBoxLoop1Begin(ndim, loop_size,
-<<<<<<< HEAD
-				      &copy_box, start, stride, m);
-=======
                                       &copy_box, start, stride, m);
->>>>>>> 51f9646c
             {
                hypre_BoxLoopGetIndex(lindex);
                hypre_SetIndex3(findex, lindex[0], lindex[1], lindex[2]);
@@ -1825,11 +1773,7 @@
                      loop_size[2]++;
 
                      hypre_SerialBoxLoop1Begin(ndim, loop_size,
-<<<<<<< HEAD
-					       &copy_box, start, rfactor, m);
-=======
                                                &copy_box, start, rfactor, m);
->>>>>>> 51f9646c
                      {
                         hypre_BoxLoopGetIndex(lindex);
                         hypre_SetIndex3(findex, lindex[0], lindex[1], lindex[2]);
@@ -1931,11 +1875,7 @@
                      loop_size[1]++;
 
                      hypre_SerialBoxLoop1Begin(ndim, loop_size,
-<<<<<<< HEAD
-					       &copy_box, start, rfactor, m);
-=======
                                                &copy_box, start, rfactor, m);
->>>>>>> 51f9646c
                      {
                         hypre_BoxLoopGetIndex(lindex);
                         hypre_SetIndex3(findex, lindex[0], lindex[1], lindex[2]);
@@ -2061,11 +2001,7 @@
                      loop_size[2]++;
 
                      hypre_SerialBoxLoop1Begin(ndim, loop_size,
-<<<<<<< HEAD
-					       &copy_box, start, rfactor, m);
-=======
                                                &copy_box, start, rfactor, m);
->>>>>>> 51f9646c
                      {
                         hypre_BoxLoopGetIndex(lindex);
                         hypre_SetIndex3(findex, lindex[0], lindex[1], lindex[2]);
@@ -2164,15 +2100,9 @@
                      hypre_CopyIndex(hypre_BoxIMin(&copy_box), start);
 
                      loop_size[0]++;
-<<<<<<< HEAD
-		     
-                     hypre_SerialBoxLoop1Begin(ndim, loop_size,
-					       &copy_box, start, rfactor, m);
-=======
                      
                      hypre_SerialBoxLoop1Begin(ndim, loop_size,
                                                &copy_box, start, rfactor, m);
->>>>>>> 51f9646c
                      {
                         hypre_BoxLoopGetIndex(lindex);
                         hypre_SetIndex3(findex, lindex[0], lindex[1], lindex[2]);
@@ -2294,11 +2224,7 @@
                      loop_size[0]++;
 
                      hypre_SerialBoxLoop1Begin(ndim, loop_size,
-<<<<<<< HEAD
-					       &copy_box, start, rfactor, m);
-=======
                                                &copy_box, start, rfactor, m);
->>>>>>> 51f9646c
                      {
                         hypre_BoxLoopGetIndex(lindex);
                         hypre_SetIndex3(findex, lindex[0], lindex[1], lindex[2]);
@@ -2398,11 +2324,7 @@
                      loop_size[1]++;
 
                      hypre_SerialBoxLoop1Begin(ndim, loop_size,
-<<<<<<< HEAD
-					       &copy_box, start, rfactor, m);
-=======
                                                &copy_box, start, rfactor, m);
->>>>>>> 51f9646c
                      {
                         hypre_BoxLoopGetIndex(lindex);
                         hypre_SetIndex3(findex, lindex[0], lindex[1], lindex[2]);
@@ -2513,11 +2435,7 @@
                   hypre_CopyIndex(hypre_BoxIMin(&copy_box), start);
 
                   hypre_SerialBoxLoop1Begin(ndim, loop_size,
-<<<<<<< HEAD
-					    &copy_box, start, rfactor, r);
-=======
                                             &copy_box, start, rfactor, r);
->>>>>>> 51f9646c
                   {
                      hypre_BoxLoopGetIndex(lindex);
                      hypre_SetIndex3(findex, lindex[0], lindex[1], lindex[2]);
@@ -2585,11 +2503,7 @@
                   hypre_CopyIndex(hypre_BoxIMin(&copy_box), start);
 
                   hypre_SerialBoxLoop1Begin(ndim, loop_size,
-<<<<<<< HEAD
-					    &copy_box, start, rfactor, r);
-=======
                                             &copy_box, start, rfactor, r);
->>>>>>> 51f9646c
                   {
                      hypre_BoxLoopGetIndex(lindex);
                      hypre_SetIndex3(findex, lindex[0], lindex[1], lindex[2]);
@@ -2657,11 +2571,7 @@
                   hypre_CopyIndex(hypre_BoxIMin(&copy_box), start);
 
                   hypre_SerialBoxLoop1Begin(ndim, loop_size,
-<<<<<<< HEAD
-                                      &copy_box, start, rfactor, r);
-=======
                                             &copy_box, start, rfactor, r);
->>>>>>> 51f9646c
                   {
                      hypre_BoxLoopGetIndex(lindex);
                      hypre_SetIndex3(findex, lindex[0], lindex[1], lindex[2]);
@@ -2756,11 +2666,7 @@
                   hypre_CopyIndex(hypre_BoxIMin(&copy_box), start);
 
                   hypre_SerialBoxLoop1Begin(ndim, loop_size,
-<<<<<<< HEAD
-					    &copy_box, start, rfactor, r);
-=======
                                             &copy_box, start, rfactor, r);
->>>>>>> 51f9646c
                   {
                      hypre_BoxLoopGetIndex(lindex);
                      hypre_SetIndex3(findex, lindex[0], lindex[1], lindex[2]);
@@ -2855,11 +2761,7 @@
                   hypre_CopyIndex(hypre_BoxIMin(&copy_box), start);
 
                   hypre_SerialBoxLoop1Begin(ndim, loop_size,
-<<<<<<< HEAD
-					    &copy_box, start, rfactor, r);
-=======
                                             &copy_box, start, rfactor, r);
->>>>>>> 51f9646c
                   {
                      hypre_BoxLoopGetIndex(lindex);
                      hypre_SetIndex3(findex, lindex[0], lindex[1], lindex[2]);
