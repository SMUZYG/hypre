/*BHEADER**********************************************************************
 * Copyright (c) 2008,  Lawrence Livermore National Security, LLC.
 * Produced at the Lawrence Livermore National Laboratory.
 * This file is part of HYPRE.  See file COPYRIGHT for details.
 *
 * HYPRE is free software; you can redistribute it and/or modify it under the
 * terms of the GNU Lesser General Public License (as published by the Free
 * Software Foundation) version 2.1 dated February 1999.
 *
 * $Revision$
 ***********************************************************************EHEADER*/

/******************************************************************************
 *
 * Member functions for hypre_SStructVector class.
 *
 *****************************************************************************/

#include "_hypre_sstruct_mv.h"

/*==========================================================================
 * SStructPVector routines
 *==========================================================================*/

/*--------------------------------------------------------------------------
 *--------------------------------------------------------------------------*/

HYPRE_Int
hypre_SStructPVectorRef( hypre_SStructPVector  *vector,
                         hypre_SStructPVector **vector_ref )
{
   hypre_SStructPVectorRefCount(vector) ++;
   *vector_ref = vector;

   return hypre_error_flag;
}

/*--------------------------------------------------------------------------
 *--------------------------------------------------------------------------*/

HYPRE_Int
hypre_SStructPVectorCreate( MPI_Comm               comm,
                            hypre_SStructPGrid    *pgrid,
                            hypre_SStructPVector **pvector_ptr)
{
   hypre_SStructPVector  *pvector;
   HYPRE_Int              nvars;
   hypre_StructVector   **svectors;
   hypre_CommPkg        **comm_pkgs;
   hypre_StructGrid      *sgrid;
   HYPRE_Int              var;
 
   pvector = hypre_TAlloc(hypre_SStructPVector,  1, HYPRE_MEMORY_HOST);

   hypre_SStructPVectorComm(pvector)  = comm;
   hypre_SStructPVectorPGrid(pvector) = pgrid;
   nvars = hypre_SStructPGridNVars(pgrid);
   hypre_SStructPVectorNVars(pvector) = nvars;
   svectors = hypre_TAlloc(hypre_StructVector *,  nvars, HYPRE_MEMORY_HOST);

   for (var = 0; var < nvars; var++)
   {
      sgrid = hypre_SStructPGridSGrid(pgrid, var);
      svectors[var] = hypre_StructVectorCreate(comm, sgrid);
   }
   hypre_SStructPVectorSVectors(pvector) = svectors;
   comm_pkgs = hypre_TAlloc(hypre_CommPkg *,  nvars, HYPRE_MEMORY_HOST);
   for (var = 0; var < nvars; var++)
   {
      comm_pkgs[var] = NULL;
   }
   hypre_SStructPVectorCommPkgs(pvector) = comm_pkgs;
   hypre_SStructPVectorRefCount(pvector) = 1;

   /* GEC inclusion of dataindices   */
   hypre_SStructPVectorDataIndices(pvector) = NULL ;

   *pvector_ptr = pvector;

   return hypre_error_flag;
}

/*--------------------------------------------------------------------------
 *--------------------------------------------------------------------------*/

HYPRE_Int 
hypre_SStructPVectorDestroy( hypre_SStructPVector *pvector )
{
   HYPRE_Int            nvars;
   hypre_StructVector **svectors;
   hypre_CommPkg      **comm_pkgs;
   HYPRE_Int            var;

   /* GEC destroying dataindices and data in pvector   */

   HYPRE_Int          *dataindices;

   if (pvector)
   {
      hypre_SStructPVectorRefCount(pvector) --;
      if (hypre_SStructPVectorRefCount(pvector) == 0)
      {
         nvars     = hypre_SStructPVectorNVars(pvector);
         svectors = hypre_SStructPVectorSVectors(pvector);
         comm_pkgs = hypre_SStructPVectorCommPkgs(pvector);
         dataindices = hypre_SStructPVectorDataIndices(pvector);
         for (var = 0; var < nvars; var++)
         {
            hypre_StructVectorDestroy(svectors[var]);
            hypre_CommPkgDestroy(comm_pkgs[var]);
         }
           
         hypre_TFree(dataindices, HYPRE_MEMORY_HOST);
         hypre_TFree(svectors, HYPRE_MEMORY_HOST);
         hypre_TFree(comm_pkgs, HYPRE_MEMORY_HOST);
         hypre_TFree(pvector, HYPRE_MEMORY_HOST);
      }
   }

   return hypre_error_flag;
}

/*--------------------------------------------------------------------------
 *--------------------------------------------------------------------------*/

HYPRE_Int 
hypre_SStructPVectorInitialize( hypre_SStructPVector *pvector )
{
   hypre_SStructPGrid    *pgrid     = hypre_SStructPVectorPGrid(pvector);
   HYPRE_Int              nvars     = hypre_SStructPVectorNVars(pvector);
   HYPRE_SStructVariable *vartypes  = hypre_SStructPGridVarTypes(pgrid);
   hypre_StructVector    *svector;
   HYPRE_Int              var;

   for (var = 0; var < nvars; var++)
   {
      svector = hypre_SStructPVectorSVector(pvector, var);
      hypre_StructVectorInitialize(svector);
      if (vartypes[var] > 0)
      {
         /* needed to get AddTo accumulation correct between processors */
         hypre_StructVectorClearGhostValues(svector);
      }
   }

   hypre_SStructPVectorAccumulated(pvector) = 0;

   return hypre_error_flag;
}

/*--------------------------------------------------------------------------
 * (action > 0): add-to values
 * (action = 0): set values
 * (action < 0): get values
 *--------------------------------------------------------------------------*/

HYPRE_Int 
hypre_SStructPVectorSetValues( hypre_SStructPVector *pvector,
                               hypre_Index           index,
                               HYPRE_Int             var,
                               HYPRE_Complex        *value,
                               HYPRE_Int             action )
{
   hypre_StructVector *svector = hypre_SStructPVectorSVector(pvector, var);
   HYPRE_Int           ndim = hypre_StructVectorNDim(svector);
   hypre_BoxArray     *grid_boxes;
   hypre_Box          *box, *grow_box;
   HYPRE_Int           i;

   /* set values inside the grid */
   hypre_StructVectorSetValues(svector, index, value, action, -1, 0);

   /* set (AddTo/Get) or clear (Set) values outside the grid in ghost zones */
   if (action != 0)
   {
      /* AddTo/Get */
      hypre_SStructPGrid *pgrid = hypre_SStructPVectorPGrid(pvector);
      hypre_Index         varoffset;
      HYPRE_Int           done = 0;

      grid_boxes = hypre_StructGridBoxes(hypre_StructVectorGrid(svector));

      hypre_ForBoxI(i, grid_boxes)
      {
         box = hypre_BoxArrayBox(grid_boxes, i);
         if (hypre_IndexInBox(index, box))
         {
            done = 1;
            break;
         }
      }

      if (!done)
      {
         grow_box = hypre_BoxCreate(ndim);
         hypre_SStructVariableGetOffset(
            hypre_SStructPGridVarType(pgrid, var), ndim, varoffset);
         hypre_ForBoxI(i, grid_boxes)
         {
            box = hypre_BoxArrayBox(grid_boxes, i);
            hypre_CopyBox(box, grow_box);
            hypre_BoxGrowByIndex(grow_box, varoffset);
            if (hypre_IndexInBox(index, grow_box))
            {
               hypre_StructVectorSetValues(svector, index, value, action, i, 1);
               break;
            }
         }
         hypre_BoxDestroy(grow_box);
      }
   }
   else
   {
      /* Set */
      grid_boxes = hypre_StructGridBoxes(hypre_StructVectorGrid(svector));

      hypre_ForBoxI(i, grid_boxes)
      {
         box = hypre_BoxArrayBox(grid_boxes, i);
         if (!hypre_IndexInBox(index, box))
         {
            hypre_StructVectorClearValues(svector, index, i, 1);
         }
      }
   }

   return hypre_error_flag;
}

/*--------------------------------------------------------------------------
 * (action > 0): add-to values
 * (action = 0): set values
 * (action < 0): get values
 *--------------------------------------------------------------------------*/

HYPRE_Int 
hypre_SStructPVectorSetBoxValues( hypre_SStructPVector *pvector,
                                  hypre_Index           ilower,
                                  hypre_Index           iupper,
                                  HYPRE_Int             var,
                                  HYPRE_Complex        *values,
                                  HYPRE_Int             action )
{
   hypre_StructVector *svector = hypre_SStructPVectorSVector(pvector, var);
   HYPRE_Int           ndim = hypre_StructVectorNDim(svector);
   hypre_BoxArray     *grid_boxes;
   hypre_Box          *box;
   hypre_Box          *value_box;
   HYPRE_Int           i, j;

   box = hypre_BoxCreate(ndim);
   hypre_CopyIndex(ilower, hypre_BoxIMin(box));
   hypre_CopyIndex(iupper, hypre_BoxIMax(box));
   value_box = box;

   /* set values inside the grid */
   hypre_StructVectorSetBoxValues(svector, box, value_box, values, action, -1, 0);

#if defined(HYPRE_USE_CUDA) || defined(HYPRE_USE_OMP45)
   hypre_CheckErrorDevice(cudaDeviceSynchronize());
#endif
   /* set (AddTo/Get) or clear (Set) values outside the grid in ghost zones */
   if (action != 0)
   {
      /* AddTo/Get */
      hypre_SStructPGrid  *pgrid = hypre_SStructPVectorPGrid(pvector);
      hypre_Index          varoffset;
      hypre_BoxArray      *left_boxes, *done_boxes, *temp_boxes;
      hypre_Box           *left_box, *done_box, *int_box;

      hypre_SStructVariableGetOffset(
         hypre_SStructPGridVarType(pgrid, var), ndim, varoffset);
      grid_boxes = hypre_StructGridBoxes(hypre_StructVectorGrid(svector));

      left_boxes = hypre_BoxArrayCreate(1, ndim);
      done_boxes = hypre_BoxArrayCreate(2, ndim);
      temp_boxes = hypre_BoxArrayCreate(0, ndim);

      /* done_box always points to the first box in done_boxes */
      done_box = hypre_BoxArrayBox(done_boxes, 0);
      /* int_box always points to the second box in done_boxes */
      int_box = hypre_BoxArrayBox(done_boxes, 1);

      hypre_CopyBox(box, hypre_BoxArrayBox(left_boxes, 0));
      hypre_BoxArraySetSize(left_boxes, 1);
      hypre_SubtractBoxArrays(left_boxes, grid_boxes, temp_boxes);

      hypre_BoxArraySetSize(done_boxes, 0);
      hypre_ForBoxI(i, grid_boxes)
      {
         hypre_SubtractBoxArrays(left_boxes, done_boxes, temp_boxes);
         hypre_BoxArraySetSize(done_boxes, 1);
         hypre_CopyBox(hypre_BoxArrayBox(grid_boxes, i), done_box);
         hypre_BoxGrowByIndex(done_box, varoffset);
         hypre_ForBoxI(j, left_boxes)
         {
            left_box = hypre_BoxArrayBox(left_boxes, j);
            hypre_IntersectBoxes(left_box, done_box, int_box);
            hypre_StructVectorSetBoxValues(svector, int_box, value_box,
                                           values, action, i, 1);
         }
      }

      hypre_BoxArrayDestroy(left_boxes);
      hypre_BoxArrayDestroy(done_boxes);
      hypre_BoxArrayDestroy(temp_boxes);
   }
   else
   {
      /* Set */
      hypre_BoxArray  *diff_boxes;
      hypre_Box       *grid_box, *diff_box;

      grid_boxes = hypre_StructGridBoxes(hypre_StructVectorGrid(svector));
      diff_boxes = hypre_BoxArrayCreate(0, ndim);

      hypre_ForBoxI(i, grid_boxes)
      {
         grid_box = hypre_BoxArrayBox(grid_boxes, i);
         hypre_BoxArraySetSize(diff_boxes, 0);
         hypre_SubtractBoxes(box, grid_box, diff_boxes);

         hypre_ForBoxI(j, diff_boxes)
         {
            diff_box = hypre_BoxArrayBox(diff_boxes, j);
            hypre_StructVectorClearBoxValues(svector, diff_box, i, 1);
         }
      }
      hypre_BoxArrayDestroy(diff_boxes);
   }

   hypre_BoxDestroy(box);

   return hypre_error_flag;
}

/*--------------------------------------------------------------------------
 *--------------------------------------------------------------------------*/

HYPRE_Int 
hypre_SStructPVectorAccumulate( hypre_SStructPVector *pvector )
{
   hypre_SStructPGrid    *pgrid     = hypre_SStructPVectorPGrid(pvector);
   HYPRE_Int              nvars     = hypre_SStructPVectorNVars(pvector);
   hypre_StructVector   **svectors  = hypre_SStructPVectorSVectors(pvector);
   hypre_CommPkg        **comm_pkgs = hypre_SStructPVectorCommPkgs(pvector);

   hypre_CommInfo        *comm_info;
   hypre_CommPkg         *comm_pkg;
   hypre_CommHandle      *comm_handle;

   HYPRE_Int              ndim      = hypre_SStructPGridNDim(pgrid);
   HYPRE_SStructVariable *vartypes  = hypre_SStructPGridVarTypes(pgrid);

   hypre_Index            varoffset;
   HYPRE_Int              num_ghost[2*HYPRE_MAXDIM];
   hypre_StructGrid      *sgrid;
   HYPRE_Int              var, d;

   /* if values already accumulated, just return */
   if (hypre_SStructPVectorAccumulated(pvector))
   {
      return hypre_error_flag;
   }

   for (var = 0; var < nvars; var++)
   {
      if (vartypes[var] > 0)
      {
         sgrid = hypre_StructVectorGrid(svectors[var]);
         hypre_SStructVariableGetOffset(vartypes[var], ndim, varoffset);
         for (d = 0; d < ndim; d++)
         {
            num_ghost[2*d]   = num_ghost[2*d+1] = hypre_IndexD(varoffset, d);
         }
         
         hypre_CreateCommInfoFromNumGhost(sgrid, num_ghost, &comm_info);
         hypre_CommPkgDestroy(comm_pkgs[var]);
         hypre_CommPkgCreate(comm_info,
                             hypre_StructVectorDataSpace(svectors[var]),
                             hypre_StructVectorDataSpace(svectors[var]),
                             1, NULL, 0, hypre_StructVectorComm(svectors[var]),
                             &comm_pkgs[var]);

         /* accumulate values from AddTo */
         hypre_CommPkgCreate(comm_info,
                             hypre_StructVectorDataSpace(svectors[var]),
                             hypre_StructVectorDataSpace(svectors[var]),
                             1, NULL, 1, hypre_StructVectorComm(svectors[var]),
                             &comm_pkg);
         hypre_InitializeCommunication(comm_pkg,
                                       hypre_StructVectorData(svectors[var]),
                                       hypre_StructVectorData(svectors[var]), 1, 0,
                                       &comm_handle);
         hypre_FinalizeCommunication(comm_handle);

         hypre_CommInfoDestroy(comm_info);
         hypre_CommPkgDestroy(comm_pkg);
      }
   }

   hypre_SStructPVectorAccumulated(pvector) = 1;

   return hypre_error_flag;
}

/*--------------------------------------------------------------------------
 *--------------------------------------------------------------------------*/

HYPRE_Int 
hypre_SStructPVectorAssemble( hypre_SStructPVector *pvector )
{
   HYPRE_Int              nvars     = hypre_SStructPVectorNVars(pvector);
   hypre_StructVector   **svectors  = hypre_SStructPVectorSVectors(pvector);
   HYPRE_Int              var;

   hypre_SStructPVectorAccumulate(pvector);

   for (var = 0; var < nvars; var++)
   {
      hypre_StructVectorClearGhostValues(svectors[var]);
      hypre_StructVectorAssemble(svectors[var]);
   }

   return hypre_error_flag;
}

/*--------------------------------------------------------------------------
 *--------------------------------------------------------------------------*/

HYPRE_Int 
hypre_SStructPVectorGather( hypre_SStructPVector *pvector )
{
   HYPRE_Int              nvars     = hypre_SStructPVectorNVars(pvector);
   hypre_StructVector   **svectors  = hypre_SStructPVectorSVectors(pvector);
   hypre_CommPkg        **comm_pkgs = hypre_SStructPVectorCommPkgs(pvector);
   hypre_CommHandle      *comm_handle;
   HYPRE_Int              var;

   for (var = 0; var < nvars; var++)
   {
      if (comm_pkgs[var] != NULL)
      {
         hypre_InitializeCommunication(comm_pkgs[var],
                                       hypre_StructVectorData(svectors[var]),
                                       hypre_StructVectorData(svectors[var]), 0, 0,
                                       &comm_handle);
         hypre_FinalizeCommunication(comm_handle);
      }
   }

   return hypre_error_flag;
}

/*--------------------------------------------------------------------------
 *--------------------------------------------------------------------------*/

HYPRE_Int 
hypre_SStructPVectorGetValues( hypre_SStructPVector *pvector,
                               hypre_Index           index,
                               HYPRE_Int             var,
                               HYPRE_Complex        *value )
{
   hypre_SStructPGrid *pgrid     = hypre_SStructPVectorPGrid(pvector);
   hypre_StructVector *svector   = hypre_SStructPVectorSVector(pvector, var);
   hypre_StructGrid   *sgrid     = hypre_StructVectorGrid(svector);
   hypre_BoxArray     *iboxarray = hypre_SStructPGridIBoxArray(pgrid, var);
   hypre_BoxArray     *tboxarray;

   /* temporarily swap out sgrid boxes in order to get boundary data */
   tboxarray = hypre_StructGridBoxes(sgrid);
   hypre_StructGridBoxes(sgrid) = iboxarray;
   hypre_StructVectorSetValues(svector, index, value, -1, -1, 0);
   hypre_StructGridBoxes(sgrid) = tboxarray;

   return hypre_error_flag;
}

/*--------------------------------------------------------------------------
 *--------------------------------------------------------------------------*/

HYPRE_Int 
hypre_SStructPVectorGetBoxValues( hypre_SStructPVector *pvector,
                                  hypre_Index           ilower,
                                  hypre_Index           iupper,
                                  HYPRE_Int             var,
                                  HYPRE_Complex        *values )
{
   hypre_SStructPGrid *pgrid     = hypre_SStructPVectorPGrid(pvector);
   hypre_StructVector *svector   = hypre_SStructPVectorSVector(pvector, var);
   hypre_StructGrid   *sgrid     = hypre_StructVectorGrid(svector);
   hypre_BoxArray     *iboxarray = hypre_SStructPGridIBoxArray(pgrid, var);
   hypre_BoxArray     *tboxarray;
   hypre_Box          *box;

   box = hypre_BoxCreate(hypre_StructVectorNDim(svector));
   hypre_CopyIndex(ilower, hypre_BoxIMin(box));
   hypre_CopyIndex(iupper, hypre_BoxIMax(box));
   /* temporarily swap out sgrid boxes in order to get boundary data */
   tboxarray = hypre_StructGridBoxes(sgrid);
   hypre_StructGridBoxes(sgrid) = iboxarray;
   hypre_StructVectorSetBoxValues(svector, box, box, values, -1, -1, 0);
   hypre_StructGridBoxes(sgrid) = tboxarray;
   hypre_BoxDestroy(box);

   return hypre_error_flag;
}

/*--------------------------------------------------------------------------
 *--------------------------------------------------------------------------*/

HYPRE_Int 
hypre_SStructPVectorSetConstantValues( hypre_SStructPVector *pvector,
                                       HYPRE_Complex         value )
{
   HYPRE_Int           nvars = hypre_SStructPVectorNVars(pvector);
   hypre_StructVector *svector;
   HYPRE_Int           var;

   for (var = 0; var < nvars; var++)
   {
      svector = hypre_SStructPVectorSVector(pvector, var);
      hypre_StructVectorSetConstantValues(svector, value);
   }

   return hypre_error_flag;
}

/*--------------------------------------------------------------------------
 * For now, just print multiple files
 *--------------------------------------------------------------------------*/

HYPRE_Int
hypre_SStructPVectorPrint( const char           *filename,
                           hypre_SStructPVector *pvector,
                           HYPRE_Int             all )
{
   HYPRE_Int  nvars = hypre_SStructPVectorNVars(pvector);
   HYPRE_Int  var;
   char new_filename[255];

   for (var = 0; var < nvars; var++)
   {
      hypre_sprintf(new_filename, "%s.%02d", filename, var);
      hypre_StructVectorPrint(new_filename,
                              hypre_SStructPVectorSVector(pvector, var),
                              all);
   }

   return hypre_error_flag;
}

/*==========================================================================
 * SStructVector routines
 *==========================================================================*/

/*--------------------------------------------------------------------------
 *--------------------------------------------------------------------------*/

HYPRE_Int
hypre_SStructVectorRef( hypre_SStructVector  *vector,
                        hypre_SStructVector **vector_ref )
{
   hypre_SStructVectorRefCount(vector) ++;
   *vector_ref = vector;

   return hypre_error_flag;
}

/*--------------------------------------------------------------------------
 *--------------------------------------------------------------------------*/

HYPRE_Int 
hypre_SStructVectorSetConstantValues( hypre_SStructVector *vector,
                                      HYPRE_Complex        value )
{
   HYPRE_Int             nparts = hypre_SStructVectorNParts(vector);
   hypre_SStructPVector *pvector;
   HYPRE_Int             part;

   for (part = 0; part < nparts; part++)
   {
      pvector = hypre_SStructVectorPVector(vector, part);
      hypre_SStructPVectorSetConstantValues(pvector, value);
   }

   return hypre_error_flag;
}

/*--------------------------------------------------------------------------
 * Here the address of the parvector inside the semistructured vector
 * is provided to the "outside". It assumes that the vector type
 * is HYPRE_SSTRUCT
 *--------------------------------------------------------------------------*/

HYPRE_Int
hypre_SStructVectorConvert( hypre_SStructVector  *vector,
                            hypre_ParVector     **parvector_ptr )
{
   *parvector_ptr = hypre_SStructVectorParVector(vector);

   return hypre_error_flag;
}

/*--------------------------------------------------------------------------
 * Copy values from vector to parvector and provide the address
 *--------------------------------------------------------------------------*/

HYPRE_Int
hypre_SStructVectorParConvert( hypre_SStructVector  *vector,
                               hypre_ParVector     **parvector_ptr )
{
   hypre_ParVector      *parvector;
   HYPRE_Complex        *pardata;
   HYPRE_Int             pari;

   hypre_SStructPVector *pvector;
   hypre_StructVector   *y;
   hypre_Box            *y_data_box;
   HYPRE_Complex        *yp;
   hypre_BoxArray       *boxes;
   hypre_Box            *box;
   hypre_Index           loop_size;
   hypre_IndexRef        start;
   hypre_Index           stride;
                        
   HYPRE_Int             nparts, nvars;
   HYPRE_Int             part, var, i;

   hypre_SetIndex(stride, 1);

   parvector = hypre_SStructVectorParVector(vector);
   pardata = hypre_VectorData(hypre_ParVectorLocalVector(parvector));

   pari = 0;
   nparts = hypre_SStructVectorNParts(vector);
   for (part = 0; part < nparts; part++)
   {
      pvector = hypre_SStructVectorPVector(vector, part);
      nvars = hypre_SStructPVectorNVars(pvector);
      for (var = 0; var < nvars; var++)
      {
         y = hypre_SStructPVectorSVector(pvector, var);

         boxes = hypre_StructGridBoxes(hypre_StructVectorGrid(y));
         hypre_ForBoxI(i, boxes)
         {
            box   = hypre_BoxArrayBox(boxes, i);
            start = hypre_BoxIMin(box);

            y_data_box =
               hypre_BoxArrayBox(hypre_StructVectorDataSpace(y), i);
            yp = hypre_StructVectorBoxData(y, i);

            hypre_BoxGetSize(box, loop_size);

#undef DEVICE_VAR
#define DEVICE_VAR is_device_ptr(pardata,yp)
            hypre_BoxLoop2Begin(hypre_SStructVectorNDim(vector), loop_size,
                                y_data_box, start, stride, yi,
                                box,        start, stride, bi);
<<<<<<< HEAD
#if defined(HYPRE_USING_OPENMP) && !defined(HYPRE_USE_RAJA)
#pragma omp parallel for private(HYPRE_BOX_PRIVATE) HYPRE_SMP_SCHEDULE
#endif
            hypre_BoxLoop2For(yi, bi)
=======
>>>>>>> 52e3b4f2
            {
               pardata[pari+bi] = yp[yi];
            }
            hypre_BoxLoop2End(yi, bi);
#undef DEVICE_VAR
#define DEVICE_VAR 

            pari += hypre_BoxVolume(box);
         }
      }
   }

   *parvector_ptr = hypre_SStructVectorParVector(vector);

   return hypre_error_flag;
}

/*--------------------------------------------------------------------------
 * Used for HYPRE_SSTRUCT type semi structured vectors.
 * A dummy function to indicate that the struct vector part will be used.
 *--------------------------------------------------------------------------*/

HYPRE_Int
hypre_SStructVectorRestore( hypre_SStructVector *vector,
                            hypre_ParVector     *parvector )
{
   return hypre_error_flag;
}

/*--------------------------------------------------------------------------
 * Copy values from parvector to vector
 *--------------------------------------------------------------------------*/

HYPRE_Int
hypre_SStructVectorParRestore( hypre_SStructVector *vector,
                               hypre_ParVector     *parvector )
{
   HYPRE_Complex        *pardata;
   HYPRE_Int             pari;

   hypre_SStructPVector *pvector;
   hypre_StructVector   *y;
   hypre_Box            *y_data_box;
   HYPRE_Complex        *yp;
   hypre_BoxArray       *boxes;
   hypre_Box            *box;
   hypre_Index           loop_size;
   hypre_IndexRef        start;
   hypre_Index           stride;
                        
   HYPRE_Int             nparts, nvars;
   HYPRE_Int             part, var, i;
#if 0//defined(HYPRE_MEMORY_GPU)
   HYPRE_Complex        *pardata_device;
#endif
   if (parvector != NULL)
   {
      hypre_SetIndex(stride, 1);

      parvector = hypre_SStructVectorParVector(vector);
      pardata = hypre_VectorData(hypre_ParVectorLocalVector(parvector));
#if 0//defined(HYPRE_MEMORY_GPU)
      pardata_device = hypre_TAlloc(HYPRE_Complex, hypre_VectorSize(hypre_ParVectorLocalVector(parvector)) ,HYPRE_MEMORY_DEVICE);
      hypre_TMemcpy(pardata_device, pardata, HYPRE_Complex, hypre_VectorSize(hypre_ParVectorLocalVector(parvector)), HYPRE_MEMORY_DEVICE,HYPRE_MEMORY_HOST);
#endif
      pari = 0;
      nparts = hypre_SStructVectorNParts(vector);
      for (part = 0; part < nparts; part++)
      {
         pvector = hypre_SStructVectorPVector(vector, part);
         nvars = hypre_SStructPVectorNVars(pvector);
         for (var = 0; var < nvars; var++)
         {
            y = hypre_SStructPVectorSVector(pvector, var);

            boxes = hypre_StructGridBoxes(hypre_StructVectorGrid(y));
            hypre_ForBoxI(i, boxes)
            {
               box   = hypre_BoxArrayBox(boxes, i);
               start = hypre_BoxIMin(box);

               y_data_box =
                  hypre_BoxArrayBox(hypre_StructVectorDataSpace(y), i);
               yp = hypre_StructVectorBoxData(y, i);

               hypre_BoxGetSize(box, loop_size);

#undef DEVICE_VAR
#define DEVICE_VAR is_device_ptr(yp,pardata)
               hypre_BoxLoop2Begin(hypre_SStructVectorNDim(vector), loop_size,
                                   y_data_box, start, stride, yi,
                                   box,        start, stride, bi);
<<<<<<< HEAD
#if defined(HYPRE_USING_OPENMP) && !defined(HYPRE_USE_RAJA)
#pragma omp parallel for private(HYPRE_BOX_PRIVATE) HYPRE_SMP_SCHEDULE
#endif
               hypre_BoxLoop2For(yi, bi)
=======
>>>>>>> 52e3b4f2
               {
#if 0//defined(HYPRE_MEMORY_GPU)		 
                  yp[yi] = pardata_device[pari+bi];
#else
		  yp[yi] = pardata[pari+bi];
#endif
               }
               hypre_BoxLoop2End(yi, bi);
#undef DEVICE_VAR
#define DEVICE_VAR

               pari += hypre_BoxVolume(box);
            }
         }
      }
   }
#if 0//defined(HYPRE_MEMORY_GPU)   
   hypre_TFree(pardata_device,HYPRE_MEMORY_DEVICE);
#endif
   return hypre_error_flag;
}
/*------------------------------------------------------------------
 *  GEC1002 shell initialization of a pvector 
 *   if the pvector exists. This function will set the dataindices
 *  and datasize of the pvector. Datasize is the sum of the sizes
 *  of each svector and dataindices is defined as
 *  dataindices[var]= aggregated initial size of the pvector[var]
 *  When ucvars are present we need to modify adding nucvars.
 *----------------------------------------------------------------*/   
HYPRE_Int 
hypre_SStructPVectorInitializeShell( hypre_SStructPVector *pvector)
{
   HYPRE_Int            nvars = hypre_SStructPVectorNVars(pvector);
   HYPRE_Int            var;
   HYPRE_Int            pdatasize;
   HYPRE_Int            svectdatasize;
   HYPRE_Int           *pdataindices;
   HYPRE_Int            nucvars = 0;
   hypre_StructVector  *svector;

   pdatasize = 0;
   pdataindices = hypre_CTAlloc(HYPRE_Int,  nvars, HYPRE_MEMORY_HOST);

   for (var =0; var < nvars; var++)
   {
      svector = hypre_SStructPVectorSVector(pvector, var);
      hypre_StructVectorInitializeShell(svector);
      pdataindices[var] = pdatasize ;
      svectdatasize = hypre_StructVectorDataSize(svector); 
      pdatasize += svectdatasize;    
   }

   /* GEC1002 assuming that the ucvars are located at the end, after the
    * the size of the vars has been included we add the number of uvar 
    * for this part                                                  */

   hypre_SStructPVectorDataIndices(pvector) = pdataindices;
   hypre_SStructPVectorDataSize(pvector) = pdatasize+nucvars ;

   hypre_SStructPVectorAccumulated(pvector) = 0;

   return hypre_error_flag;
}
     
/*------------------------------------------------------------------
 *  GEC1002 shell initialization of a sstructvector
 *  if the vector exists. This function will set the
 *  dataindices and datasize of the vector. When ucvars
 *  are present at the end of all the parts we need to modify adding pieces
 *  for ucvars.
 *----------------------------------------------------------------*/  
HYPRE_Int 
hypre_SStructVectorInitializeShell( hypre_SStructVector *vector)
{
   HYPRE_Int                part  ;
   HYPRE_Int                datasize;
   HYPRE_Int                pdatasize;
   HYPRE_Int                nparts = hypre_SStructVectorNParts(vector); 
   hypre_SStructPVector    *pvector;
   HYPRE_Int               *dataindices;

   datasize = 0;
   dataindices = hypre_CTAlloc(HYPRE_Int,  nparts, HYPRE_MEMORY_HOST);
   for (part = 0; part < nparts; part++)
   {
      pvector = hypre_SStructVectorPVector(vector, part) ;
      hypre_SStructPVectorInitializeShell(pvector);
      pdatasize = hypre_SStructPVectorDataSize(pvector);
      dataindices[part] = datasize ;
      datasize        += pdatasize ;  
   } 
   hypre_SStructVectorDataIndices(vector) = dataindices;
   hypre_SStructVectorDataSize(vector) = datasize ;

   return hypre_error_flag;
}   


HYPRE_Int
hypre_SStructVectorClearGhostValues(hypre_SStructVector *vector)
{
   HYPRE_Int              nparts= hypre_SStructVectorNParts(vector);
   hypre_SStructPVector  *pvector;
   hypre_StructVector    *svector;

   HYPRE_Int    part;
   HYPRE_Int    nvars, var;

   for (part= 0; part< nparts; part++)
   {
      pvector= hypre_SStructVectorPVector(vector, part);
      nvars  = hypre_SStructPVectorNVars(pvector);

      for (var= 0; var< nvars; var++)
      {
         svector= hypre_SStructPVectorSVector(pvector, var);
         hypre_StructVectorClearGhostValues(svector);
      }
   }

   return hypre_error_flag;
}   <|MERGE_RESOLUTION|>--- conflicted
+++ resolved
@@ -659,13 +659,6 @@
             hypre_BoxLoop2Begin(hypre_SStructVectorNDim(vector), loop_size,
                                 y_data_box, start, stride, yi,
                                 box,        start, stride, bi);
-<<<<<<< HEAD
-#if defined(HYPRE_USING_OPENMP) && !defined(HYPRE_USE_RAJA)
-#pragma omp parallel for private(HYPRE_BOX_PRIVATE) HYPRE_SMP_SCHEDULE
-#endif
-            hypre_BoxLoop2For(yi, bi)
-=======
->>>>>>> 52e3b4f2
             {
                pardata[pari+bi] = yp[yi];
             }
@@ -758,13 +751,6 @@
                hypre_BoxLoop2Begin(hypre_SStructVectorNDim(vector), loop_size,
                                    y_data_box, start, stride, yi,
                                    box,        start, stride, bi);
-<<<<<<< HEAD
-#if defined(HYPRE_USING_OPENMP) && !defined(HYPRE_USE_RAJA)
-#pragma omp parallel for private(HYPRE_BOX_PRIVATE) HYPRE_SMP_SCHEDULE
-#endif
-               hypre_BoxLoop2For(yi, bi)
-=======
->>>>>>> 52e3b4f2
                {
 #if 0//defined(HYPRE_MEMORY_GPU)		 
                   yp[yi] = pardata_device[pari+bi];
