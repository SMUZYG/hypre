/*BHEADER**********************************************************************
 * Copyright (c) 2008,  Lawrence Livermore National Security, LLC.
 * Produced at the Lawrence Livermore National Laboratory.
 * This file is part of HYPRE.  See file COPYRIGHT for details.
 *
 * HYPRE is free software; you can redistribute it and/or modify it under the
 * terms of the GNU Lesser General Public License (as published by the Free
 * Software Foundation) version 2.1 dated February 1999.
 *
 * $Revision$
 ***********************************************************************EHEADER*/

/******************************************************************************
 *
 * Member functions for hypre_SStructPMatrix class.
 *
 *****************************************************************************/

#include "_hypre_sstruct_mv.h"

/*==========================================================================
 * SStructPMatrix routines
 *==========================================================================*/

/*--------------------------------------------------------------------------
 *--------------------------------------------------------------------------*/

HYPRE_Int
hypre_SStructPMatrixRef( hypre_SStructPMatrix  *matrix,
                         hypre_SStructPMatrix **matrix_ref )
{
   hypre_SStructPMatrixRefCount(matrix) ++;
   *matrix_ref = matrix;

   return hypre_error_flag;
}

/*--------------------------------------------------------------------------
 *--------------------------------------------------------------------------*/

HYPRE_Int
hypre_SStructPMatrixCreate( MPI_Comm               comm,
                            hypre_SStructPGrid    *pgrid,
                            hypre_SStructStencil **stencils,
                            hypre_SStructPMatrix **pmatrix_ptr )
{
   hypre_SStructPMatrix  *pmatrix;
   HYPRE_Int              nvars;
   HYPRE_Int            **smaps;
   hypre_StructStencil ***sstencils;
   hypre_StructMatrix  ***smatrices;
   HYPRE_Int            **symmetric;

   hypre_StructStencil   *sstencil;
   HYPRE_Int             *vars;
   hypre_Index           *sstencil_shape;
   HYPRE_Int              sstencil_size;
   HYPRE_Int              new_dim;
   HYPRE_Int             *new_sizes;
   hypre_Index          **new_shapes;
   HYPRE_Int              size;
   hypre_StructGrid      *sgrid;

   HYPRE_Int              vi, vj;
   HYPRE_Int              i, j, k;

   pmatrix = hypre_TAlloc(hypre_SStructPMatrix,  1, HYPRE_MEMORY_HOST);

   hypre_SStructPMatrixComm(pmatrix)     = comm;
   hypre_SStructPMatrixPGrid(pmatrix)    = pgrid;
   hypre_SStructPMatrixStencils(pmatrix) = stencils;
   nvars = hypre_SStructPGridNVars(pgrid);
   hypre_SStructPMatrixNVars(pmatrix) = nvars;

   /* create sstencils */
   smaps     = hypre_TAlloc(HYPRE_Int *,  nvars, HYPRE_MEMORY_HOST);
   sstencils = hypre_TAlloc(hypre_StructStencil **,  nvars, HYPRE_MEMORY_HOST);
   new_sizes  = hypre_TAlloc(HYPRE_Int,  nvars, HYPRE_MEMORY_HOST);
   new_shapes = hypre_TAlloc(hypre_Index *,  nvars, HYPRE_MEMORY_HOST);
   size = 0;
   for (vi = 0; vi < nvars; vi++)
   {
      sstencils[vi] = hypre_TAlloc(hypre_StructStencil *,  nvars, HYPRE_MEMORY_HOST);
      for (vj = 0; vj < nvars; vj++)
      {
         sstencils[vi][vj] = NULL;
         new_sizes[vj] = 0;
      }

      sstencil       = hypre_SStructStencilSStencil(stencils[vi]);
      vars           = hypre_SStructStencilVars(stencils[vi]);
      sstencil_shape = hypre_StructStencilShape(sstencil);
      sstencil_size  = hypre_StructStencilSize(sstencil);

      smaps[vi] = hypre_TAlloc(HYPRE_Int,  sstencil_size, HYPRE_MEMORY_HOST);
      for (i = 0; i < sstencil_size; i++)
      {
         j = vars[i];
         new_sizes[j]++;
      }
      for (vj = 0; vj < nvars; vj++)
      {
         if (new_sizes[vj])
         {
            new_shapes[vj] = hypre_TAlloc(hypre_Index,  new_sizes[vj], HYPRE_MEMORY_HOST);
            new_sizes[vj] = 0;
         }
      }
      for (i = 0; i < sstencil_size; i++)
      {
         j = vars[i];
         k = new_sizes[j];
         hypre_CopyIndex(sstencil_shape[i], new_shapes[j][k]);
         smaps[vi][i] = k;
         new_sizes[j]++;
      }
      new_dim = hypre_StructStencilNDim(sstencil);
      for (vj = 0; vj < nvars; vj++)
      {
         if (new_sizes[vj])
         {
            sstencils[vi][vj] =
               hypre_StructStencilCreate(new_dim, new_sizes[vj], new_shapes[vj]);
         }
         size = hypre_max(size, new_sizes[vj]);
      }
   }
   hypre_SStructPMatrixSMaps(pmatrix)     = smaps;
   hypre_SStructPMatrixSStencils(pmatrix) = sstencils;
   hypre_TFree(new_sizes, HYPRE_MEMORY_HOST);
   hypre_TFree(new_shapes, HYPRE_MEMORY_HOST);

   /* create smatrices */
   smatrices = hypre_TAlloc(hypre_StructMatrix **,  nvars, HYPRE_MEMORY_HOST);
   for (vi = 0; vi < nvars; vi++)
   {
      smatrices[vi] = hypre_TAlloc(hypre_StructMatrix *,  nvars, HYPRE_MEMORY_HOST);
      for (vj = 0; vj < nvars; vj++)
      {
         smatrices[vi][vj] = NULL;
         if (sstencils[vi][vj] != NULL)
         {
            sgrid = hypre_SStructPGridSGrid(pgrid, vi);
            smatrices[vi][vj] =
               hypre_StructMatrixCreate(comm, sgrid, sstencils[vi][vj]);
         }
      }
   }
   hypre_SStructPMatrixSMatrices(pmatrix) = smatrices;

   /* create symmetric */
   symmetric = hypre_TAlloc(HYPRE_Int *,  nvars, HYPRE_MEMORY_HOST);
   for (vi = 0; vi < nvars; vi++)
   {
      symmetric[vi] = hypre_TAlloc(HYPRE_Int,  nvars, HYPRE_MEMORY_HOST);
      for (vj = 0; vj < nvars; vj++)
      {
         symmetric[vi][vj] = 0;
      }
   }
   hypre_SStructPMatrixSymmetric(pmatrix) = symmetric;

   hypre_SStructPMatrixSEntriesSize(pmatrix) = size;
   hypre_SStructPMatrixSEntries(pmatrix) = hypre_TAlloc(HYPRE_Int,  size, HYPRE_MEMORY_HOST);

   hypre_SStructPMatrixRefCount(pmatrix) = 1;

   *pmatrix_ptr = pmatrix;

   return hypre_error_flag;
}

/*--------------------------------------------------------------------------
 *--------------------------------------------------------------------------*/

HYPRE_Int
hypre_SStructPMatrixDestroy( hypre_SStructPMatrix *pmatrix )
{
   hypre_SStructStencil  **stencils;
   HYPRE_Int               nvars;
   HYPRE_Int             **smaps;
   hypre_StructStencil  ***sstencils;
   hypre_StructMatrix   ***smatrices;
   HYPRE_Int             **symmetric;
   HYPRE_Int               vi, vj;

   if (pmatrix)
   {
      hypre_SStructPMatrixRefCount(pmatrix) --;
      if (hypre_SStructPMatrixRefCount(pmatrix) == 0)
      {
         stencils  = hypre_SStructPMatrixStencils(pmatrix);
         nvars     = hypre_SStructPMatrixNVars(pmatrix);
         smaps     = hypre_SStructPMatrixSMaps(pmatrix);
         sstencils = hypre_SStructPMatrixSStencils(pmatrix);
         smatrices = hypre_SStructPMatrixSMatrices(pmatrix);
         symmetric = hypre_SStructPMatrixSymmetric(pmatrix);
         for (vi = 0; vi < nvars; vi++)
         {
            HYPRE_SStructStencilDestroy(stencils[vi]);
            hypre_TFree(smaps[vi], HYPRE_MEMORY_HOST);
            for (vj = 0; vj < nvars; vj++)
            {
               hypre_StructStencilDestroy(sstencils[vi][vj]);
               hypre_StructMatrixDestroy(smatrices[vi][vj]);
            }
            hypre_TFree(sstencils[vi], HYPRE_MEMORY_HOST);
            hypre_TFree(smatrices[vi], HYPRE_MEMORY_HOST);
            hypre_TFree(symmetric[vi], HYPRE_MEMORY_HOST);
         }
         hypre_TFree(stencils, HYPRE_MEMORY_HOST);
         hypre_TFree(smaps, HYPRE_MEMORY_HOST);
         hypre_TFree(sstencils, HYPRE_MEMORY_HOST);
         hypre_TFree(smatrices, HYPRE_MEMORY_HOST);
         hypre_TFree(symmetric, HYPRE_MEMORY_HOST);
         hypre_TFree(hypre_SStructPMatrixSEntries(pmatrix), HYPRE_MEMORY_HOST);
         hypre_TFree(pmatrix, HYPRE_MEMORY_HOST);
      }
   }

   return hypre_error_flag;
}

/*--------------------------------------------------------------------------
 *--------------------------------------------------------------------------*/
HYPRE_Int
hypre_SStructPMatrixInitialize( hypre_SStructPMatrix *pmatrix )
{
   HYPRE_Int             nvars        = hypre_SStructPMatrixNVars(pmatrix);
   HYPRE_Int           **symmetric    = hypre_SStructPMatrixSymmetric(pmatrix);
   hypre_StructMatrix   *smatrix;
   HYPRE_Int             vi, vj;
   /* HYPRE_Int             num_ghost[2*HYPRE_MAXDIM]; */
   /* HYPRE_Int             vi, vj, d, ndim; */

#if 0
   ndim = hypre_SStructPMatrixNDim(pmatrix);
   /* RDF: Why are the ghosts being reset to one? Maybe it needs to be at least
    * one to set shared coefficients correctly, but not exactly one? */
   for (d = 0; d < ndim; d++)
   {
      num_ghost[2*d] = num_ghost[2*d+1] = 1;
   }
#endif
   for (vi = 0; vi < nvars; vi++)
   {
      for (vj = 0; vj < nvars; vj++)
      {
         smatrix = hypre_SStructPMatrixSMatrix(pmatrix, vi, vj);
         if (smatrix != NULL)
         {
            HYPRE_StructMatrixSetSymmetric(smatrix, symmetric[vi][vj]);
            /* hypre_StructMatrixSetNumGhost(smatrix, num_ghost); */
            hypre_StructMatrixInitialize(smatrix);
            /* needed to get AddTo accumulation correct between processors */
            hypre_StructMatrixClearGhostValues(smatrix);
         }
      }
   }

   hypre_SStructPMatrixAccumulated(pmatrix) = 0;

   return hypre_error_flag;
}

/*--------------------------------------------------------------------------
 * (action > 0): add-to values
 * (action = 0): set values
 * (action < 0): get values
 *--------------------------------------------------------------------------*/

HYPRE_Int
hypre_SStructPMatrixSetValues( hypre_SStructPMatrix *pmatrix,
                               hypre_Index           index,
                               HYPRE_Int             var,
                               HYPRE_Int             nentries,
                               HYPRE_Int            *entries,
                               HYPRE_Complex        *values,
                               HYPRE_Int             action )
{
   hypre_SStructStencil *stencil = hypre_SStructPMatrixStencil(pmatrix, var);
   HYPRE_Int            *smap    = hypre_SStructPMatrixSMap(pmatrix, var);
   HYPRE_Int            *vars    = hypre_SStructStencilVars(stencil);
   hypre_StructMatrix   *smatrix;
   hypre_BoxArray       *grid_boxes;
   hypre_Box            *box, *grow_box;
   HYPRE_Int            *sentries;
   HYPRE_Int             i;

   smatrix = hypre_SStructPMatrixSMatrix(pmatrix, var, vars[entries[0]]);

   sentries = hypre_SStructPMatrixSEntries(pmatrix);
   for (i = 0; i < nentries; i++)
   {
      sentries[i] = smap[entries[i]];
   }

   /* set values inside the grid */
   hypre_StructMatrixSetValues(smatrix, index, nentries, sentries, values,
                               action, -1, 0);

   /* set (AddTo/Get) or clear (Set) values outside the grid in ghost zones */
   if (action != 0)
   {
      /* AddTo/Get */
      hypre_SStructPGrid  *pgrid = hypre_SStructPMatrixPGrid(pmatrix);
      hypre_Index          varoffset;
      HYPRE_Int            done = 0;

      grid_boxes = hypre_StructGridBoxes(hypre_StructMatrixGrid(smatrix));

      hypre_ForBoxI(i, grid_boxes)
      {
         box = hypre_BoxArrayBox(grid_boxes, i);
         if (hypre_IndexInBox(index, box))
         {
            done = 1;
            break;
         }
      }

      if (!done)
      {
         grow_box = hypre_BoxCreate(hypre_BoxArrayNDim(grid_boxes));
         hypre_SStructVariableGetOffset(hypre_SStructPGridVarType(pgrid, var),
                                        hypre_SStructPGridNDim(pgrid), varoffset);
         hypre_ForBoxI(i, grid_boxes)
         {
            box = hypre_BoxArrayBox(grid_boxes, i);
            hypre_CopyBox(box, grow_box);
            hypre_BoxGrowByIndex(grow_box, varoffset);
            if (hypre_IndexInBox(index, grow_box))
            {
               hypre_StructMatrixSetValues(smatrix, index, nentries, sentries,
                                           values, action, i, 1);
               break;
            }
         }
         hypre_BoxDestroy(grow_box);
      }
   }
   else
   {
      /* Set */
      grid_boxes = hypre_StructGridBoxes(hypre_StructMatrixGrid(smatrix));

      hypre_ForBoxI(i, grid_boxes)
      {
         box = hypre_BoxArrayBox(grid_boxes, i);
         if (!hypre_IndexInBox(index, box))
         {
            hypre_StructMatrixClearValues(smatrix, index, nentries, sentries, i, 1);
         }
      }
   }

   return hypre_error_flag;
}

/*--------------------------------------------------------------------------
 * (action > 0): add-to values
 * (action = 0): set values
 * (action < 0): get values
 * (action =-2): get values and zero out
 *--------------------------------------------------------------------------*/

HYPRE_Int
hypre_SStructPMatrixSetBoxValues( hypre_SStructPMatrix *pmatrix,
                                  hypre_Box            *set_box,
                                  HYPRE_Int             var,
                                  HYPRE_Int             nentries,
                                  HYPRE_Int            *entries,
                                  hypre_Box            *value_box,
                                  HYPRE_Complex        *values,
                                  HYPRE_Int             action )
{
   HYPRE_Int             ndim    = hypre_SStructPMatrixNDim(pmatrix);
   hypre_SStructStencil *stencil = hypre_SStructPMatrixStencil(pmatrix, var);
   HYPRE_Int            *smap    = hypre_SStructPMatrixSMap(pmatrix, var);
   HYPRE_Int            *vars    = hypre_SStructStencilVars(stencil);
   hypre_StructMatrix   *smatrix;
   hypre_BoxArray       *grid_boxes;
   HYPRE_Int            *sentries;
   HYPRE_Int             i, j;

   smatrix = hypre_SStructPMatrixSMatrix(pmatrix, var, vars[entries[0]]);

   sentries = hypre_SStructPMatrixSEntries(pmatrix);
   for (i = 0; i < nentries; i++)
   {
      sentries[i] = smap[entries[i]];
   }

   /* set values inside the grid */
   hypre_StructMatrixSetBoxValues(smatrix, set_box, value_box, nentries, sentries,
                                  values, action, -1, 0);
   /* TODO: Why need DeviceSync? */
#if defined(HYPRE_USING_CUDA) || defined(HYPRE_USING_DEVICE_OPENMP)
   hypre_CheckErrorDevice(cudaDeviceSynchronize());
#endif
   /* set (AddTo/Get) or clear (Set) values outside the grid in ghost zones */
   if (action != 0)
   {
      /* AddTo/Get */
      hypre_SStructPGrid  *pgrid = hypre_SStructPMatrixPGrid(pmatrix);
      hypre_Index          varoffset;
      hypre_BoxArray      *left_boxes, *done_boxes, *temp_boxes;
      hypre_Box           *left_box, *done_box, *int_box;

      hypre_SStructVariableGetOffset(hypre_SStructPGridVarType(pgrid, var),
                                     hypre_SStructPGridNDim(pgrid), varoffset);
      grid_boxes = hypre_StructGridBoxes(hypre_StructMatrixGrid(smatrix));

      left_boxes = hypre_BoxArrayCreate(1, ndim);
      done_boxes = hypre_BoxArrayCreate(2, ndim);
      temp_boxes = hypre_BoxArrayCreate(0, ndim);

      /* done_box always points to the first box in done_boxes */
      done_box = hypre_BoxArrayBox(done_boxes, 0);
      /* int_box always points to the second box in done_boxes */
      int_box = hypre_BoxArrayBox(done_boxes, 1);

      hypre_CopyBox(set_box, hypre_BoxArrayBox(left_boxes, 0));
      hypre_BoxArraySetSize(left_boxes, 1);
      hypre_SubtractBoxArrays(left_boxes, grid_boxes, temp_boxes);

      hypre_BoxArraySetSize(done_boxes, 0);
      hypre_ForBoxI(i, grid_boxes)
      {
         hypre_SubtractBoxArrays(left_boxes, done_boxes, temp_boxes);
         hypre_BoxArraySetSize(done_boxes, 1);
         hypre_CopyBox(hypre_BoxArrayBox(grid_boxes, i), done_box);
         hypre_BoxGrowByIndex(done_box, varoffset);
         hypre_ForBoxI(j, left_boxes)
         {
            left_box = hypre_BoxArrayBox(left_boxes, j);
            hypre_IntersectBoxes(left_box, done_box, int_box);
            hypre_StructMatrixSetBoxValues(smatrix, int_box, value_box,
                                           nentries, sentries,
                                           values, action, i, 1);
         }
      }

      hypre_BoxArrayDestroy(left_boxes);
      hypre_BoxArrayDestroy(done_boxes);
      hypre_BoxArrayDestroy(temp_boxes);
   }
   else
   {
      /* Set */
      hypre_BoxArray  *diff_boxes;
      hypre_Box       *grid_box, *diff_box;

      grid_boxes = hypre_StructGridBoxes(hypre_StructMatrixGrid(smatrix));
      diff_boxes = hypre_BoxArrayCreate(0, ndim);

      hypre_ForBoxI(i, grid_boxes)
      {
         grid_box = hypre_BoxArrayBox(grid_boxes, i);
         hypre_BoxArraySetSize(diff_boxes, 0);
         hypre_SubtractBoxes(set_box, grid_box, diff_boxes);

         hypre_ForBoxI(j, diff_boxes)
         {
            diff_box = hypre_BoxArrayBox(diff_boxes, j);
            hypre_StructMatrixClearBoxValues(smatrix, diff_box, nentries, sentries,
                                             i, 1);
         }
      }
      hypre_BoxArrayDestroy(diff_boxes);
   }

   return hypre_error_flag;
}

/*--------------------------------------------------------------------------
 *--------------------------------------------------------------------------*/

HYPRE_Int
hypre_SStructPMatrixAccumulate( hypre_SStructPMatrix *pmatrix )
{
   hypre_SStructPGrid    *pgrid    = hypre_SStructPMatrixPGrid(pmatrix);
   HYPRE_Int              nvars    = hypre_SStructPMatrixNVars(pmatrix);
   HYPRE_Int              ndim     = hypre_SStructPGridNDim(pgrid);
   HYPRE_SStructVariable *vartypes = hypre_SStructPGridVarTypes(pgrid);

   hypre_StructMatrix    *smatrix;
   hypre_Index            varoffset;
   HYPRE_Int              num_ghost[2*HYPRE_MAXDIM];
   hypre_StructGrid      *sgrid;
   HYPRE_Int              vi, vj, d;

   hypre_CommInfo        *comm_info;
   hypre_CommPkg         *comm_pkg;
   hypre_CommHandle      *comm_handle;

   /* if values already accumulated, just return */
   if (hypre_SStructPMatrixAccumulated(pmatrix))
   {
      return hypre_error_flag;
   }

   for (vi = 0; vi < nvars; vi++)
   {
      for (vj = 0; vj < nvars; vj++)
      {
         smatrix = hypre_SStructPMatrixSMatrix(pmatrix, vi, vj);
         if (smatrix != NULL)
         {
            sgrid = hypre_StructMatrixGrid(smatrix);
            /* assumes vi and vj vartypes are the same */
            hypre_SStructVariableGetOffset(vartypes[vi], ndim, varoffset);
            for (d = 0; d < ndim; d++)
            {
               num_ghost[2*d]   = num_ghost[2*d+1] = hypre_IndexD(varoffset, d);
            }

            /* accumulate values from AddTo */
            hypre_CreateCommInfoFromNumGhost(sgrid, num_ghost, &comm_info);
            hypre_CommPkgCreate(comm_info,
                                hypre_StructMatrixDataSpace(smatrix),
                                hypre_StructMatrixDataSpace(smatrix),
                                hypre_StructMatrixNumValues(smatrix), NULL, 1,
                                hypre_StructMatrixComm(smatrix),
                                &comm_pkg);
            hypre_InitializeCommunication(comm_pkg,
                                          hypre_StructMatrixData(smatrix),
                                          hypre_StructMatrixData(smatrix),
                                          1, 0, &comm_handle);
            hypre_FinalizeCommunication(comm_handle);

            hypre_CommInfoDestroy(comm_info);
            hypre_CommPkgDestroy(comm_pkg);
         }
      }
   }

   hypre_SStructPMatrixAccumulated(pmatrix) = 1;

   return hypre_error_flag;
}

/*--------------------------------------------------------------------------
 *--------------------------------------------------------------------------*/

HYPRE_Int
hypre_SStructPMatrixAssemble( hypre_SStructPMatrix *pmatrix )
{
   HYPRE_Int              nvars    = hypre_SStructPMatrixNVars(pmatrix);
   hypre_StructMatrix    *smatrix;
   HYPRE_Int              vi, vj;

   hypre_SStructPMatrixAccumulate(pmatrix);

   for (vi = 0; vi < nvars; vi++)
   {
      for (vj = 0; vj < nvars; vj++)
      {
         smatrix = hypre_SStructPMatrixSMatrix(pmatrix, vi, vj);
         if (smatrix != NULL)
         {
            hypre_StructMatrixClearGhostValues(smatrix);
            hypre_StructMatrixAssemble(smatrix);
         }
      }
   }

   return hypre_error_flag;
}

/*--------------------------------------------------------------------------
 *--------------------------------------------------------------------------*/

HYPRE_Int
hypre_SStructPMatrixSetSymmetric( hypre_SStructPMatrix *pmatrix,
                                  HYPRE_Int             var,
                                  HYPRE_Int             to_var,
                                  HYPRE_Int             symmetric )
{
   HYPRE_Int **pmsymmetric = hypre_SStructPMatrixSymmetric(pmatrix);

   HYPRE_Int vstart = var;
   HYPRE_Int vsize  = 1;
   HYPRE_Int tstart = to_var;
   HYPRE_Int tsize  = 1;
   HYPRE_Int v, t;

   if (var == -1)
   {
      vstart = 0;
      vsize  = hypre_SStructPMatrixNVars(pmatrix);
   }
   if (to_var == -1)
   {
      tstart = 0;
      tsize  = hypre_SStructPMatrixNVars(pmatrix);
   }

   for (v = vstart; v < vsize; v++)
   {
      for (t = tstart; t < tsize; t++)
      {
         pmsymmetric[v][t] = symmetric;
      }
   }

   return hypre_error_flag;
}

/*--------------------------------------------------------------------------
 *--------------------------------------------------------------------------*/

HYPRE_Int
hypre_SStructPMatrixPrint( const char           *filename,
                           hypre_SStructPMatrix *pmatrix,
                           HYPRE_Int             all )
{
   HYPRE_Int           nvars = hypre_SStructPMatrixNVars(pmatrix);
   hypre_StructMatrix *smatrix;
   HYPRE_Int           vi, vj;
   char                new_filename[255];

   for (vi = 0; vi < nvars; vi++)
   {
      for (vj = 0; vj < nvars; vj++)
      {
         smatrix = hypre_SStructPMatrixSMatrix(pmatrix, vi, vj);
         if (smatrix != NULL)
         {
            hypre_sprintf(new_filename, "%s.%02d.%02d", filename, vi, vj);
            hypre_StructMatrixPrint(new_filename, smatrix, all);
         }
      }
   }

   return hypre_error_flag;
}

/*==========================================================================
 * SStructUMatrix routines
 *==========================================================================*/

/*--------------------------------------------------------------------------
 *--------------------------------------------------------------------------*/

HYPRE_Int
hypre_SStructUMatrixInitialize( hypre_SStructMatrix *matrix )
{
   HYPRE_Int               ndim        = hypre_SStructMatrixNDim(matrix);
   HYPRE_IJMatrix          ijmatrix    = hypre_SStructMatrixIJMatrix(matrix);
   HYPRE_Int               matrix_type = hypre_SStructMatrixObjectType(matrix);
   hypre_SStructGraph     *graph       = hypre_SStructMatrixGraph(matrix);
   hypre_SStructGrid      *grid        = hypre_SStructGraphGrid(graph);
   HYPRE_Int               nparts      = hypre_SStructGraphNParts(graph);
   hypre_SStructPGrid    **pgrids      = hypre_SStructGraphPGrids(graph);
   hypre_SStructStencil ***stencils    = hypre_SStructGraphStencils(graph);
   HYPRE_Int               nUventries  = hypre_SStructGraphNUVEntries(graph);
   HYPRE_Int              *iUventries  = hypre_SStructGraphIUVEntries(graph);
   hypre_SStructUVEntry  **Uventries   = hypre_SStructGraphUVEntries(graph);
   HYPRE_Int             **nvneighbors = hypre_SStructGridNVNeighbors(grid);
   hypre_StructGrid       *sgrid;
   hypre_SStructStencil   *stencil;
   HYPRE_Int              *split;
   HYPRE_Int               nvars;
   HYPRE_Int               nrows, rowstart, nnzs ;
   HYPRE_Int               part, var, entry, b, m, mi;
   HYPRE_Int              *row_sizes;
   HYPRE_Int               max_row_size;

   hypre_BoxArray         *boxes;
   hypre_Box              *box;
   hypre_Box              *ghost_box;
   hypre_IndexRef          start;
   hypre_Index             loop_size, stride;

   HYPRE_IJMatrixSetObjectType(ijmatrix, HYPRE_PARCSR);

#ifdef HYPRE_USING_OPENMP
   HYPRE_IJMatrixSetOMPFlag(ijmatrix, 1); /* Use OpenMP */
#endif

   if (matrix_type == HYPRE_SSTRUCT || matrix_type == HYPRE_STRUCT)
   {
      rowstart = hypre_SStructGridGhstartRank(grid);
      nrows = hypre_SStructGridGhlocalSize(grid) ;
   }
   else /* matrix_type == HYPRE_PARCSR */
   {
      rowstart = hypre_SStructGridStartRank(grid);
      nrows = hypre_SStructGridLocalSize(grid);
   }

   /* set row sizes */
   m = 0;
   max_row_size = 0;
   ghost_box = hypre_BoxCreate(ndim);
   row_sizes = hypre_CTAlloc(HYPRE_Int,  nrows, HYPRE_MEMORY_HOST);
   hypre_SetIndex(stride, 1);
   for (part = 0; part < nparts; part++)
   {
      nvars = hypre_SStructPGridNVars(pgrids[part]);
      for (var = 0; var < nvars; var++)
      {
         sgrid = hypre_SStructPGridSGrid(pgrids[part], var);

         stencil = stencils[part][var];
         split = hypre_SStructMatrixSplit(matrix, part, var);
         nnzs = 0;
         for (entry = 0; entry < hypre_SStructStencilSize(stencil); entry++)
         {
            if (split[entry] == -1)
            {
               nnzs++;
            }
         }
#if 0
         /* TODO: For now, assume stencil is full/complete */
         if (hypre_SStructMatrixSymmetric(matrix))
         {
            nnzs = 2*nnzs - 1;
         }
#endif
         boxes = hypre_StructGridBoxes(sgrid);
         hypre_ForBoxI(b, boxes)
         {
            box = hypre_BoxArrayBox(boxes, b);
            hypre_CopyBox(box, ghost_box);
            if (matrix_type == HYPRE_SSTRUCT || matrix_type == HYPRE_STRUCT)
            {
               hypre_BoxGrowByArray(ghost_box, hypre_StructGridNumGhost(sgrid));
            }
            start = hypre_BoxIMin(box);
            hypre_BoxGetSize(box, loop_size);
            zypre_BoxLoop1Begin(hypre_SStructMatrixNDim(matrix), loop_size,
                                ghost_box, start, stride, mi);
#ifdef HYPRE_USING_OPENMP
#pragma omp parallel for private(HYPRE_BOX_PRIVATE,mi) HYPRE_SMP_SCHEDULE
#endif
            zypre_BoxLoop1For(mi)
            {
               row_sizes[m+mi] = nnzs;
            }
            zypre_BoxLoop1End(mi);

            m += hypre_BoxVolume(ghost_box);
         }

         max_row_size = hypre_max(max_row_size, nnzs);
         if (nvneighbors[part][var])
         {
            max_row_size =
               hypre_max(max_row_size, hypre_SStructStencilSize(stencil));
         }
      }
   }
   hypre_BoxDestroy(ghost_box);

   /* GEC0902 essentially for each UVentry we figure out how many extra columns
    * we need to add to the rowsizes                                   */

   /* RDF: THREAD? */
   for (entry = 0; entry < nUventries; entry++)
   {
      mi = iUventries[entry];
      m = hypre_SStructUVEntryRank(Uventries[mi]) - rowstart;
      if ((m > -1) && (m < nrows))
      {
         row_sizes[m] += hypre_SStructUVEntryNUEntries(Uventries[mi]);
         max_row_size = hypre_max(max_row_size, row_sizes[m]);
      }
   }

   /* ZTODO: Update row_sizes based on neighbor off-part couplings */
   HYPRE_IJMatrixSetRowSizes (ijmatrix, (const HYPRE_Int *) row_sizes);

   hypre_TFree(row_sizes, HYPRE_MEMORY_HOST);
   hypre_SStructMatrixTmpColCoords(matrix) =
      hypre_CTAlloc(HYPRE_Int,  max_row_size, HYPRE_MEMORY_HOST);
   hypre_SStructMatrixTmpCoeffs(matrix) =
      hypre_CTAlloc(HYPRE_Complex,  max_row_size, HYPRE_MEMORY_HOST);

   HYPRE_IJMatrixInitialize(ijmatrix);

   return hypre_error_flag;
}

/*--------------------------------------------------------------------------
 * (action > 0): add-to values
 * (action = 0): set values
 * (action < 0): get values
 *
 * 9/09 - AB: modified to use the box manager - here we need to check the
 *            neighbor box manager also
 *--------------------------------------------------------------------------*/

HYPRE_Int
hypre_SStructUMatrixSetValues( hypre_SStructMatrix *matrix,
                               HYPRE_Int            part,
                               hypre_Index          index,
                               HYPRE_Int            var,
                               HYPRE_Int            nentries,
                               HYPRE_Int           *entries,
                               HYPRE_Complex       *values,
                               HYPRE_Int            action )
{
   HYPRE_Int                ndim     = hypre_SStructMatrixNDim(matrix);
   HYPRE_IJMatrix           ijmatrix = hypre_SStructMatrixIJMatrix(matrix);
   hypre_SStructGraph      *graph    = hypre_SStructMatrixGraph(matrix);
   hypre_SStructGrid       *grid     = hypre_SStructGraphGrid(graph);
   hypre_SStructGrid       *dom_grid = hypre_SStructGraphDomainGrid(graph);
   hypre_SStructStencil    *stencil  = hypre_SStructGraphStencil(graph, part, var);
   HYPRE_Int               *vars     = hypre_SStructStencilVars(stencil);
   hypre_Index             *shape    = hypre_SStructStencilShape(stencil);
   HYPRE_Int                size     = hypre_SStructStencilSize(stencil);
   hypre_IndexRef           offset;
   hypre_Index              to_index;
   hypre_SStructUVEntry    *Uventry;
   hypre_BoxManEntry       *boxman_entry;
   hypre_SStructBoxManInfo *entry_info;
   HYPRE_Int                row_coord;
   HYPRE_Int               *col_coords;
   HYPRE_Int                ncoeffs;
   HYPRE_Complex           *coeffs;
   HYPRE_Int                i, entry, Uverank;
   HYPRE_Int                matrix_type = hypre_SStructMatrixObjectType(matrix);

   hypre_SStructGridFindBoxManEntry(grid, part, index, var, &boxman_entry);

   /* if not local, check neighbors */
   if (boxman_entry == NULL)
      hypre_SStructGridFindNborBoxManEntry(grid, part, index, var, &boxman_entry);

   if (boxman_entry == NULL)
   {
      hypre_error_in_arg(1);
      hypre_error_in_arg(2);
      hypre_error_in_arg(3);
      return hypre_error_flag;
   }
   else
   {
      hypre_BoxManEntryGetInfo(boxman_entry, (void **) &entry_info);
   }

   hypre_SStructBoxManEntryGetGlobalRank(boxman_entry, index,
                                         &row_coord, matrix_type);

   col_coords = hypre_SStructMatrixTmpColCoords(matrix);
   coeffs     = hypre_SStructMatrixTmpCoeffs(matrix);
   ncoeffs = 0;
   for (i = 0; i < nentries; i++)
   {
      entry = entries[i];

      if (entry < size)
      {
         /* stencil entries */
         offset = shape[entry];
         hypre_AddIndexes(index, offset, ndim, to_index);

         hypre_SStructGridFindBoxManEntry(dom_grid, part, to_index, vars[entry],
                                          &boxman_entry);

         /* if not local, check neighbors */
         if (boxman_entry == NULL)
            hypre_SStructGridFindNborBoxManEntry(dom_grid, part, to_index,
                                                 vars[entry], &boxman_entry);

         if (boxman_entry != NULL)
         {
            hypre_SStructBoxManEntryGetGlobalRank(boxman_entry, to_index,
                                                  &col_coords[ncoeffs],matrix_type);

            coeffs[ncoeffs] = values[i];
            ncoeffs++;
         }
      }
      else
      {
         /* non-stencil entries */
         entry -= size;
         hypre_SStructGraphGetUVEntryRank(graph, part, var, index, &Uverank);

         if (Uverank > -1)
         {
            Uventry = hypre_SStructGraphUVEntry(graph, Uverank);
            col_coords[ncoeffs] = hypre_SStructUVEntryToRank(Uventry, entry);
            coeffs[ncoeffs] = values[i];
            ncoeffs++;
         }
      }
   }

   if (action > 0)
   {
      HYPRE_IJMatrixAddToValues(ijmatrix, 1, &ncoeffs, &row_coord,
                                (const HYPRE_Int *) col_coords,
                                (const HYPRE_Complex *) coeffs);
   }
   else if (action > -1)
   {
      HYPRE_IJMatrixSetValues(ijmatrix, 1, &ncoeffs, &row_coord,
                              (const HYPRE_Int *) col_coords,
                              (const HYPRE_Complex *) coeffs);
   }
   else
   {
      HYPRE_IJMatrixGetValues(ijmatrix, 1, &ncoeffs, &row_coord,
                              col_coords, values);
   }

   return hypre_error_flag;
}

/*--------------------------------------------------------------------------
 * Note: Entries must all be of type stencil or non-stencil, but not both.
 *
 * (action > 0): add-to values
 * (action = 0): set values
 * (action < 0): get values
 *
 * 9/09 - AB: modified to use the box manager- here we need to check the
 *            neighbor box manager also
 *
 * To illustrate what is computed below before calling IJSetValues2(), consider
 * the following example of a 5-pt stencil (c,w,e,s,n) on a 3x2 grid (the 'x' in
 * arrays 'cols' and 'ijvalues' indicates "no data"):
 *
 *   nrows       = 6
 *   ncols       = 3         4         3         3         4         3
 *   rows        = 0         1         2         3         4         5
 *   row_indexes = 0         5         10        15        20        25
 *   cols        = . . . x x . . . . x . . . x x . . . x x . . . . x . . . x x
 *   ijvalues    = . . . x x . . . . x . . . x x . . . x x . . . . x . . . x x
 *   entry       = c e n     c w e n   c w n     c e s     c w e s   c w s
 *--------------------------------------------------------------------------*/

HYPRE_Int
hypre_SStructUMatrixSetBoxValues( hypre_SStructMatrix *matrix,
                                  HYPRE_Int            part,
                                  hypre_Box           *set_box,
                                  HYPRE_Int            var,
                                  HYPRE_Int            nentries,
                                  HYPRE_Int           *entries,
                                  hypre_Box           *value_box,
                                  HYPRE_Complex       *values,
                                  HYPRE_Int            action )
{
   HYPRE_Int             ndim     = hypre_SStructMatrixNDim(matrix);
   HYPRE_IJMatrix        ijmatrix = hypre_SStructMatrixIJMatrix(matrix);
   hypre_SStructGraph   *graph    = hypre_SStructMatrixGraph(matrix);
   hypre_SStructGrid    *grid     = hypre_SStructGraphGrid(graph);
   hypre_SStructGrid    *dom_grid = hypre_SStructGraphDomainGrid(graph);
   hypre_SStructStencil *stencil  = hypre_SStructGraphStencil(graph, part, var);
   HYPRE_Int            *vars     = hypre_SStructStencilVars(stencil);
   hypre_Index          *shape    = hypre_SStructStencilShape(stencil);
   HYPRE_Int             size     = hypre_SStructStencilSize(stencil);
   hypre_IndexRef        offset;
   hypre_BoxManEntry   **boxman_entries;
   HYPRE_Int             nboxman_entries;
   hypre_BoxManEntry   **boxman_to_entries;
   HYPRE_Int             nboxman_to_entries;
   HYPRE_Int             nrows;
   HYPRE_Int            *ncols, *rows, *row_indexes, *cols;
   HYPRE_Complex        *ijvalues;
   hypre_Box            *box;
   hypre_Box            *to_box;
   hypre_Box            *map_box;
   hypre_Box            *int_box;
   hypre_Index           index, stride, loop_size;
   hypre_IndexRef        start;
   hypre_Index           rs, cs;
   HYPRE_Int             row_base, col_base;
   HYPRE_Int             ei, entry, ii, jj, i;
   HYPRE_Int             matrix_type = hypre_SStructMatrixObjectType(matrix);

   box  = hypre_BoxCreate(ndim);

   /*------------------------------------------
    * all stencil entries
    *------------------------------------------*/

   if (entries[0] < size)
   {
      to_box  = hypre_BoxCreate(ndim);
      map_box = hypre_BoxCreate(ndim);
      int_box = hypre_BoxCreate(ndim);

      nrows       = hypre_BoxVolume(set_box);
      ncols       = hypre_CTAlloc(HYPRE_Int, nrows, HYPRE_MEMORY_SHARED);
      rows        = hypre_CTAlloc(HYPRE_Int, nrows, HYPRE_MEMORY_SHARED);
      row_indexes = hypre_CTAlloc(HYPRE_Int, nrows, HYPRE_MEMORY_SHARED);
      cols        = hypre_CTAlloc(HYPRE_Int, nrows*nentries, HYPRE_MEMORY_SHARED);
      ijvalues    = hypre_CTAlloc(HYPRE_Complex, nrows*nentries, HYPRE_MEMORY_SHARED);

      hypre_SetIndex(stride, 1);

      hypre_SStructGridIntersect(grid, part, var, set_box, -1,
                                 &boxman_entries, &nboxman_entries);

      for (ii = 0; ii < nboxman_entries; ii++)
      {
         hypre_SStructBoxManEntryGetStrides(boxman_entries[ii], rs, matrix_type);

         hypre_CopyBox(set_box, box);
         hypre_BoxManEntryGetExtents(boxman_entries[ii],
                                     hypre_BoxIMin(map_box), hypre_BoxIMax(map_box));
         hypre_IntersectBoxes(box, map_box, int_box);
         hypre_CopyBox(int_box, box);

         /* For each index in 'box', compute a row of length <= nentries and
          * insert it into an nentries-length segment of 'cols' and 'ijvalues'.
          * This may result in gaps, but IJSetValues2() is designed for that. */

         nrows = hypre_BoxVolume(box);
#ifdef HYPRE_USING_OPENMP
#pragma omp parallel for private(i) HYPRE_SMP_SCHEDULE
#endif
         for (i = 0; i < nrows; i++)
         {
            ncols[i] = 0;
            row_indexes[i] = i*nentries;
         }

         for (ei = 0; ei < nentries; ei++)
         {
            entry = entries[ei];

            hypre_CopyBox(box, to_box);

            offset = shape[entry];
            hypre_BoxShiftPos(to_box, offset);

            hypre_SStructGridIntersect(dom_grid, part, vars[entry], to_box, -1,
                                       &boxman_to_entries, &nboxman_to_entries);

            for (jj = 0; jj < nboxman_to_entries; jj++)
            {
               hypre_SStructBoxManEntryGetStrides(boxman_to_entries[jj], cs, matrix_type);

               hypre_BoxManEntryGetExtents(boxman_to_entries[jj],
                                           hypre_BoxIMin(map_box), hypre_BoxIMax(map_box));
               hypre_IntersectBoxes(to_box, map_box, int_box);

               hypre_CopyIndex(hypre_BoxIMin(int_box), index);
               hypre_SStructBoxManEntryGetGlobalRank(boxman_to_entries[jj],
                                                     index, &col_base, matrix_type);

               hypre_BoxShiftNeg(int_box, offset);

               hypre_CopyIndex(hypre_BoxIMin(int_box), index);
               hypre_SStructBoxManEntryGetGlobalRank(boxman_entries[ii],
                                                     index, &row_base, matrix_type);

               start = hypre_BoxIMin(int_box);
               hypre_BoxGetSize(int_box, loop_size);
               /*FIXME: Currently works only for the default boxloop (see GetIndex below) */
               zypre_BoxLoop2Begin(ndim, loop_size,
<<<<<<< HEAD
                                   int_box, start, stride, mi,
                                   vbox,    start, stride, vi);
#if defined(HYPRE_USING_OPENMP)
=======
                                   box,  start, stride, mi,
                                   value_box, start, stride, vi);
#ifdef HYPRE_USING_OPENMP
>>>>>>> 2077c321
#pragma omp parallel for private(HYPRE_BOX_PRIVATE) HYPRE_SMP_SCHEDULE
#endif
               zypre_BoxLoop2For(mi, vi)
               {
                  hypre_Index index;
                  HYPRE_Int   d, ci;

                  hypre_BoxLoopGetIndex(index); /* FIXME (see comment above) */

                  ci = mi*nentries + ncols[mi];
                  rows[mi] = row_base;
                  cols[ci] = col_base;
                  for (d = 0; d < ndim; d++)
                  {
                     rows[mi] += index[d]*rs[d];
                     cols[ci] += index[d]*cs[d];
                  }
                  ijvalues[ci] = values[ei + vi*nentries];
                  ncols[mi]++;
               }
               zypre_BoxLoop2End(mi, vi);

            } /* end loop through boxman to entries */

            hypre_TFree(boxman_to_entries, HYPRE_MEMORY_HOST);

         } /* end of ei nentries loop */

         if (action > 0)
         {
            HYPRE_IJMatrixAddToValues2(ijmatrix, nrows, ncols,
                                       (const HYPRE_Int *) rows,
                                       (const HYPRE_Int *) row_indexes,
                                       (const HYPRE_Int *) cols,
                                       (const HYPRE_Complex *) ijvalues);
         }
         else if (action > -1)
         {
            HYPRE_IJMatrixSetValues2(ijmatrix, nrows, ncols,
                                     (const HYPRE_Int *) rows,
                                     (const HYPRE_Int *) row_indexes,
                                     (const HYPRE_Int *) cols,
                                     (const HYPRE_Complex *) ijvalues);
         }
         else
         {
            HYPRE_IJMatrixGetValues(ijmatrix, nrows, ncols, rows, cols, values);
         }

      } /* end loop through boxman entries */

      hypre_TFree(boxman_entries, HYPRE_MEMORY_HOST);

      hypre_TFree(ncols, HYPRE_MEMORY_SHARED);
      hypre_TFree(rows, HYPRE_MEMORY_SHARED);
      hypre_TFree(row_indexes, HYPRE_MEMORY_SHARED);
      hypre_TFree(cols, HYPRE_MEMORY_SHARED);
      hypre_TFree(ijvalues, HYPRE_MEMORY_SHARED);

      hypre_BoxDestroy(to_box);
      hypre_BoxDestroy(map_box);
      hypre_BoxDestroy(int_box);
   }

   /*------------------------------------------
    * non-stencil entries
    *------------------------------------------*/

   else
   {
      /* RDF: THREAD (Check safety on UMatrixSetValues call) */
      hypre_BoxGetSize(set_box, loop_size);
      hypre_SerialBoxLoop0Begin(ndim, loop_size);
      {
         hypre_BoxLoopGetIndex(index);
         hypre_AddIndexes(index, hypre_BoxIMin(set_box), ndim, index);
         hypre_SStructUMatrixSetValues(matrix, part, index, var,
                                       nentries, entries, values, action);
         values += nentries;
      }
      hypre_SerialBoxLoop0End();
   }

   hypre_BoxDestroy(box);

   return hypre_error_flag;
}

/*--------------------------------------------------------------------------
 *--------------------------------------------------------------------------*/

HYPRE_Int
hypre_SStructUMatrixAssemble( hypre_SStructMatrix *matrix )
{
   HYPRE_IJMatrix ijmatrix = hypre_SStructMatrixIJMatrix(matrix);

   HYPRE_IJMatrixAssemble(ijmatrix);
   HYPRE_IJMatrixGetObject(
      ijmatrix, (void **) &hypre_SStructMatrixParCSRMatrix(matrix));

   return hypre_error_flag;
}

/*==========================================================================
 * SStructMatrix routines
 *==========================================================================*/

/*--------------------------------------------------------------------------
 *--------------------------------------------------------------------------*/

HYPRE_Int
hypre_SStructMatrixRef( hypre_SStructMatrix  *matrix,
                        hypre_SStructMatrix **matrix_ref )
{
   hypre_SStructMatrixRefCount(matrix) ++;
   *matrix_ref = matrix;

   return hypre_error_flag;
}

/*--------------------------------------------------------------------------
 *--------------------------------------------------------------------------*/

HYPRE_Int
hypre_SStructMatrixSplitEntries( hypre_SStructMatrix *matrix,
                                 HYPRE_Int            part,
                                 HYPRE_Int            var,
                                 HYPRE_Int            nentries,
                                 HYPRE_Int           *entries,
                                 HYPRE_Int           *nSentries_ptr,
                                 HYPRE_Int          **Sentries_ptr,
                                 HYPRE_Int           *nUentries_ptr,
                                 HYPRE_Int          **Uentries_ptr )
{
   hypre_SStructGraph   *graph   = hypre_SStructMatrixGraph(matrix);
   HYPRE_Int            *split   = hypre_SStructMatrixSplit(matrix, part, var);
   hypre_SStructStencil *stencil = hypre_SStructGraphStencil(graph, part, var);
   HYPRE_Int             entry;
   HYPRE_Int             i;

   HYPRE_Int             nSentries = 0;
   HYPRE_Int            *Sentries  = hypre_SStructMatrixSEntries(matrix);
   HYPRE_Int             nUentries = 0;
   HYPRE_Int            *Uentries  = hypre_SStructMatrixUEntries(matrix);

   for (i = 0; i < nentries; i++)
   {
      entry = entries[i];
      if (entry < hypre_SStructStencilSize(stencil))
      {
         /* stencil entries */
         if (split[entry] > -1)
         {
            Sentries[nSentries] = split[entry];
            nSentries++;
         }
         else
         {
            Uentries[nUentries] = entry;
            nUentries++;
         }
      }
      else
      {
         /* non-stencil entries */
         Uentries[nUentries] = entry;
         nUentries++;
      }
   }

   *nSentries_ptr = nSentries;
   *Sentries_ptr  = Sentries;
   *nUentries_ptr = nUentries;
   *Uentries_ptr  = Uentries;

   return hypre_error_flag;
}

/*--------------------------------------------------------------------------
 * (action > 0): add-to values
 * (action = 0): set values
 * (action < 0): get values
 * (action =-2): get values and zero out
 *--------------------------------------------------------------------------*/

HYPRE_Int
hypre_SStructMatrixSetValues( HYPRE_SStructMatrix  matrix,
                              HYPRE_Int            part,
                              HYPRE_Int           *index,
                              HYPRE_Int            var,
                              HYPRE_Int            nentries,
                              HYPRE_Int           *entries,
                              HYPRE_Complex       *values,
                              HYPRE_Int            action )
{
   HYPRE_Int             ndim  = hypre_SStructMatrixNDim(matrix);
   hypre_SStructGraph   *graph = hypre_SStructMatrixGraph(matrix);
   hypre_SStructGrid    *grid  = hypre_SStructGraphGrid(graph);
   HYPRE_Int           **nvneighbors = hypre_SStructGridNVNeighbors(grid);
   HYPRE_Int            *Sentries;
   HYPRE_Int            *Uentries;
   HYPRE_Int             nSentries;
   HYPRE_Int             nUentries;
   hypre_SStructPMatrix *pmatrix;
   hypre_Index           cindex;

   hypre_SStructMatrixSplitEntries(matrix, part, var, nentries, entries,
                                   &nSentries, &Sentries,
                                   &nUentries, &Uentries);

   hypre_CopyToCleanIndex(index, ndim, cindex);

   /* S-matrix */
   if (nSentries > 0)
   {
      pmatrix = hypre_SStructMatrixPMatrix(matrix, part);
      hypre_SStructPMatrixSetValues(pmatrix, cindex, var,
                                    nSentries, Sentries, values, action);
      /* put inter-part couplings in UMatrix and zero them out in PMatrix
       * (possibly in ghost zones) */
      if (nvneighbors[part][var] > 0)
      {
         hypre_Box  *set_box;
         HYPRE_Int   d;
         /* This creates boxes with zeroed-out extents */
         set_box = hypre_BoxCreate(ndim);
         for (d = 0; d < ndim; d++)
         {
            hypre_BoxIMinD(set_box, d) = cindex[d];
            hypre_BoxIMaxD(set_box, d) = cindex[d];
         }
         hypre_SStructMatrixSetInterPartValues(matrix, part, set_box, var, nSentries, entries,
                                               set_box, values, action);
         hypre_BoxDestroy(set_box);
      }
   }

   /* U-matrix */
   if (nUentries > 0)
   {
      hypre_SStructUMatrixSetValues(matrix, part, cindex, var,
                                    nUentries, Uentries, values, action);
   }

   return hypre_error_flag;
}

/*--------------------------------------------------------------------------
 * (action > 0): add-to values
 * (action = 0): set values
 * (action < 0): get values
 * (action =-2): get values and zero out
 *--------------------------------------------------------------------------*/

HYPRE_Int
hypre_SStructMatrixSetBoxValues( HYPRE_SStructMatrix  matrix,
                                 HYPRE_Int            part,
                                 hypre_Box           *set_box,
                                 HYPRE_Int            var,
                                 HYPRE_Int            nentries,
                                 HYPRE_Int           *entries,
                                 hypre_Box           *value_box,
                                 HYPRE_Complex       *values,
                                 HYPRE_Int            action )
{
   hypre_SStructGraph      *graph = hypre_SStructMatrixGraph(matrix);
   hypre_SStructGrid       *grid  = hypre_SStructGraphGrid(graph);
   HYPRE_Int              **nvneighbors = hypre_SStructGridNVNeighbors(grid);
   HYPRE_Int               *Sentries;
   HYPRE_Int               *Uentries;
   HYPRE_Int                nSentries;
   HYPRE_Int                nUentries;
   hypre_SStructPMatrix    *pmatrix;


   hypre_SStructMatrixSplitEntries(matrix, part, var, nentries, entries,
                                   &nSentries, &Sentries,
                                   &nUentries, &Uentries);

   /* S-matrix */
   if (nSentries > 0)
   {
      pmatrix = hypre_SStructMatrixPMatrix(matrix, part);
      hypre_SStructPMatrixSetBoxValues(pmatrix, set_box, var, nSentries, Sentries,
                                       value_box, values, action);

      /* put inter-part couplings in UMatrix and zero them out in PMatrix
       * (possibly in ghost zones) */
      if (nvneighbors[part][var] > 0)
      {
         hypre_SStructMatrixSetInterPartValues(matrix, part, set_box, var, nSentries, entries,
                                               value_box, values, action);
      }
   }

   /* U-matrix */
   if (nUentries > 0)
   {
      hypre_SStructUMatrixSetBoxValues(matrix, part, set_box, var, nUentries, Uentries,
                                       value_box, values, action);
   }

   return hypre_error_flag;
}

/*--------------------------------------------------------------------------
 * Put inter-part couplings in UMatrix and zero them out in PMatrix (possibly in
 * ghost zones).  Assumes that all entries are stencil entries.
 *--------------------------------------------------------------------------*/

HYPRE_Int
hypre_SStructMatrixSetInterPartValues( HYPRE_SStructMatrix  matrix,
                                       HYPRE_Int            part,
                                       hypre_Box           *set_box,
                                       HYPRE_Int            var,
                                       HYPRE_Int            nentries,
                                       HYPRE_Int           *entries,
                                       hypre_Box           *value_box,
                                       HYPRE_Complex       *values,
                                       HYPRE_Int            action )
{
   HYPRE_Int                ndim  = hypre_SStructMatrixNDim(matrix);
   hypre_SStructGraph      *graph = hypre_SStructMatrixGraph(matrix);
   hypre_SStructGrid       *grid  = hypre_SStructGraphGrid(graph);
   hypre_SStructPMatrix    *pmatrix;
   hypre_SStructPGrid      *pgrid;

   hypre_SStructStencil    *stencil;
   hypre_Index             *shape;
   HYPRE_Int               *smap;
   HYPRE_Int               *vars, frvartype, tovartype;
   hypre_StructMatrix      *smatrix;
   hypre_Box               *box, *ibox0, *ibox1, *tobox, *frbox;
   hypre_Index              stride, loop_size;
   hypre_IndexRef           offset, start;
   hypre_BoxManEntry      **frentries, **toentries;
   hypre_SStructBoxManInfo *frinfo, *toinfo;
   HYPRE_Complex           *tvalues = NULL;
   HYPRE_Int                nfrentries, ntoentries, frpart, topart;
   HYPRE_Int                entry, sentry, ei, fri, toi;

   pmatrix = hypre_SStructMatrixPMatrix(matrix, part);

   pgrid = hypre_SStructPMatrixPGrid(pmatrix);
   frvartype = hypre_SStructPGridVarType(pgrid, var);

   box   = hypre_BoxCreate(ndim);
   ibox0 = hypre_BoxCreate(ndim);
   ibox1 = hypre_BoxCreate(ndim);
   tobox = hypre_BoxCreate(ndim);
   frbox = hypre_BoxCreate(ndim);

   stencil = hypre_SStructPMatrixStencil(pmatrix, var);
   smap    = hypre_SStructPMatrixSMap(pmatrix, var);
   shape   = hypre_SStructStencilShape(stencil);
   vars    = hypre_SStructStencilVars(stencil);

   hypre_SetIndex(stride, 1);

   for (ei = 0; ei < nentries; ei++)
   {
      entry  = entries[ei];
      sentry = smap[entry];
      offset = shape[entry];
      smatrix = hypre_SStructPMatrixSMatrix(pmatrix, var, vars[entry]);
      tovartype = hypre_SStructPGridVarType(pgrid, vars[entry]);

      /* shift box in the stencil offset direction */
      hypre_CopyBox(set_box, box);

      hypre_AddIndexes(hypre_BoxIMin(box), offset, ndim, hypre_BoxIMin(box));
      hypre_AddIndexes(hypre_BoxIMax(box), offset, ndim, hypre_BoxIMax(box));

      /* get "to" entries */
      hypre_SStructGridIntersect(grid, part, vars[entry], box, -1,
                                 &toentries, &ntoentries);

      for (toi = 0; toi < ntoentries; toi++)
      {
         hypre_BoxManEntryGetExtents(
            toentries[toi], hypre_BoxIMin(tobox), hypre_BoxIMax(tobox));
         hypre_IntersectBoxes(box, tobox, ibox0);
         if (hypre_BoxVolume(ibox0))
         {
            hypre_SStructBoxManEntryGetPart(toentries[toi], part, &topart);

            /* shift ibox0 back */
            hypre_SubtractIndexes(hypre_BoxIMin(ibox0), offset, ndim,
                                  hypre_BoxIMin(ibox0));
            hypre_SubtractIndexes(hypre_BoxIMax(ibox0), offset, ndim,
                                  hypre_BoxIMax(ibox0));

            /* get "from" entries */
            hypre_SStructGridIntersect(grid, part, var, ibox0, -1,
                                       &frentries, &nfrentries);
            for (fri = 0; fri < nfrentries; fri++)
            {
               /* don't set couplings within the same part unless possibly for
                * cell data (to simplify periodic conditions for users) */
               hypre_SStructBoxManEntryGetPart(frentries[fri], part, &frpart);
               if (topart == frpart)
               {
                  if ( (frvartype != HYPRE_SSTRUCT_VARIABLE_CELL) ||
                       (tovartype != HYPRE_SSTRUCT_VARIABLE_CELL) )
                  {
                     continue;
                  }
                  hypre_BoxManEntryGetInfo(frentries[fri], (void **) &frinfo);
                  hypre_BoxManEntryGetInfo(toentries[toi], (void **) &toinfo);
                  if ( hypre_SStructBoxManInfoType(frinfo) ==
                       hypre_SStructBoxManInfoType(toinfo) )
                  {
                     continue;
                  }
               }

               hypre_BoxManEntryGetExtents(
                  frentries[fri], hypre_BoxIMin(frbox), hypre_BoxIMax(frbox));
               hypre_IntersectBoxes(ibox0, frbox, ibox1);
               if (hypre_BoxVolume(ibox1))
               {
                  tvalues = hypre_TReAlloc(tvalues, HYPRE_Complex, hypre_BoxVolume(ibox1), HYPRE_MEMORY_SHARED);

                  if (action >= 0)
                  {
                     /* set or add */

                     /* copy values into tvalues */
                     start = hypre_BoxIMin(ibox1);
                     hypre_BoxGetSize(ibox1, loop_size);
<<<<<<< HEAD

                     /* TO DO: currently on CPU with UM */

#define DEVICE_VAR is_device_ptr(tvalues)
                     hypre_SerialBoxLoop2Begin(ndim, loop_size,
=======
                     zypre_BoxLoop2Begin(ndim, loop_size,
>>>>>>> 2077c321
                                         ibox1, start, stride, mi,
                                         value_box,  start, stride, vi);
#ifdef HYPRE_USING_OPENMP
#pragma omp parallel for private(HYPRE_BOX_PRIVATE) HYPRE_SMP_SCHEDULE
#endif
                     zypre_BoxLoop2For(mi, vi)
                     {
                        tvalues[mi] = values[ei + vi*nentries];
                     }
<<<<<<< HEAD
                     hypre_SerialBoxLoop2End(mi, vi);
#undef DEVICE_VAR
=======
                     zypre_BoxLoop2End(mi, vi);
>>>>>>> 2077c321

                     /* put values into UMatrix */
                     hypre_SStructUMatrixSetBoxValues(
                        matrix, part, ibox1, var, 1, &entry, ibox1, tvalues, action);
                     /* zero out values in PMatrix (possibly in ghost) */
                     hypre_StructMatrixClearBoxValues(
                        smatrix, ibox1, 1, &sentry, -1, 1);
                  }
                  else
                  {
                     /* get */

                     /* get values from UMatrix */
                     hypre_SStructUMatrixSetBoxValues(
                        matrix, part, ibox1, var, 1, &entry, ibox1, tvalues, action);

                     /* copy tvalues into values */
                     start = hypre_BoxIMin(ibox1);
                     hypre_BoxGetSize(ibox1, loop_size);
<<<<<<< HEAD

#define DEVICE_VAR is_device_ptr(tvalues)
                     hypre_SerialBoxLoop2Begin(ndim, loop_size,
=======
                     zypre_BoxLoop2Begin(ndim, loop_size,
>>>>>>> 2077c321
                                         ibox1, start, stride, mi,
                                         value_box,  start, stride, vi);
#ifdef HYPRE_USING_OPENMP
#pragma omp parallel for private(HYPRE_BOX_PRIVATE) HYPRE_SMP_SCHEDULE
#endif
                     zypre_BoxLoop2For(mi, vi)
                     {
                        values[ei + vi*nentries] = tvalues[mi];
                     }
<<<<<<< HEAD
                     hypre_SerialBoxLoop2End(mi, vi);
#undef DEVICE_VAR
                  } /* end if action */
=======
                     zypre_BoxLoop2End(mi, vi);
>>>>>>> 2077c321

                  } /* end if action */
               } /* end if nonzero ibox1 */
            } /* end of "from" boxman entries loop */
            hypre_TFree(frentries, HYPRE_MEMORY_HOST);
         } /* end if nonzero ibox0 */
      } /* end of "to" boxman entries loop */
      hypre_TFree(toentries, HYPRE_MEMORY_HOST);
   } /* end of entries loop */

   hypre_BoxDestroy(box);
   hypre_BoxDestroy(ibox0);
   hypre_BoxDestroy(ibox1);
   hypre_BoxDestroy(tobox);
   hypre_BoxDestroy(frbox);
   hypre_TFree(tvalues, HYPRE_MEMORY_SHARED);

   return hypre_error_flag;
}
<|MERGE_RESOLUTION|>--- conflicted
+++ resolved
@@ -1056,15 +1056,9 @@
                hypre_BoxGetSize(int_box, loop_size);
                /*FIXME: Currently works only for the default boxloop (see GetIndex below) */
                zypre_BoxLoop2Begin(ndim, loop_size,
-<<<<<<< HEAD
-                                   int_box, start, stride, mi,
-                                   vbox,    start, stride, vi);
-#if defined(HYPRE_USING_OPENMP)
-=======
                                    box,  start, stride, mi,
                                    value_box, start, stride, vi);
 #ifdef HYPRE_USING_OPENMP
->>>>>>> 2077c321
 #pragma omp parallel for private(HYPRE_BOX_PRIVATE) HYPRE_SMP_SCHEDULE
 #endif
                zypre_BoxLoop2For(mi, vi)
@@ -1495,15 +1489,7 @@
                      /* copy values into tvalues */
                      start = hypre_BoxIMin(ibox1);
                      hypre_BoxGetSize(ibox1, loop_size);
-<<<<<<< HEAD
-
-                     /* TO DO: currently on CPU with UM */
-
-#define DEVICE_VAR is_device_ptr(tvalues)
-                     hypre_SerialBoxLoop2Begin(ndim, loop_size,
-=======
                      zypre_BoxLoop2Begin(ndim, loop_size,
->>>>>>> 2077c321
                                          ibox1, start, stride, mi,
                                          value_box,  start, stride, vi);
 #ifdef HYPRE_USING_OPENMP
@@ -1513,12 +1499,7 @@
                      {
                         tvalues[mi] = values[ei + vi*nentries];
                      }
-<<<<<<< HEAD
-                     hypre_SerialBoxLoop2End(mi, vi);
-#undef DEVICE_VAR
-=======
                      zypre_BoxLoop2End(mi, vi);
->>>>>>> 2077c321
 
                      /* put values into UMatrix */
                      hypre_SStructUMatrixSetBoxValues(
@@ -1538,13 +1519,7 @@
                      /* copy tvalues into values */
                      start = hypre_BoxIMin(ibox1);
                      hypre_BoxGetSize(ibox1, loop_size);
-<<<<<<< HEAD
-
-#define DEVICE_VAR is_device_ptr(tvalues)
-                     hypre_SerialBoxLoop2Begin(ndim, loop_size,
-=======
                      zypre_BoxLoop2Begin(ndim, loop_size,
->>>>>>> 2077c321
                                          ibox1, start, stride, mi,
                                          value_box,  start, stride, vi);
 #ifdef HYPRE_USING_OPENMP
@@ -1554,13 +1529,7 @@
                      {
                         values[ei + vi*nentries] = tvalues[mi];
                      }
-<<<<<<< HEAD
-                     hypre_SerialBoxLoop2End(mi, vi);
-#undef DEVICE_VAR
-                  } /* end if action */
-=======
                      zypre_BoxLoop2End(mi, vi);
->>>>>>> 2077c321
 
                   } /* end if action */
                } /* end if nonzero ibox1 */
