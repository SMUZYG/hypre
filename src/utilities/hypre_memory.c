/*BHEADER**********************************************************************
 * Copyright (c) 2008,  Lawrence Livermore National Security, LLC.
 * Produced at the Lawrence Livermore National Laboratory.
 * This file is part of HYPRE.  See file COPYRIGHT for details.
 *
 * HYPRE is free software; you can redistribute it and/or modify it under the
 * terms of the GNU Lesser General Public License (as published by the Free
 * Software Foundation) version 2.1 dated February 1999.
 *
 * $Revision$
 ***********************************************************************EHEADER*/

/******************************************************************************
 *
 * Memory management utilities
 *
 *****************************************************************************/

#define HYPRE_USE_MANAGED_SCALABLE 1
#include "_hypre_utilities.h"
//#include "gpgpu.h"
//#include "hypre_nvtx.h"
//#include "gpuMem.h"
#ifdef HYPRE_USE_UMALLOC
#undef HYPRE_USE_UMALLOC
#endif
/******************************************************************************
 *
 * Standard routines
 *
 *****************************************************************************/

/*--------------------------------------------------------------------------
 * hypre_OutOfMemory
 *--------------------------------------------------------------------------*/

HYPRE_Int
hypre_OutOfMemory( size_t size )
{
   hypre_printf("Out of memory trying to allocate %d bytes\n", (HYPRE_Int) size);
   fflush(stdout);

   hypre_error(HYPRE_ERROR_MEMORY);

   return 0;
}

/*--------------------------------------------------------------------------
 * hypre_MAlloc
 *--------------------------------------------------------------------------*/

char *
hypre_MAlloc( size_t size )
{
   void *ptr;

   if (size > 0)
   {
     PUSH_RANGE_PAYLOAD("MALLOC",2,size);
#ifdef HYPRE_USE_UMALLOC
      HYPRE_Int threadid = hypre_GetThreadID();
#ifdef HYPRE_USE_MANAGED
      printf("ERROR HYPRE_USE_UMALLOC AND HYPRE_USE_MANAGED are mutually exclusive\n");
#endif
      ptr = _umalloc_(size);
#elif HYPRE_USE_MANAGED
#ifdef HYPRE_USE_MANAGED_SCALABLE
      gpuErrchk( cudaMallocManaged(&ptr,size+sizeof(size_t)*MEM_PAD_LEN,CUDAMEMATTACHTYPE) );
      size_t *sp=(size_t*)ptr;
      *sp=size;
      ptr=(void*)(&sp[MEM_PAD_LEN]);
#else
      gpuErrchk( cudaMallocManaged(&ptr,size,CUDAMEMATTACHTYPE) );
      mempush(ptr,size,0);
#endif
#else
      ptr = malloc(size);
#endif

#if 1
      if (ptr == NULL)
      {
        hypre_OutOfMemory(size);
      }
#endif
      POP_RANGE;
   }
   else
   {
      ptr = NULL;
   }

   return (char*)ptr;
}

/*--------------------------------------------------------------------------
 * hypre_CAlloc
 *--------------------------------------------------------------------------*/

char *
hypre_CAlloc( size_t count,
              size_t elt_size )
{
   void   *ptr;
   size_t  size = count*elt_size;

   if (size > 0)
   {
     PUSH_RANGE_PAYLOAD("MALLOC",4,size);
#ifdef HYPRE_USE_UMALLOC
#ifdef HYPRE_USE_MANAGED
      printf("ERROR HYPRE_USE_UMALLOC AND HYPRE_USE_MANAGED are mutually exclusive\n");
#endif
      HYPRE_Int threadid = hypre_GetThreadID();

      ptr = _ucalloc_(count, elt_size);
#elif HYPRE_USE_MANAGED
#ifdef HYPRE_USE_MANAGED_SCALABLE
      ptr=(void*)hypre_MAlloc(size);
      memset(ptr,0,count*elt_size);
#else
      gpuErrchk( cudaMallocManaged(&ptr,size,CUDAMEMATTACHTYPE) );
      memset(ptr,0,count*elt_size);
      mempush(ptr,size,0);
#endif
#else
      ptr = calloc(count, elt_size);
#endif

#if 1
      if (ptr == NULL)
      {
        hypre_OutOfMemory(size);
      }
#endif
      POP_RANGE;
   }
   else
   {
      ptr = NULL;
   }

   return(char*) ptr;
}

#ifdef HYPRE_USE_MANAGED
size_t memsize(const void *ptr){
return ((size_t*)ptr)[-MEM_PAD_LEN];
}
#endif
/*--------------------------------------------------------------------------
 * hypre_ReAlloc
 *--------------------------------------------------------------------------*/

char *
hypre_ReAlloc( char   *ptr,
               size_t  size )
{
#ifdef HYPRE_USE_UMALLOC
   if (ptr == NULL)
   {
      ptr = hypre_MAlloc(size);
   }
   else if (size == 0)
   {
      hypre_Free(ptr);
   }
   else
   {
      HYPRE_Int threadid = hypre_GetThreadID();
      ptr = (char*)_urealloc_(ptr, size);
   }
#elif HYPRE_USE_MANAGED
   if (ptr == NULL)
   {

      ptr = hypre_MAlloc(size);
   }
   else if (size == 0)
   {
     hypre_Free(ptr);
     return NULL;
   }
   else
   {
     void *nptr = hypre_MAlloc(size);
#ifdef HYPRE_USE_MANAGED_SCALABLE
     size_t old_size=memsize((void*)ptr);
#else
     size_t old_size=mempush((void*)ptr,0,0);
#endif
     if (size>old_size)
       memcpy(nptr,ptr,old_size);
     else
       memcpy(nptr,ptr,size);
     hypre_Free(ptr);
<<<<<<< HEAD
     ptr=nptr;
=======
     ptr=(char*) nptr;
>>>>>>> 51f9646c
   }
#else
   if (ptr == NULL)
   {
	   ptr = (char*)malloc(size);
   }
   else
   {
	   ptr = (char*)realloc(ptr, size);
   }
#endif

#if 1
   if ((ptr == NULL) && (size > 0))
   {
      hypre_OutOfMemory(size);
   }
#endif

   return ptr;
}


/*--------------------------------------------------------------------------
 * hypre_Free
 *--------------------------------------------------------------------------*/

void
hypre_Free( char *ptr )
{
   if (ptr)
   {
#ifdef HYPRE_USE_UMALLOC
      HYPRE_Int threadid = hypre_GetThreadID();

      _ufree_(ptr);
#elif HYPRE_USE_MANAGED
      //size_t size=mempush(ptr,0,0);
#ifdef HYPRE_USE_MANAGED_SCALABLE
      cudaSafeFree(ptr,MEM_PAD_LEN);
#else
      mempush(ptr,0,1);
      cudaSafeFree(ptr,0);
#endif
      //gpuErrchk(cudaFree((void*)ptr));
#else
      free(ptr);
#endif
   }
}
/*--------------------------------------------------------------------------
 * hypre_MAllocPinned
 *--------------------------------------------------------------------------*/

char *
hypre_MAllocPinned( size_t size )
{
   void *ptr;

   if (size > 0)
   {
     PUSH_RANGE_PAYLOAD("MALLOC",2,size);
#ifdef HYPRE_USE_UMALLOC
      HYPRE_Int threadid = hypre_GetThreadID();
#ifdef HYPRE_USE_MANAGED
      printf("ERROR HYPRE_USE_UMALLOC AND HYPRE_USE_MANAGED are mutually exclusive\n");
#endif
      ptr = _umalloc_(size);
#elif HYPRE_USE_MANAGED
#ifdef HYPRE_USE_MANAGED_SCALABLE
#ifdef HYPRE_GPU_USE_PINNED
      gpuErrchk( cudaHostAlloc(&ptr,size+sizeof(size_t)*MEM_PAD_LEN,cudaHostAllocMapped));
#else
      gpuErrchk( cudaMallocManaged(&ptr,size+sizeof(size_t)*MEM_PAD_LEN,CUDAMEMATTACHTYPE) );
#endif
      size_t *sp=(size_t*)ptr;
      *sp=size;
      ptr=(void*)(&sp[MEM_PAD_LEN]);
#else
      gpuErrchk( cudaMallocManaged(&ptr,size,CUDAMEMATTACHTYPE) );
      mempush(ptr,size,0);
#endif
#else
      ptr = malloc(size);
#endif

#if 1
      if (ptr == NULL)
      {
        hypre_OutOfMemory(size);
      }
#endif
      POP_RANGE;
   }
   else
   {
      ptr = NULL;
   }

   return (char*)ptr;
}
/*--------------------------------------------------------------------------
 * hypre_MAllocHost
 *--------------------------------------------------------------------------*/

char *
hypre_MAllocHost( size_t size )
{
   void *ptr;

   if (size > 0)
   {
     ptr = malloc(size);
#if 1
      if (ptr == NULL)
      {
        hypre_OutOfMemory(size);
      }
#endif
      POP_RANGE;
   }
   else
   {
      ptr = NULL;
   }

   return (char*)ptr;
}

/*--------------------------------------------------------------------------
 * hypre_CAllocHost
 *--------------------------------------------------------------------------*/

char *
hypre_CAllocHost( size_t count,
		  size_t elt_size )
{
   void   *ptr;
   size_t  size = count*elt_size;

   if (size > 0)
   {
     PUSH_RANGE_PAYLOAD("CAllocHost",4,size);
#ifdef HYPRE_USE_UMALLOC
#ifdef HYPRE_USE_MANAGED
      printf("ERROR HYPRE_USE_UMALLOC AND HYPRE_USE_MANAGED are mutually exclusive\n");
#endif
      HYPRE_Int threadid = hypre_GetThreadID();

ptr = _ucalloc_(count, elt_size);

#else
     ptr = calloc(count, elt_size);
#endif

#if 1
      if (ptr == NULL)
      {
        hypre_OutOfMemory(size);
      }
#endif
      POP_RANGE;
   }
   else
   {
      ptr = NULL;
   }

   return(char*) ptr;
}
/*--------------------------------------------------------------------------
 * hypre_ReAllocHost
 *--------------------------------------------------------------------------*/

char *
hypre_ReAllocHost( char   *ptr,
               size_t  size )
{
  if (ptr == NULL)
   {
          ptr = (char*)malloc(size);
   }
   else
   {

	   ptr = (char*)realloc(ptr, size);
   }

#if 1
   if ((ptr == NULL) && (size > 0))
   {
      hypre_OutOfMemory(size);
   }
#endif

   return ptr;
}

/*--------------------------------------------------------------------------
 * hypre_CHFree
 *--------------------------------------------------------------------------*/

void
hypre_FreeHost( char *ptr )
{
   if (ptr)
   {
#ifdef HYPRE_USE_UMALLOC
      HYPRE_Int threadid = hypre_GetThreadID();

      _ufree_(ptr);

#else
      free(ptr);
#endif
   }
}<|MERGE_RESOLUTION|>--- conflicted
+++ resolved
@@ -194,11 +194,7 @@
      else
        memcpy(nptr,ptr,size);
      hypre_Free(ptr);
-<<<<<<< HEAD
-     ptr=nptr;
-=======
      ptr=(char*) nptr;
->>>>>>> 51f9646c
    }
 #else
    if (ptr == NULL)
