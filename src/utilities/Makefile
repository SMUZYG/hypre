#BHEADER**********************************************************************
# Copyright (c) 2008,  Lawrence Livermore National Security, LLC.
# Produced at the Lawrence Livermore National Laboratory.
# This file is part of HYPRE.  See file COPYRIGHT for details.
#
# HYPRE is free software; you can redistribute it and/or modify it under the
# terms of the GNU Lesser General Public License (as published by the Free
# Software Foundation) version 2.1 dated February 1999.
#
# $Revision$
#EHEADER**********************************************************************

include ../config/Makefile.config

CINCLUDES = ${INCLUDES} ${MPIINCLUDE}
CDEFS = ${TIMERDEFS}

C_COMPILE_FLAGS =\
   -I..\
   -I$(srcdir)/..\
   -I$(srcdir)\
   ${CINCLUDES}\
   ${CDEFS}
CXX_COMPILE_FLAGS = ${C_COMPILE_FLAGS}

HEADERS =\
 amg_linklist.h\
 exchange_data.h\
 fortran.h\
 fortran_matrix.h\
 general.h\
 hypre_memory.h\
 HYPRE_utilities.h\
 mpistubs.h\
 threading.h\
 timing.h\
 _hypre_utilities.h

FILES =\
 amg_linklist.c\
 binsearch.c\
 exchange_data.c\
 fortran_matrix.c\
 hypre_ap.c\
 hypre_complex.c\
 hypre_memory.c\
 hypre_printf.c\
 hypre_qsort.c\
 mpistubs.c\
 qsplit.c\
 random.c\
 threading.c\
 timer.c\
 timing.c\
 hypre_mpi_comm_f2c.c\
 hypre_error.c\
 F90_HYPRE_error.c\
 hypre_prefix_sum.c\
 hypre_merge_sort.c\
 hypre_hopscotch_hash.c\
 gpuErrorCheck.c\
 gpuMem.c\
<<<<<<< HEAD
 memsizes.C
=======
 hypre_general.c
 #memsizes.C
>>>>>>> ce39e8f0

OBJS = ${FILES:.c=.o}

SONAME = libHYPRE_utilities-${HYPRE_RELEASE_VERSION}.so

##################################################################
# Targets
##################################################################

all: libHYPRE_utilities${HYPRE_LIB_SUFFIX}
	cp -fR $(srcdir)/HYPRE_*.h $(HYPRE_BUILD_DIR)/include
	cp -fR $(srcdir)/_hypre_utilities.h $(HYPRE_BUILD_DIR)/include
	cp -fR $(srcdir)/hypre_hopscotch_hash.h $(HYPRE_BUILD_DIR)/include
	cp -fR $(srcdir)/fortran*.h $(HYPRE_BUILD_DIR)/include
#	cp -fR libHYPRE* $(HYPRE_BUILD_DIR)/lib

install: libHYPRE_utilities${HYPRE_LIB_SUFFIX}
	cp -fR $(srcdir)/HYPRE_*.h $(HYPRE_INC_INSTALL)
	cp -fR $(srcdir)/_hypre_utilities.h $(HYPRE_INC_INSTALL)
	cp -fR $(srcdir)/fortran*.h $(HYPRE_INC_INSTALL)
#	cp -fR libHYPRE* $(HYPRE_LIB_INSTALL)

clean:
	rm -f *.o libHYPRE*
	rm -rf pchdir tca.map *inslog*

distclean: clean

##################################################################
# Rules
##################################################################

libHYPRE_utilities.a: ${OBJS}
	@echo  "Building $@ ... "
	${AR} $@ *.o
	${RANLIB} $@

libHYPRE_utilities.so: ${OBJS}
	@echo  "Building $@ ... "
	${BUILD_CC_SHARED} -o ${SONAME} ${OBJS} ${SHARED_SET_SONAME}${SONAME}
	ln -s ${SONAME} $@

${OBJS}: ${HEADERS}<|MERGE_RESOLUTION|>--- conflicted
+++ resolved
@@ -60,12 +60,8 @@
  hypre_hopscotch_hash.c\
  gpuErrorCheck.c\
  gpuMem.c\
-<<<<<<< HEAD
- memsizes.C
-=======
  hypre_general.c
  #memsizes.C
->>>>>>> ce39e8f0
 
 OBJS = ${FILES:.c=.o}
 
