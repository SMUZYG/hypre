--- conflicted
+++ resolved
@@ -49,10 +49,6 @@
 cat hypre_cuda_utils.h         >> $INTERNAL_HEADER
 cat hypre_cub_allocator.h      >> $INTERNAL_HEADER
 cat hypre_handle.h             >> $INTERNAL_HEADER
-<<<<<<< HEAD
-cat hypre_cuda_reducer.h       >> $INTERNAL_HEADER
-=======
->>>>>>> 249383ad
 cat protos.h                   >> $INTERNAL_HEADER
 cat hypre_cuda_reducer.h       >> $INTERNAL_HEADER
 
