--- conflicted
+++ resolved
@@ -27,19 +27,14 @@
 #endif
 
 #if defined(HYPRE_MEMORY_GPU) || defined(HYPRE_USE_MANAGED)
-<<<<<<< HEAD
+#ifdef __cplusplus
+extern "C++" {
+#endif
 #include <cuda.h>
 #include <cuda_runtime.h>
-=======
-#ifdef __cplusplus
-extern "C++" {
-#endif
-#include <cuda.h>
-#include <cuda_runtime.h>
 #ifdef __cplusplus
 }
 #endif
->>>>>>> 51f9646c
 #define HYPRE_CUDA_GLOBAL __host__ __device__
   
 #if defined(HYPRE_MEMORY_GPU)
@@ -48,13 +43,8 @@
     type * ptr;								\
     cudaError_t cudaerr = cudaMalloc((void**)&ptr,sizeof(type)*(count)); \
     if ( cudaerr != cudaSuccess ) {					\
-<<<<<<< HEAD
-      printf("\n ERROR hypre_DataTAlloc %d : %s in %s(%d) function %s\n",sizeof(type)*(count),cudaGetErrorString(cudaerr),__FILE__,__LINE__,__FUNCTION__); \
-      int *p = NULL; *p = 1;						\
-=======
       printf("\n ERROR hypre_DataTAlloc %lu : %s in %s(%d) function %s\n",sizeof(type)*(count),cudaGetErrorString(cudaerr),__FILE__,__LINE__,__FUNCTION__); \
       HYPRE_Int *p = NULL; *p = 1;						\
->>>>>>> 51f9646c
     }									\
     ptr;})
 	
@@ -63,13 +53,8 @@
 	type * ptr;						   \
 	cudaError_t cudaerr = cudaMalloc((void**)&ptr,sizeof(type)*(count)); \
 	if ( cudaerr != cudaSuccess ) {										\
-<<<<<<< HEAD
-		printf("\n hypre_DataCTAlloc %d : %s in %s(%d) function %s\n",sizeof(type)*(count),cudaGetErrorString(cudaerr),__FILE__,__LINE__,__FUNCTION__); \
-		int *p = NULL; *p = 1;\
-=======
 		printf("\n hypre_DataCTAlloc %lu : %s in %s(%d) function %s\n",sizeof(type)*(count),cudaGetErrorString(cudaerr),__FILE__,__LINE__,__FUNCTION__); \
 		HYPRE_Int *p = NULL; *p = 1;\
->>>>>>> 51f9646c
 	}		\
 	cudaMemset(ptr,0,sizeof(type)*(count));	   \
 	ptr;})									   \
@@ -85,13 +70,8 @@
 	type * ptr;															\
 	cudaError_t cudaerr = cudaMallocManaged((void**)&ptr,sizeof(type)*(count), cudaMemAttachGlobal);\
 	if ( cudaerr != cudaSuccess ) {										\
-<<<<<<< HEAD
-		printf("\n ERROR hypre_DataTAlloc %d : %s in %s(%d) function %s\n",sizeof(type)*(count),cudaGetErrorString(cudaerr),__FILE__,__LINE__,__FUNCTION__); \
-		int *p = NULL; *p = 1;\
-=======
 		printf("\n ERROR hypre_DataTAlloc %lu : %s in %s(%d) function %s\n",sizeof(type)*(count),cudaGetErrorString(cudaerr),__FILE__,__LINE__,__FUNCTION__); \
 		HYPRE_Int *p = NULL; *p = 1;\
->>>>>>> 51f9646c
 	}\
 	ptr;})
 	
@@ -100,13 +80,8 @@
 	type * ptr;						   \
 	cudaError_t cudaerr = cudaMallocManaged((void**)&ptr,sizeof(type)*(count), cudaMemAttachGlobal); \
 	if ( cudaerr != cudaSuccess ) {										\
-<<<<<<< HEAD
-		printf("\n hypre_DataCTAlloc %d : %s in %s(%d) function %s\n",sizeof(type)*(count),cudaGetErrorString(cudaerr),__FILE__,__LINE__,__FUNCTION__); \
-		int *p = NULL; *p = 1;\
-=======
 		printf("\n hypre_DataCTAlloc %lu : %s in %s(%d) function %s\n",sizeof(type)*(count),cudaGetErrorString(cudaerr),__FILE__,__LINE__,__FUNCTION__); \
 		HYPRE_Int *p = NULL; *p = 1;\
->>>>>>> 51f9646c
 	}		\
 	cudaMemset(ptr,0,sizeof(type)*(count));	   \
 	ptr;})									   \
@@ -123,11 +98,7 @@
 		cudaError_t cudaerr = cudaFree(ptr);							\
 		if ( cudaerr != cudaSuccess ) {									\
 			printf("\n CudaFree : %s in %s(%d) function %s\n",cudaGetErrorString(cudaerr),__FILE__,__LINE__,__FUNCTION__); \
-<<<<<<< HEAD
-			int *p = NULL; *p = 1;										\
-=======
 			HYPRE_Int *p = NULL; *p = 1;										\
->>>>>>> 51f9646c
 		}																\
 	}																	\
 	
@@ -135,13 +106,8 @@
 #define hypre_DataCopyToData(ptrH,ptrD,type,count)						\
 	{cudaError_t cudaerr = cudaMemcpy(ptrD, ptrH, sizeof(type)*count, cudaMemcpyHostToDevice); \
 if ( cudaerr != cudaSuccess ) {										\
-<<<<<<< HEAD
-		printf("\n hypre_DataCopyToData %d : %s in %s(%d) function %s\n",sizeof(type)*(count),cudaGetErrorString(cudaerr),__FILE__,__LINE__,__FUNCTION__); \
-		int *p = NULL; *p = 1;\
-=======
 		printf("\n hypre_DataCopyToData %lu : %s in %s(%d) function %s\n",sizeof(type)*(count),cudaGetErrorString(cudaerr),__FILE__,__LINE__,__FUNCTION__); \
 		HYPRE_Int *p = NULL; *p = 1;\
->>>>>>> 51f9646c
 }							  \
 	}
 	
@@ -149,13 +115,8 @@
 #define hypre_DataCopyFromData(ptrH,ptrD,type,count)						\
 	{cudaError_t cudaerr = cudaMemcpy(ptrH, ptrD, sizeof(type)*count, cudaMemcpyDeviceToHost); \
 	if ( cudaerr != cudaSuccess ) {										\
-<<<<<<< HEAD
-		printf("\n hypre_DataCTAlloc %d : %s in %s(%d) function %s\n",sizeof(type)*(count),cudaGetErrorString(cudaerr),__FILE__,__LINE__,__FUNCTION__); \
-		int *p = NULL; *p = 1;\
-=======
 		printf("\n hypre_DataCTAlloc %lu : %s in %s(%d) function %s\n",sizeof(type)*(count),cudaGetErrorString(cudaerr),__FILE__,__LINE__,__FUNCTION__); \
 		HYPRE_Int *p = NULL; *p = 1;\
->>>>>>> 51f9646c
 	}\
 	}
 
@@ -191,10 +152,7 @@
 
 #define hypre_InitMemoryDebug(id)
 #define hypre_FinalizeMemoryDebug()
-<<<<<<< HEAD
-=======
-
->>>>>>> 51f9646c
+
 #define hypre_TAlloc(type, count) \
 ( (type *)hypre_MAlloc((size_t)(sizeof(type) * (count))) )
 
@@ -264,15 +222,6 @@
 
 #define hypre_TFree(ptr) \
 ( hypre_Free((char *)ptr), ptr = NULL )
-
-#define hypre_PTAlloc(type, count) \
-( (type *)hypre_MAllocPinned((size_t)(sizeof(type) * (count))) )
-
-#define hypre_HCTAlloc(type, count) \
-( (type *)hypre_CAllocHost((size_t)(count), (size_t)sizeof(type)) )
-
-#define hypre_HCTFree(ptr) \
-( hypre_HFree((char *)ptr), ptr = NULL )
 
 #endif
 
@@ -294,8 +243,6 @@
 #define hypre_UMTFree(ptr) hypre_TFree(ptr)
 #endif
   
-<<<<<<< HEAD
-=======
 #define hypre_PinnedTAlloc(type, count)\
 ( (type *)hypre_MAllocPinned((size_t)(sizeof(type) * (count))) )
 
@@ -311,7 +258,6 @@
 #define hypre_HostTFree(ptr) \
 ( hypre_FreeHost((char *)ptr), ptr = NULL )
 
->>>>>>> 51f9646c
 /*--------------------------------------------------------------------------
  * Prototypes
  *--------------------------------------------------------------------------*/
@@ -324,13 +270,9 @@
 char *hypre_ReAlloc ( char *ptr , size_t size );
 void hypre_Free ( char *ptr );
 char *hypre_CAllocHost( size_t count,size_t elt_size );
-<<<<<<< HEAD
-void hypre_HFree( char *ptr );
-=======
 char *hypre_MAllocHost( size_t size );
 char *hypre_ReAllocHost( char   *ptr,size_t  size );
 void hypre_FreeHost( char *ptr );
->>>>>>> 51f9646c
 char *hypre_SharedMAlloc ( size_t size );
 char *hypre_SharedCAlloc ( size_t count , size_t elt_size );
 char *hypre_SharedReAlloc ( char *ptr , size_t size );
