--- conflicted
+++ resolved
@@ -767,12 +767,8 @@
    hypre_TFree(recv_buf, HYPRE_MEMORY_HOST);
    hypre_TFree(displs, HYPRE_MEMORY_HOST);
    hypre_TFree(info, HYPRE_MEMORY_HOST);
-<<<<<<< HEAD
-
-=======
    hypre_TFree(big_buf_data, HYPRE_MEMORY_HOST);
- 
->>>>>>> 562c29ab
+
    /* finish up with the hand-coded call-by-reference... */
    *p_num_recvs = num_recvs;
    *p_recv_procs = recv_procs;
@@ -841,11 +837,7 @@
    HYPRE_BigInt *col_map_offd   = hypre_ParCSRMatrixColMapOffd(A);
    HYPRE_Int  num_cols_offd   = hypre_CSRMatrixNumCols(hypre_ParCSRMatrixOffd(A));
 #ifdef HYPRE_NO_GLOBAL_PARTITION
-<<<<<<< HEAD
-   HYPRE_Int  global_num_cols = hypre_ParCSRMatrixGlobalNumCols(A);
-=======
    HYPRE_BigInt  global_num_cols = hypre_ParCSRMatrixGlobalNumCols(A); 
->>>>>>> 562c29ab
    /* Create the assumed partition */
    if  (hypre_ParCSRMatrixAssumedPartition(A) == NULL)
    {
@@ -919,37 +911,16 @@
  * RL: changed the interface
  * */
 HYPRE_Int
-<<<<<<< HEAD
 hypre_ParCSRFindExtendCommPkg(MPI_Comm              comm,
-                              HYPRE_Int             global_num,
-                              HYPRE_Int             my_first,
+                              HYPRE_BigInt          global_num,
+                              HYPRE_BigInt          my_first,
                               HYPRE_Int             local_num,
-                              HYPRE_Int            *starts,
+                              HYPRE_BigInt         *starts,
                               hypre_IJAssumedPart  *apart,
                               HYPRE_Int             indices_len,
-                              HYPRE_Int            *indices,
-=======
-hypre_ParCSRFindExtendCommPkg(hypre_ParCSRMatrix *A, HYPRE_Int indices_len, HYPRE_BigInt *indices, 
->>>>>>> 562c29ab
+                              HYPRE_BigInt         *indices,
                               hypre_ParCSRCommPkg **extend_comm_pkg)
 {
-<<<<<<< HEAD
-=======
-   MPI_Comm  comm            = hypre_ParCSRMatrixComm(A);
-   HYPRE_BigInt first_col_diag  = hypre_ParCSRMatrixFirstColDiag(A);
-#ifdef HYPRE_NO_GLOBAL_PARTITION
-   HYPRE_BigInt global_num_cols = hypre_ParCSRMatrixGlobalNumCols(A);
-   /* Create the assumed partition */
-   if  (hypre_ParCSRMatrixAssumedPartition(A) == NULL)
-   {
-      hypre_ParCSRMatrixCreateAssumedPartition(A);
-   }
-   hypre_IJAssumedPart *apart = hypre_ParCSRMatrixAssumedPartition(A);
-#else
-   HYPRE_BigInt *col_starts   = hypre_ParCSRMatrixColStarts(A);
-   HYPRE_Int  num_cols_diag   = hypre_CSRMatrixNumCols(hypre_ParCSRMatrixDiag(A));
-#endif
->>>>>>> 562c29ab
    /*-----------------------------------------------------------
     * setup commpkg
     *----------------------------------------------------------*/
