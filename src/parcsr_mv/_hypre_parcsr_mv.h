
#include <HYPRE_config.h>

#include "HYPRE_parcsr_mv.h"

#ifndef hypre_PARCSR_MV_HEADER
#define hypre_PARCSR_MV_HEADER

#include "_hypre_utilities.h"
#include "seq_mv.h"

#ifdef __cplusplus
extern "C" {
#endif

/*BHEADER**********************************************************************
 * Copyright (c) 2008,  Lawrence Livermore National Security, LLC.
 * Produced at the Lawrence Livermore National Laboratory.
 * This file is part of HYPRE.  See file COPYRIGHT for details.
 *
 * HYPRE is free software; you can redistribute it and/or modify it under the
 * terms of the GNU Lesser General Public License (as published by the Free
 * Software Foundation) version 2.1 dated February 1999.
 *
 * $Revision$
 ***********************************************************************EHEADER*/




#ifndef HYPRE_PAR_CSR_COMMUNICATION_HEADER
#define HYPRE_PAR_CSR_COMMUNICATION_HEADER

/*--------------------------------------------------------------------------
 * hypre_ParCSRCommPkg:
 *   Structure containing information for doing communications
 *--------------------------------------------------------------------------*/

/*#define HYPRE_USING_PERSISTENT_COMM*/ // JSP: can be defined by configure
#ifdef HYPRE_USING_PERSISTENT_COMM
typedef enum CommPkgJobType
{
   HYPRE_COMM_PKG_JOB_COMPLEX = 0,
   HYPRE_COMM_PKG_JOB_COMPLEX_TRANSPOSE,
   HYPRE_COMM_PKG_JOB_INT,
   HYPRE_COMM_PKG_JOB_INT_TRANSPOSE,
   NUM_OF_COMM_PKG_JOB_TYPE,
} CommPkgJobType;

typedef struct
{
   void     *send_data;
   void     *recv_data;

   HYPRE_Int             num_requests;
   hypre_MPI_Request    *requests;

   HYPRE_Int own_send_data, own_recv_data;

} hypre_ParCSRPersistentCommHandle;
#endif

typedef struct
{
   MPI_Comm               comm;

   HYPRE_Int                    num_sends;
   HYPRE_Int                   *send_procs;
   HYPRE_Int                   *send_map_starts;
   HYPRE_Int                   *send_map_elmts;

   HYPRE_Int                    num_recvs;
   HYPRE_Int                   *recv_procs;
   HYPRE_Int                   *recv_vec_starts;

   /* remote communication information */
   hypre_MPI_Datatype          *send_mpi_types;
   hypre_MPI_Datatype          *recv_mpi_types;

#ifdef HYPRE_USING_PERSISTENT_COMM
   hypre_ParCSRPersistentCommHandle *persistent_comm_handles[NUM_OF_COMM_PKG_JOB_TYPE];
#endif
} hypre_ParCSRCommPkg;

/*--------------------------------------------------------------------------
 * hypre_ParCSRCommHandle:
 *--------------------------------------------------------------------------*/

typedef struct
{
   hypre_ParCSRCommPkg  *comm_pkg;
   void                 *send_data;
   void                 *recv_data;

   HYPRE_Int             num_requests;
   hypre_MPI_Request    *requests;

} hypre_ParCSRCommHandle;

/*--------------------------------------------------------------------------
 * Accessor macros: hypre_ParCSRCommPkg
 *--------------------------------------------------------------------------*/
 
#define hypre_ParCSRCommPkgComm(comm_pkg)          (comm_pkg -> comm)
                                               
#define hypre_ParCSRCommPkgNumSends(comm_pkg)      (comm_pkg -> num_sends)
#define hypre_ParCSRCommPkgSendProcs(comm_pkg)     (comm_pkg -> send_procs)
#define hypre_ParCSRCommPkgSendProc(comm_pkg, i)   (comm_pkg -> send_procs[i])
#define hypre_ParCSRCommPkgSendMapStarts(comm_pkg) (comm_pkg -> send_map_starts)
#define hypre_ParCSRCommPkgSendMapStart(comm_pkg,i)(comm_pkg -> send_map_starts[i])
#define hypre_ParCSRCommPkgSendMapElmts(comm_pkg)  (comm_pkg -> send_map_elmts)
#define hypre_ParCSRCommPkgSendMapElmt(comm_pkg,i) (comm_pkg -> send_map_elmts[i])

#define hypre_ParCSRCommPkgNumRecvs(comm_pkg)      (comm_pkg -> num_recvs)
#define hypre_ParCSRCommPkgRecvProcs(comm_pkg)     (comm_pkg -> recv_procs)
#define hypre_ParCSRCommPkgRecvProc(comm_pkg, i)   (comm_pkg -> recv_procs[i])
#define hypre_ParCSRCommPkgRecvVecStarts(comm_pkg) (comm_pkg -> recv_vec_starts)
#define hypre_ParCSRCommPkgRecvVecStart(comm_pkg,i)(comm_pkg -> recv_vec_starts[i])

#define hypre_ParCSRCommPkgSendMPITypes(comm_pkg)  (comm_pkg -> send_mpi_types)
#define hypre_ParCSRCommPkgSendMPIType(comm_pkg,i) (comm_pkg -> send_mpi_types[i])

#define hypre_ParCSRCommPkgRecvMPITypes(comm_pkg)  (comm_pkg -> recv_mpi_types)
#define hypre_ParCSRCommPkgRecvMPIType(comm_pkg,i) (comm_pkg -> recv_mpi_types[i])

/*--------------------------------------------------------------------------
 * Accessor macros: hypre_ParCSRCommHandle
 *--------------------------------------------------------------------------*/
 
#define hypre_ParCSRCommHandleCommPkg(comm_handle)     (comm_handle -> comm_pkg)
#define hypre_ParCSRCommHandleSendData(comm_handle)    (comm_handle -> send_data)
#define hypre_ParCSRCommHandleRecvData(comm_handle)    (comm_handle -> recv_data)
#define hypre_ParCSRCommHandleNumRequests(comm_handle) (comm_handle -> num_requests)
#define hypre_ParCSRCommHandleRequests(comm_handle)    (comm_handle -> requests)
#define hypre_ParCSRCommHandleRequest(comm_handle, i)  (comm_handle -> requests[i])

#endif /* HYPRE_PAR_CSR_COMMUNICATION_HEADER */
/*BHEADER**********************************************************************
 * Copyright (c) 2008,  Lawrence Livermore National Security, LLC.
 * Produced at the Lawrence Livermore National Laboratory.
 * This file is part of HYPRE.  See file COPYRIGHT for details.
 *
 * HYPRE is free software; you can redistribute it and/or modify it under the
 * terms of the GNU Lesser General Public License (as published by the Free
 * Software Foundation) version 2.1 dated February 1999.
 *
 * $Revision$
 ***********************************************************************EHEADER*/

#ifndef hypre_PARCSR_ASSUMED_PART
#define  hypre_PARCSR_ASSUMED_PART

typedef struct
{
   HYPRE_Int                   length;
   HYPRE_Int                   row_start;
   HYPRE_Int                   row_end;
   HYPRE_Int                   storage_length;
   HYPRE_Int                  *proc_list;
   HYPRE_Int                  *row_start_list;
   HYPRE_Int                  *row_end_list;  
   HYPRE_Int                  *sort_index;
} hypre_IJAssumedPart;




#endif /* hypre_PARCSR_ASSUMED_PART */

/*BHEADER**********************************************************************
 * Copyright (c) 2008,  Lawrence Livermore National Security, LLC.
 * Produced at the Lawrence Livermore National Laboratory.
 * This file is part of HYPRE.  See file COPYRIGHT for details.
 *
 * HYPRE is free software; you can redistribute it and/or modify it under the
 * terms of the GNU Lesser General Public License (as published by the Free
 * Software Foundation) version 2.1 dated February 1999.
 *
 * $Revision$
 ***********************************************************************EHEADER*/

#ifndef hypre_NEW_COMMPKG
#define hypre_NEW_COMMPKG

typedef struct
{
   HYPRE_Int       length;
   HYPRE_Int       storage_length; 
   HYPRE_Int      *id;
   HYPRE_Int      *vec_starts;
   HYPRE_Int       element_storage_length; 
   HYPRE_Int      *elements;
   HYPRE_Real     *d_elements; /* Is this used anywhere? */
   void           *v_elements;
   
}  hypre_ProcListElements;   

#endif /* hypre_NEW_COMMPKG */

/*BHEADER**********************************************************************
 * Copyright (c) 2008,  Lawrence Livermore National Security, LLC.
 * Produced at the Lawrence Livermore National Laboratory.
 * This file is part of HYPRE.  See file COPYRIGHT for details.
 *
 * HYPRE is free software; you can redistribute it and/or modify it under the
 * terms of the GNU Lesser General Public License (as published by the Free
 * Software Foundation) version 2.1 dated February 1999.
 *
 * $Revision$
 ***********************************************************************EHEADER*/





/******************************************************************************
 *
 * Header info for Parallel Vector data structure
 *
 *****************************************************************************/

#ifndef hypre_PAR_VECTOR_HEADER
#define hypre_PAR_VECTOR_HEADER


/*--------------------------------------------------------------------------
 * hypre_ParVector
 *--------------------------------------------------------------------------*/

#ifndef HYPRE_PAR_VECTOR_STRUCT
#define HYPRE_PAR_VECTOR_STRUCT
#endif

typedef struct hypre_ParVector_struct
{
   MPI_Comm              comm;

   HYPRE_Int             global_size;
   HYPRE_Int             first_index;
   HYPRE_Int             last_index;
   HYPRE_Int            *partitioning;
   /* stores actual length of data in local vector to allow memory 
    * manipulations for temporary vectors*/
   HYPRE_Int             actual_local_size; 
   hypre_Vector         *local_vector; 

   /* Does the Vector create/destroy `data'? */
   HYPRE_Int             owns_data;
   HYPRE_Int             owns_partitioning;

   hypre_IJAssumedPart  *assumed_partition; /* only populated if no_global_partition option
                                              is used (compile-time option) AND this partition
                                              needed
                                              (for setting off-proc elements, for example)*/


} hypre_ParVector;

/*--------------------------------------------------------------------------
 * Accessor functions for the Vector structure
 *--------------------------------------------------------------------------*/

#define hypre_ParVectorComm(vector)             ((vector) -> comm)
#define hypre_ParVectorGlobalSize(vector)       ((vector) -> global_size)
#define hypre_ParVectorFirstIndex(vector)       ((vector) -> first_index)
#define hypre_ParVectorLastIndex(vector)        ((vector) -> last_index)
#define hypre_ParVectorPartitioning(vector)     ((vector) -> partitioning)
#define hypre_ParVectorActualLocalSize(vector)  ((vector) -> actual_local_size)
#define hypre_ParVectorLocalVector(vector)      ((vector) -> local_vector)
#define hypre_ParVectorOwnsData(vector)         ((vector) -> owns_data)
#define hypre_ParVectorOwnsPartitioning(vector) ((vector) -> owns_partitioning)
#define hypre_ParVectorNumVectors(vector)\
 (hypre_VectorNumVectors( hypre_ParVectorLocalVector(vector) ))

#define hypre_ParVectorAssumedPartition(vector) ((vector) -> assumed_partition)


#endif
/*BHEADER**********************************************************************
 * Copyright (c) 2008,  Lawrence Livermore National Security, LLC.
 * Produced at the Lawrence Livermore National Laboratory.
 * This file is part of HYPRE.  See file COPYRIGHT for details.
 *
 * HYPRE is free software; you can redistribute it and/or modify it under the
 * terms of the GNU Lesser General Public License (as published by the Free
 * Software Foundation) version 2.1 dated February 1999.
 *
 * $Revision$
 ***********************************************************************EHEADER*/

/******************************************************************************
 *
 * Header info for Parallel CSR Matrix data structures
 *
 * Note: this matrix currently uses 0-based indexing.
 *
 *****************************************************************************/

#ifndef hypre_PAR_CSR_MATRIX_HEADER
#define hypre_PAR_CSR_MATRIX_HEADER

/*--------------------------------------------------------------------------
 * Parallel CSR Matrix
 *--------------------------------------------------------------------------*/

#ifndef HYPRE_PAR_CSR_MATRIX_STRUCT
#define HYPRE_PAR_CSR_MATRIX_STRUCT
#endif

typedef struct hypre_ParCSRMatrix_struct
{
   MPI_Comm              comm;

   HYPRE_Int             global_num_rows;
   HYPRE_Int             global_num_cols;
   HYPRE_Int             first_row_index;
   HYPRE_Int             first_col_diag;
   /* need to know entire local range in case row_starts and col_starts 
      are null  (i.e., bgl) AHB 6/05*/
   HYPRE_Int             last_row_index;
   HYPRE_Int             last_col_diag;

   hypre_CSRMatrix      *diag;
   hypre_CSRMatrix      *offd;
   hypre_CSRMatrix      *diagT, *offdT;
        /* JSP: transposed matrices are created lazily and optional */
   HYPRE_Int            *col_map_offd; 
        /* maps columns of offd to global columns */
   HYPRE_Int            *row_starts; 
        /* array of length num_procs+1, row_starts[i] contains the 
           global number of the first row on proc i,  
           first_row_index = row_starts[my_id],
           row_starts[num_procs] = global_num_rows */
   HYPRE_Int            *col_starts;
        /* array of length num_procs+1, col_starts[i] contains the 
           global number of the first column of diag on proc i,  
           first_col_diag = col_starts[my_id],
           col_starts[num_procs] = global_num_cols */

   hypre_ParCSRCommPkg  *comm_pkg;
   hypre_ParCSRCommPkg  *comm_pkgT;
   
   /* Does the ParCSRMatrix create/destroy `diag', `offd', `col_map_offd'? */
   HYPRE_Int             owns_data;
   /* Does the ParCSRMatrix create/destroy `row_starts', `col_starts'? */
   HYPRE_Int             owns_row_starts;
   HYPRE_Int             owns_col_starts;

   HYPRE_Int             num_nonzeros;
   HYPRE_Real            d_num_nonzeros;

   /* Buffers used by GetRow to hold row currently being accessed. AJC, 4/99 */
   HYPRE_Int            *rowindices;
   HYPRE_Complex        *rowvalues;
   HYPRE_Int             getrowactive;

   hypre_IJAssumedPart  *assumed_partition; /* only populated if
                                              no_global_partition option is used
                                              (compile-time option)*/

} hypre_ParCSRMatrix;

/*--------------------------------------------------------------------------
 * Accessor functions for the Parallel CSR Matrix structure
 *--------------------------------------------------------------------------*/

#define hypre_ParCSRMatrixComm(matrix)            ((matrix) -> comm)
#define hypre_ParCSRMatrixGlobalNumRows(matrix)   ((matrix) -> global_num_rows)
#define hypre_ParCSRMatrixGlobalNumCols(matrix)   ((matrix) -> global_num_cols)
#define hypre_ParCSRMatrixFirstRowIndex(matrix)   ((matrix) -> first_row_index)
#define hypre_ParCSRMatrixFirstColDiag(matrix)    ((matrix) -> first_col_diag)
#define hypre_ParCSRMatrixLastRowIndex(matrix)    ((matrix) -> last_row_index)
#define hypre_ParCSRMatrixLastColDiag(matrix)     ((matrix) -> last_col_diag)
#define hypre_ParCSRMatrixDiag(matrix)            ((matrix) -> diag)
#define hypre_ParCSRMatrixOffd(matrix)            ((matrix) -> offd)
#define hypre_ParCSRMatrixDiagT(matrix)            ((matrix) -> diagT)
#define hypre_ParCSRMatrixOffdT(matrix)            ((matrix) -> offdT)
#define hypre_ParCSRMatrixColMapOffd(matrix)      ((matrix) -> col_map_offd)
#define hypre_ParCSRMatrixRowStarts(matrix)       ((matrix) -> row_starts)
#define hypre_ParCSRMatrixColStarts(matrix)       ((matrix) -> col_starts)
#define hypre_ParCSRMatrixCommPkg(matrix)         ((matrix) -> comm_pkg)
#define hypre_ParCSRMatrixCommPkgT(matrix)        ((matrix) -> comm_pkgT)
#define hypre_ParCSRMatrixOwnsData(matrix)        ((matrix) -> owns_data)
#define hypre_ParCSRMatrixOwnsRowStarts(matrix)   ((matrix) -> owns_row_starts)
#define hypre_ParCSRMatrixOwnsColStarts(matrix)   ((matrix) -> owns_col_starts)
#define hypre_ParCSRMatrixNumRows(matrix) \
hypre_CSRMatrixNumRows(hypre_ParCSRMatrixDiag(matrix))
#define hypre_ParCSRMatrixNumCols(matrix) \
hypre_CSRMatrixNumCols(hypre_ParCSRMatrixDiag(matrix))
#define hypre_ParCSRMatrixNumNonzeros(matrix)     ((matrix) -> num_nonzeros)
#define hypre_ParCSRMatrixDNumNonzeros(matrix)    ((matrix) -> d_num_nonzeros)
#define hypre_ParCSRMatrixRowindices(matrix)      ((matrix) -> rowindices)
#define hypre_ParCSRMatrixRowvalues(matrix)       ((matrix) -> rowvalues)
#define hypre_ParCSRMatrixGetrowactive(matrix)    ((matrix) -> getrowactive)
#define hypre_ParCSRMatrixAssumedPartition(matrix) ((matrix) -> assumed_partition)

/*--------------------------------------------------------------------------
 * Parallel CSR Boolean Matrix
 *--------------------------------------------------------------------------*/

typedef struct
{
   MPI_Comm                comm;
   HYPRE_Int               global_num_rows;
   HYPRE_Int               global_num_cols;
   HYPRE_Int               first_row_index;
   HYPRE_Int               first_col_diag;
   HYPRE_Int               last_row_index;
   HYPRE_Int               last_col_diag;
   hypre_CSRBooleanMatrix *diag;
   hypre_CSRBooleanMatrix *offd;
   HYPRE_Int              *col_map_offd; 
   HYPRE_Int              *row_starts; 
   HYPRE_Int              *col_starts;
   hypre_ParCSRCommPkg    *comm_pkg;
   hypre_ParCSRCommPkg    *comm_pkgT;
   HYPRE_Int               owns_data;
   HYPRE_Int               owns_row_starts;
   HYPRE_Int               owns_col_starts;
   HYPRE_Int               num_nonzeros;
   HYPRE_Int              *rowindices;
   HYPRE_Int               getrowactive;

} hypre_ParCSRBooleanMatrix;

/*--------------------------------------------------------------------------
 * Accessor functions for the Parallel CSR Boolean Matrix structure
 *--------------------------------------------------------------------------*/

#define hypre_ParCSRBooleanMatrix_Get_Comm(matrix)          ((matrix)->comm)
#define hypre_ParCSRBooleanMatrix_Get_GlobalNRows(matrix)   ((matrix)->global_num_rows)
#define hypre_ParCSRBooleanMatrix_Get_GlobalNCols(matrix)   ((matrix)->global_num_cols)
#define hypre_ParCSRBooleanMatrix_Get_StartRow(matrix)      ((matrix)->first_row_index)
#define hypre_ParCSRBooleanMatrix_Get_FirstRowIndex(matrix) ((matrix)->first_row_index)
#define hypre_ParCSRBooleanMatrix_Get_FirstColDiag(matrix)  ((matrix)->first_col_diag)
#define hypre_ParCSRBooleanMatrix_Get_LastRowIndex(matrix)  ((matrix)->last_row_index)
#define hypre_ParCSRBooleanMatrix_Get_LastColDiag(matrix)   ((matrix)->last_col_diag)
#define hypre_ParCSRBooleanMatrix_Get_Diag(matrix)          ((matrix)->diag)
#define hypre_ParCSRBooleanMatrix_Get_Offd(matrix)          ((matrix)->offd)
#define hypre_ParCSRBooleanMatrix_Get_ColMapOffd(matrix)    ((matrix)->col_map_offd)
#define hypre_ParCSRBooleanMatrix_Get_RowStarts(matrix)     ((matrix)->row_starts)
#define hypre_ParCSRBooleanMatrix_Get_ColStarts(matrix)     ((matrix)->col_starts)
#define hypre_ParCSRBooleanMatrix_Get_CommPkg(matrix)       ((matrix)->comm_pkg)
#define hypre_ParCSRBooleanMatrix_Get_CommPkgT(matrix)      ((matrix)->comm_pkgT)
#define hypre_ParCSRBooleanMatrix_Get_OwnsData(matrix)      ((matrix)->owns_data)
#define hypre_ParCSRBooleanMatrix_Get_OwnsRowStarts(matrix) ((matrix)->owns_row_starts)
#define hypre_ParCSRBooleanMatrix_Get_OwnsColStarts(matrix) ((matrix)->owns_col_starts)
#define hypre_ParCSRBooleanMatrix_Get_NRows(matrix)         ((matrix->diag->num_rows))
#define hypre_ParCSRBooleanMatrix_Get_NCols(matrix)         ((matrix->diag->num_cols))
#define hypre_ParCSRBooleanMatrix_Get_NNZ(matrix)           ((matrix)->num_nonzeros)
#define hypre_ParCSRBooleanMatrix_Get_Rowindices(matrix)    ((matrix)->rowindices)
#define hypre_ParCSRBooleanMatrix_Get_Getrowactive(matrix)  ((matrix)->getrowactive)

#endif
/*BHEADER**********************************************************************
 * Copyright (c) 2008,  Lawrence Livermore National Security, LLC.
 * Produced at the Lawrence Livermore National Laboratory.
 * This file is part of HYPRE.  See file COPYRIGHT for details.
 *
 * HYPRE is free software; you can redistribute it and/or modify it under the
 * terms of the GNU Lesser General Public License (as published by the Free
 * Software Foundation) version 2.1 dated February 1999.
 *
 * $Revision$
 ***********************************************************************EHEADER*/




/******************************************************************************
 *
 * Tree structure for keeping track of numbers (e.g. column numbers) -
 * when you get them one at a time, in no particular order, possibly very
 * sparse.  In a scalable manner you want to be able to store them and find
 * out whether a number has been stored.
 * All decimal numbers will fit in a tree with 10 branches (digits)
 * off each node.  We also have a terminal "digit" to indicate that the entire
 * number has been seen.  E.g., 1234 would be entered in a tree as:
 * (numbering the digits off a node as 0 1 2 3 4 5 6 7 8 9 TERM )
 *                          root
 *                           |
 *                   - - - - 4 - - - - - -
 *                           |
 *                     - - - 3 - - - - - - -
 *                           |
 *                       - - 2 - - - - - - - -
 *                           |
 *                         - 1 - - - - - - - - -
 *                           |
 *       - - - - - - - - - - T
 *
 *
 * This tree represents a number through its decimal expansion, but if needed
 * base depends on how the numbers encountered are distributed.  Totally
 * The more clustered, the larger the base should be in my judgement.
 *
 *****************************************************************************/

#ifndef hypre_NUMBERS_HEADER
#define hypre_NUMBERS_HEADER

typedef struct hypre_NumbersNode{
   struct hypre_NumbersNode * digit[11];
} hypre_NumbersNode;

hypre_NumbersNode * hypre_NumbersNewNode(void);
void hypre_NumbersDeleteNode( hypre_NumbersNode * node );
HYPRE_Int hypre_NumbersEnter( hypre_NumbersNode * node, const HYPRE_Int n );
HYPRE_Int hypre_NumbersNEntered( hypre_NumbersNode * node );
HYPRE_Int hypre_NumbersQuery( hypre_NumbersNode * node, const HYPRE_Int n );
HYPRE_Int * hypre_NumbersArray( hypre_NumbersNode * node );


#endif
/*BHEADER**********************************************************************
 * Copyright (c) 2008,  Lawrence Livermore National Security, LLC.
 * Produced at the Lawrence Livermore National Laboratory.
 * This file is part of HYPRE.  See file COPYRIGHT for details.
 *
 * HYPRE is free software; you can redistribute it and/or modify it under the
 * terms of the GNU Lesser General Public License (as published by the Free
 * Software Foundation) version 2.1 dated February 1999.
 *
 * $Revision$
 ***********************************************************************EHEADER*/

/******************************************************************************
 *
 * Header info for Parallel Chord Matrix data structures
 *
 *****************************************************************************/

#include <HYPRE_config.h>

#ifndef hypre_PAR_CHORD_MATRIX_HEADER
#define hypre_PAR_CHORD_MATRIX_HEADER

#include "_hypre_utilities.h"
#include "seq_mv.h"

/*--------------------------------------------------------------------------
 * Parallel Chord Matrix
 *--------------------------------------------------------------------------*/

typedef struct
{
   MPI_Comm comm;

  /*  A structure: -------------------------------------------------------- */
  HYPRE_Int num_inprocessors;
  HYPRE_Int *inprocessor;

  /* receiving in idof from different (in)processors; ---------------------- */
  HYPRE_Int *num_idofs_inprocessor; 
  HYPRE_Int **idof_inprocessor; 

  /* symmetric information: ----------------------------------------------- */
  /* this can be replaces by CSR format: ---------------------------------- */
  HYPRE_Int     *num_inchords;
  HYPRE_Int     **inchord_idof;
  HYPRE_Int     **inchord_rdof;
  HYPRE_Complex **inchord_data;

  HYPRE_Int num_idofs;
  HYPRE_Int num_rdofs;

  HYPRE_Int *firstindex_idof; /* not owned by my_id; ---------------------- */
  HYPRE_Int *firstindex_rdof; /* not owned by my_id; ---------------------- */

  /* --------------------------- mirror information: ---------------------- */
  /* participation of rdof in different processors; ----------------------- */

  HYPRE_Int num_toprocessors;
  HYPRE_Int *toprocessor;

  /* rdofs to be sentto toprocessors; -------------------------------------
     ---------------------------------------------------------------------- */
  HYPRE_Int *num_rdofs_toprocessor;
  HYPRE_Int **rdof_toprocessor;

} hypre_ParChordMatrix;

/*--------------------------------------------------------------------------
 * Accessor functions for the Parallel CSR Matrix structure
 *--------------------------------------------------------------------------*/

#define hypre_ParChordMatrixComm(matrix)                  ((matrix) -> comm)

/*  matrix structure: ----------------------------------------------------- */

#define hypre_ParChordMatrixNumInprocessors(matrix)  ((matrix) -> num_inprocessors)
#define hypre_ParChordMatrixInprocessor(matrix) ((matrix) -> inprocessor)
#define hypre_ParChordMatrixNumIdofsInprocessor(matrix) ((matrix) -> num_idofs_inprocessor)
#define hypre_ParChordMatrixIdofInprocessor(matrix) ((matrix) -> idof_inprocessor)

#define hypre_ParChordMatrixNumInchords(matrix) ((matrix) -> num_inchords)

#define hypre_ParChordMatrixInchordIdof(matrix) ((matrix) -> inchord_idof)
#define hypre_ParChordMatrixInchordRdof(matrix) ((matrix) -> inchord_rdof)
#define hypre_ParChordMatrixInchordData(matrix) ((matrix) -> inchord_data)
#define hypre_ParChordMatrixNumIdofs(matrix)    ((matrix) -> num_idofs)
#define hypre_ParChordMatrixNumRdofs(matrix)    ((matrix) -> num_rdofs)

#define hypre_ParChordMatrixFirstindexIdof(matrix) ((matrix) -> firstindex_idof)
#define hypre_ParChordMatrixFirstindexRdof(matrix) ((matrix) -> firstindex_rdof) 

/* participation of rdof in different processors; ---------- */

#define hypre_ParChordMatrixNumToprocessors(matrix) ((matrix) -> num_toprocessors)
#define hypre_ParChordMatrixToprocessor(matrix)  ((matrix) -> toprocessor)
#define hypre_ParChordMatrixNumRdofsToprocessor(matrix) ((matrix) -> num_rdofs_toprocessor)
#define hypre_ParChordMatrixRdofToprocessor(matrix) ((matrix) -> rdof_toprocessor)


#endif
/*BHEADER**********************************************************************
 * Copyright (c) 2008,  Lawrence Livermore National Security, LLC.
 * Produced at the Lawrence Livermore National Laboratory.
 * This file is part of HYPRE.  See file COPYRIGHT for details.
 *
 * HYPRE is free software; you can redistribute it and/or modify it under the
 * terms of the GNU Lesser General Public License (as published by the Free
 * Software Foundation) version 2.1 dated February 1999.
 *
 * $Revision$
 ***********************************************************************EHEADER*/

#ifndef hypre_PAR_MAKE_SYSTEM
#define  hypre_PAR_MAKE_SYSTEM

typedef struct
{
   hypre_ParCSRMatrix * A;
   hypre_ParVector * x;
   hypre_ParVector * b;

} HYPRE_ParCSR_System_Problem;

#endif /* hypre_PAR_MAKE_SYSTEM */

/* communicationT.c */
void hypre_RowsWithColumn_original ( HYPRE_Int *rowmin , HYPRE_Int *rowmax , HYPRE_Int column , hypre_ParCSRMatrix *A );
void hypre_RowsWithColumn ( HYPRE_Int *rowmin , HYPRE_Int *rowmax , HYPRE_Int column , HYPRE_Int num_rows_diag , HYPRE_Int firstColDiag , HYPRE_Int *colMapOffd , HYPRE_Int *mat_i_diag , HYPRE_Int *mat_j_diag , HYPRE_Int *mat_i_offd , HYPRE_Int *mat_j_offd );
void hypre_MatTCommPkgCreate_core ( MPI_Comm comm , HYPRE_Int *col_map_offd , HYPRE_Int first_col_diag , HYPRE_Int *col_starts , HYPRE_Int num_rows_diag , HYPRE_Int num_cols_diag , HYPRE_Int num_cols_offd , HYPRE_Int *row_starts , HYPRE_Int firstColDiag , HYPRE_Int *colMapOffd , HYPRE_Int *mat_i_diag , HYPRE_Int *mat_j_diag , HYPRE_Int *mat_i_offd , HYPRE_Int *mat_j_offd , HYPRE_Int data , HYPRE_Int *p_num_recvs , HYPRE_Int **p_recv_procs , HYPRE_Int **p_recv_vec_starts , HYPRE_Int *p_num_sends , HYPRE_Int **p_send_procs , HYPRE_Int **p_send_map_starts , HYPRE_Int **p_send_map_elmts );
HYPRE_Int hypre_MatTCommPkgCreate ( hypre_ParCSRMatrix *A );

/* driver_aat.c */

/* driver_boolaat.c */

/* driver_boolmatmul.c */

/* driver.c */

/* driver_matmul.c */

/* driver_mat_multivec.c */

/* driver_matvec.c */

/* driver_multivec.c */

/* HYPRE_parcsr_matrix.c */
HYPRE_Int HYPRE_ParCSRMatrixCreate ( MPI_Comm comm , HYPRE_Int global_num_rows , HYPRE_Int global_num_cols , HYPRE_Int *row_starts , HYPRE_Int *col_starts , HYPRE_Int num_cols_offd , HYPRE_Int num_nonzeros_diag , HYPRE_Int num_nonzeros_offd , HYPRE_ParCSRMatrix *matrix );
HYPRE_Int HYPRE_ParCSRMatrixDestroy ( HYPRE_ParCSRMatrix matrix );
HYPRE_Int HYPRE_ParCSRMatrixInitialize ( HYPRE_ParCSRMatrix matrix );
HYPRE_Int HYPRE_ParCSRMatrixRead ( MPI_Comm comm , const char *file_name , HYPRE_ParCSRMatrix *matrix );
HYPRE_Int HYPRE_ParCSRMatrixPrint ( HYPRE_ParCSRMatrix matrix , const char *file_name );
HYPRE_Int HYPRE_ParCSRMatrixGetComm ( HYPRE_ParCSRMatrix matrix , MPI_Comm *comm );
HYPRE_Int HYPRE_ParCSRMatrixGetDims ( HYPRE_ParCSRMatrix matrix , HYPRE_Int *M , HYPRE_Int *N );
HYPRE_Int HYPRE_ParCSRMatrixGetRowPartitioning ( HYPRE_ParCSRMatrix matrix , HYPRE_Int **row_partitioning_ptr );
HYPRE_Int HYPRE_ParCSRMatrixGetColPartitioning ( HYPRE_ParCSRMatrix matrix , HYPRE_Int **col_partitioning_ptr );
HYPRE_Int HYPRE_ParCSRMatrixGetLocalRange ( HYPRE_ParCSRMatrix matrix , HYPRE_Int *row_start , HYPRE_Int *row_end , HYPRE_Int *col_start , HYPRE_Int *col_end );
HYPRE_Int HYPRE_ParCSRMatrixGetRow ( HYPRE_ParCSRMatrix matrix , HYPRE_Int row , HYPRE_Int *size , HYPRE_Int **col_ind , HYPRE_Complex **values );
HYPRE_Int HYPRE_ParCSRMatrixRestoreRow ( HYPRE_ParCSRMatrix matrix , HYPRE_Int row , HYPRE_Int *size , HYPRE_Int **col_ind , HYPRE_Complex **values );
HYPRE_Int HYPRE_CSRMatrixToParCSRMatrix ( MPI_Comm comm , HYPRE_CSRMatrix A_CSR , HYPRE_Int *row_partitioning , HYPRE_Int *col_partitioning , HYPRE_ParCSRMatrix *matrix );
HYPRE_Int HYPRE_CSRMatrixToParCSRMatrix_WithNewPartitioning ( MPI_Comm comm , HYPRE_CSRMatrix A_CSR , HYPRE_ParCSRMatrix *matrix );
HYPRE_Int HYPRE_ParCSRMatrixMatvec ( HYPRE_Complex alpha , HYPRE_ParCSRMatrix A , HYPRE_ParVector x , HYPRE_Complex beta , HYPRE_ParVector y );
HYPRE_Int HYPRE_ParCSRMatrixMatvecT ( HYPRE_Complex alpha , HYPRE_ParCSRMatrix A , HYPRE_ParVector x , HYPRE_Complex beta , HYPRE_ParVector y );

/* HYPRE_parcsr_vector.c */
HYPRE_Int HYPRE_ParVectorCreate ( MPI_Comm comm , HYPRE_Int global_size , HYPRE_Int *partitioning , HYPRE_ParVector *vector );
HYPRE_Int HYPRE_ParMultiVectorCreate ( MPI_Comm comm , HYPRE_Int global_size , HYPRE_Int *partitioning , HYPRE_Int number_vectors , HYPRE_ParVector *vector );
HYPRE_Int HYPRE_ParVectorDestroy ( HYPRE_ParVector vector );
HYPRE_Int HYPRE_ParVectorInitialize ( HYPRE_ParVector vector );
HYPRE_Int HYPRE_ParVectorRead ( MPI_Comm comm , const char *file_name , HYPRE_ParVector *vector );
HYPRE_Int HYPRE_ParVectorPrint ( HYPRE_ParVector vector , const char *file_name );
HYPRE_Int HYPRE_ParVectorSetConstantValues ( HYPRE_ParVector vector , HYPRE_Complex value );
HYPRE_Int HYPRE_ParVectorSetRandomValues ( HYPRE_ParVector vector , HYPRE_Int seed );
HYPRE_Int HYPRE_ParVectorCopy ( HYPRE_ParVector x , HYPRE_ParVector y );
HYPRE_ParVector HYPRE_ParVectorCloneShallow ( HYPRE_ParVector x );
HYPRE_Int HYPRE_ParVectorScale ( HYPRE_Complex value , HYPRE_ParVector x );
HYPRE_Int HYPRE_ParVectorAxpy ( HYPRE_Complex alpha , HYPRE_ParVector x , HYPRE_ParVector y );
HYPRE_Int HYPRE_ParVectorInnerProd ( HYPRE_ParVector x , HYPRE_ParVector y , HYPRE_Real *prod );
HYPRE_Int HYPRE_VectorToParVector ( MPI_Comm comm , HYPRE_Vector b , HYPRE_Int *partitioning , HYPRE_ParVector *vector );

/* new_commpkg.c */
HYPRE_Int hypre_PrintCommpkg ( hypre_ParCSRMatrix *A , const char *file_name );
HYPRE_Int hypre_ParCSRCommPkgCreateApart_core ( MPI_Comm comm , HYPRE_Int *col_map_off_d , HYPRE_Int first_col_diag , HYPRE_Int num_cols_off_d , HYPRE_Int global_num_cols , HYPRE_Int *p_num_recvs , HYPRE_Int **p_recv_procs , HYPRE_Int **p_recv_vec_starts , HYPRE_Int *p_num_sends , HYPRE_Int **p_send_procs , HYPRE_Int **p_send_map_starts , HYPRE_Int **p_send_map_elements , hypre_IJAssumedPart *apart );
HYPRE_Int hypre_ParCSRCommPkgCreateApart ( MPI_Comm  comm, HYPRE_Int *col_map_off_d, HYPRE_Int  first_col_diag, HYPRE_Int  num_cols_off_d, HYPRE_Int  global_num_cols, hypre_IJAssumedPart *apart, hypre_ParCSRCommPkg *comm_pkg );
HYPRE_Int hypre_NewCommPkgDestroy ( hypre_ParCSRMatrix *parcsr_A );
HYPRE_Int hypre_RangeFillResponseIJDetermineRecvProcs ( void *p_recv_contact_buf , HYPRE_Int contact_size , HYPRE_Int contact_proc , void *ro , MPI_Comm comm , void **p_send_response_buf , HYPRE_Int *response_message_size );
HYPRE_Int hypre_FillResponseIJDetermineSendProcs ( void *p_recv_contact_buf , HYPRE_Int contact_size , HYPRE_Int contact_proc , void *ro , MPI_Comm comm , void **p_send_response_buf , HYPRE_Int *response_message_size );

/* numbers.c */
hypre_NumbersNode *hypre_NumbersNewNode ( void );
void hypre_NumbersDeleteNode ( hypre_NumbersNode *node );
HYPRE_Int hypre_NumbersEnter ( hypre_NumbersNode *node , const HYPRE_Int n );
HYPRE_Int hypre_NumbersNEntered ( hypre_NumbersNode *node );
HYPRE_Int hypre_NumbersQuery ( hypre_NumbersNode *node , const HYPRE_Int n );
HYPRE_Int *hypre_NumbersArray ( hypre_NumbersNode *node );

/* parchord_to_parcsr.c */
void hypre_ParChordMatrix_RowStarts ( hypre_ParChordMatrix *Ac , MPI_Comm comm , HYPRE_Int **row_starts , HYPRE_Int *global_num_cols );
HYPRE_Int hypre_ParChordMatrixToParCSRMatrix ( hypre_ParChordMatrix *Ac , MPI_Comm comm , hypre_ParCSRMatrix **pAp );
HYPRE_Int hypre_ParCSRMatrixToParChordMatrix ( hypre_ParCSRMatrix *Ap , MPI_Comm comm , hypre_ParChordMatrix **pAc );

/* par_csr_aat.c */
void hypre_ParAat_RowSizes ( HYPRE_Int **C_diag_i , HYPRE_Int **C_offd_i , HYPRE_Int *B_marker , HYPRE_Int *A_diag_i , HYPRE_Int *A_diag_j , HYPRE_Int *A_offd_i , HYPRE_Int *A_offd_j , HYPRE_Int *A_col_map_offd , HYPRE_Int *A_ext_i , HYPRE_Int *A_ext_j , HYPRE_Int *A_ext_row_map , HYPRE_Int *C_diag_size , HYPRE_Int *C_offd_size , HYPRE_Int num_rows_diag_A , HYPRE_Int num_cols_offd_A , HYPRE_Int num_rows_A_ext , HYPRE_Int first_col_diag_A , HYPRE_Int first_row_index_A );
hypre_ParCSRMatrix *hypre_ParCSRAAt ( hypre_ParCSRMatrix *A );
hypre_CSRMatrix *hypre_ParCSRMatrixExtractAExt ( hypre_ParCSRMatrix *A , HYPRE_Int data , HYPRE_Int **pA_ext_row_map );

/* par_csr_assumed_part.c */
HYPRE_Int hypre_LocateAssummedPartition ( MPI_Comm comm , HYPRE_Int row_start , HYPRE_Int row_end , HYPRE_Int global_first_row , HYPRE_Int global_num_rows , hypre_IJAssumedPart *part , HYPRE_Int myid );
HYPRE_Int hypre_ParCSRMatrixCreateAssumedPartition ( hypre_ParCSRMatrix *matrix );
HYPRE_Int hypre_AssumedPartitionDestroy ( hypre_IJAssumedPart *apart );
HYPRE_Int hypre_GetAssumedPartitionProcFromRow ( MPI_Comm comm , HYPRE_Int row , HYPRE_Int global_first_row , HYPRE_Int global_num_rows , HYPRE_Int *proc_id );
HYPRE_Int hypre_GetAssumedPartitionRowRange ( MPI_Comm comm , HYPRE_Int proc_id , HYPRE_Int global_first_row , HYPRE_Int global_num_rows , HYPRE_Int *row_start , HYPRE_Int *row_end );
HYPRE_Int hypre_ParVectorCreateAssumedPartition ( hypre_ParVector *vector );

/* par_csr_bool_matop.c */
hypre_ParCSRBooleanMatrix *hypre_ParBooleanMatmul ( hypre_ParCSRBooleanMatrix *A , hypre_ParCSRBooleanMatrix *B );
hypre_CSRBooleanMatrix *hypre_ParCSRBooleanMatrixExtractBExt ( hypre_ParCSRBooleanMatrix *B , hypre_ParCSRBooleanMatrix *A );
hypre_CSRBooleanMatrix *hypre_ParCSRBooleanMatrixExtractAExt ( hypre_ParCSRBooleanMatrix *A , HYPRE_Int **pA_ext_row_map );
hypre_ParCSRBooleanMatrix *hypre_ParBooleanAAt ( hypre_ParCSRBooleanMatrix *A );
HYPRE_Int hypre_BooleanMatTCommPkgCreate ( hypre_ParCSRBooleanMatrix *A );
HYPRE_Int hypre_BooleanMatvecCommPkgCreate ( hypre_ParCSRBooleanMatrix *A );

/* par_csr_bool_matrix.c */
hypre_CSRBooleanMatrix *hypre_CSRBooleanMatrixCreate ( HYPRE_Int num_rows , HYPRE_Int num_cols , HYPRE_Int num_nonzeros );
HYPRE_Int hypre_CSRBooleanMatrixDestroy ( hypre_CSRBooleanMatrix *matrix );
HYPRE_Int hypre_CSRBooleanMatrixInitialize ( hypre_CSRBooleanMatrix *matrix );
HYPRE_Int hypre_CSRBooleanMatrixSetDataOwner ( hypre_CSRBooleanMatrix *matrix , HYPRE_Int owns_data );
hypre_CSRBooleanMatrix *hypre_CSRBooleanMatrixRead ( const char *file_name );
HYPRE_Int hypre_CSRBooleanMatrixPrint ( hypre_CSRBooleanMatrix *matrix , const char *file_name );
hypre_ParCSRBooleanMatrix *hypre_ParCSRBooleanMatrixCreate ( MPI_Comm comm , HYPRE_Int global_num_rows , HYPRE_Int global_num_cols , HYPRE_Int *row_starts , HYPRE_Int *col_starts , HYPRE_Int num_cols_offd , HYPRE_Int num_nonzeros_diag , HYPRE_Int num_nonzeros_offd );
HYPRE_Int hypre_ParCSRBooleanMatrixDestroy ( hypre_ParCSRBooleanMatrix *matrix );
HYPRE_Int hypre_ParCSRBooleanMatrixInitialize ( hypre_ParCSRBooleanMatrix *matrix );
HYPRE_Int hypre_ParCSRBooleanMatrixSetNNZ ( hypre_ParCSRBooleanMatrix *matrix );
HYPRE_Int hypre_ParCSRBooleanMatrixSetDataOwner ( hypre_ParCSRBooleanMatrix *matrix , HYPRE_Int owns_data );
HYPRE_Int hypre_ParCSRBooleanMatrixSetRowStartsOwner ( hypre_ParCSRBooleanMatrix *matrix , HYPRE_Int owns_row_starts );
HYPRE_Int hypre_ParCSRBooleanMatrixSetColStartsOwner ( hypre_ParCSRBooleanMatrix *matrix , HYPRE_Int owns_col_starts );
hypre_ParCSRBooleanMatrix *hypre_ParCSRBooleanMatrixRead ( MPI_Comm comm , const char *file_name );
HYPRE_Int hypre_ParCSRBooleanMatrixPrint ( hypre_ParCSRBooleanMatrix *matrix , const char *file_name );
HYPRE_Int hypre_ParCSRBooleanMatrixPrintIJ ( hypre_ParCSRBooleanMatrix *matrix , const char *filename );
HYPRE_Int hypre_ParCSRBooleanMatrixGetLocalRange ( hypre_ParCSRBooleanMatrix *matrix , HYPRE_Int *row_start , HYPRE_Int *row_end , HYPRE_Int *col_start , HYPRE_Int *col_end );
HYPRE_Int hypre_ParCSRBooleanMatrixGetRow ( hypre_ParCSRBooleanMatrix *mat , HYPRE_Int row , HYPRE_Int *size , HYPRE_Int **col_ind );
HYPRE_Int hypre_ParCSRBooleanMatrixRestoreRow ( hypre_ParCSRBooleanMatrix *matrix , HYPRE_Int row , HYPRE_Int *size , HYPRE_Int **col_ind );
HYPRE_Int hypre_BuildCSRBooleanMatrixMPIDataType ( HYPRE_Int num_nonzeros , HYPRE_Int num_rows , HYPRE_Int *a_i , HYPRE_Int *a_j , hypre_MPI_Datatype *csr_matrix_datatype );
hypre_ParCSRBooleanMatrix *hypre_CSRBooleanMatrixToParCSRBooleanMatrix ( MPI_Comm comm , hypre_CSRBooleanMatrix *A , HYPRE_Int *row_starts , HYPRE_Int *col_starts );
HYPRE_Int hypre_BooleanGenerateDiagAndOffd ( hypre_CSRBooleanMatrix *A , hypre_ParCSRBooleanMatrix *matrix , HYPRE_Int first_col_diag , HYPRE_Int last_col_diag );

/* par_csr_communication.c */
hypre_ParCSRCommHandle *hypre_ParCSRCommHandleCreate ( HYPRE_Int job , hypre_ParCSRCommPkg *comm_pkg , void *send_data , void *recv_data );
HYPRE_Int hypre_ParCSRCommHandleDestroy ( hypre_ParCSRCommHandle *comm_handle );
void hypre_ParCSRCommPkgCreate_core ( MPI_Comm comm , HYPRE_Int *col_map_offd , HYPRE_Int first_col_diag , HYPRE_Int *col_starts , HYPRE_Int num_cols_diag , HYPRE_Int num_cols_offd , HYPRE_Int *p_num_recvs , HYPRE_Int **p_recv_procs , HYPRE_Int **p_recv_vec_starts , HYPRE_Int *p_num_sends , HYPRE_Int **p_send_procs , HYPRE_Int **p_send_map_starts , HYPRE_Int **p_send_map_elmts );
HYPRE_Int
hypre_ParCSRCommPkgCreate(MPI_Comm comm, HYPRE_Int *col_map_offd, HYPRE_Int first_col_diag, HYPRE_Int *col_starts, HYPRE_Int num_cols_diag, HYPRE_Int num_cols_offd, hypre_ParCSRCommPkg *comm_pkg);
HYPRE_Int hypre_MatvecCommPkgCreate ( hypre_ParCSRMatrix *A );
HYPRE_Int hypre_MatvecCommPkgDestroy ( hypre_ParCSRCommPkg *comm_pkg );
HYPRE_Int hypre_BuildCSRMatrixMPIDataType ( HYPRE_Int num_nonzeros , HYPRE_Int num_rows , HYPRE_Complex *a_data , HYPRE_Int *a_i , HYPRE_Int *a_j , hypre_MPI_Datatype *csr_matrix_datatype );
HYPRE_Int hypre_BuildCSRJDataType ( HYPRE_Int num_nonzeros , HYPRE_Complex *a_data , HYPRE_Int *a_j , hypre_MPI_Datatype *csr_jdata_datatype );
HYPRE_Int hypre_ParCSRFindExtendCommPkg ( hypre_ParCSRMatrix *A , HYPRE_Int newoff , HYPRE_Int *found , hypre_ParCSRCommPkg **extend_comm_pkg );

/* par_csr_matop.c */
void hypre_ParMatmul_RowSizes ( HYPRE_Int **C_diag_i , HYPRE_Int **C_offd_i , HYPRE_Int *A_diag_i , HYPRE_Int *A_diag_j , HYPRE_Int *A_offd_i , HYPRE_Int *A_offd_j , HYPRE_Int *B_diag_i , HYPRE_Int *B_diag_j , HYPRE_Int *B_offd_i , HYPRE_Int *B_offd_j , HYPRE_Int *B_ext_diag_i , HYPRE_Int *B_ext_diag_j , HYPRE_Int *B_ext_offd_i , HYPRE_Int *B_ext_offd_j , HYPRE_Int *map_B_to_C , HYPRE_Int *C_diag_size , HYPRE_Int *C_offd_size , HYPRE_Int num_rows_diag_A , HYPRE_Int num_cols_offd_A , HYPRE_Int allsquare , HYPRE_Int num_cols_diag_B , HYPRE_Int num_cols_offd_B , HYPRE_Int num_cols_offd_C );
hypre_ParCSRMatrix *hypre_ParMatmul ( hypre_ParCSRMatrix *A , hypre_ParCSRMatrix *B );
void hypre_ParCSRMatrixExtractBExt_Arrays ( HYPRE_Int **pB_ext_i , HYPRE_Int **pB_ext_j , HYPRE_Complex **pB_ext_data , HYPRE_Int **pB_ext_row_map , HYPRE_Int *num_nonzeros , HYPRE_Int data , HYPRE_Int find_row_map , MPI_Comm comm , hypre_ParCSRCommPkg *comm_pkg , HYPRE_Int num_cols_B , HYPRE_Int num_recvs , HYPRE_Int num_sends , HYPRE_Int first_col_diag , HYPRE_Int *row_starts , HYPRE_Int *recv_vec_starts , HYPRE_Int *send_map_starts , HYPRE_Int *send_map_elmts , HYPRE_Int *diag_i , HYPRE_Int *diag_j , HYPRE_Int *offd_i , HYPRE_Int *offd_j , HYPRE_Int *col_map_offd , HYPRE_Real *diag_data , HYPRE_Real *offd_data );
void hypre_ParCSRMatrixExtractBExt_Arrays_Overlap ( HYPRE_Int **pB_ext_i , HYPRE_Int **pB_ext_j , HYPRE_Complex **pB_ext_data , HYPRE_Int **pB_ext_row_map , HYPRE_Int *num_nonzeros , HYPRE_Int data , HYPRE_Int find_row_map , MPI_Comm comm , hypre_ParCSRCommPkg *comm_pkg , HYPRE_Int num_cols_B , HYPRE_Int num_recvs , HYPRE_Int num_sends , HYPRE_Int first_col_diag , HYPRE_Int *row_starts , HYPRE_Int *recv_vec_starts , HYPRE_Int *send_map_starts , HYPRE_Int *send_map_elmts , HYPRE_Int *diag_i , HYPRE_Int *diag_j , HYPRE_Int *offd_i , HYPRE_Int *offd_j , HYPRE_Int *col_map_offd , HYPRE_Real *diag_data , HYPRE_Real *offd_data, hypre_ParCSRCommHandle **comm_handle_idx, hypre_ParCSRCommHandle **comm_handle_data, HYPRE_Int *CF_marker, HYPRE_Int *CF_marker_offd, HYPRE_Int skip_fine, HYPRE_Int skip_same_sign );
hypre_CSRMatrix *hypre_ParCSRMatrixExtractBExt ( hypre_ParCSRMatrix *B , hypre_ParCSRMatrix *A , HYPRE_Int data );
hypre_CSRMatrix *hypre_ParCSRMatrixExtractBExt_Overlap ( hypre_ParCSRMatrix *B , hypre_ParCSRMatrix *A , HYPRE_Int data, hypre_ParCSRCommHandle **comm_handle_idx, hypre_ParCSRCommHandle **comm_handle_data, HYPRE_Int *CF_marker, HYPRE_Int *CF_marker_offd, HYPRE_Int skip_fine, HYPRE_Int skip_same_sign );
HYPRE_Int hypre_ParCSRMatrixTranspose ( hypre_ParCSRMatrix *A , hypre_ParCSRMatrix **AT_ptr , HYPRE_Int data );
void hypre_ParCSRMatrixGenSpanningTree ( hypre_ParCSRMatrix *G_csr , HYPRE_Int **indices , HYPRE_Int G_type );
void hypre_ParCSRMatrixExtractSubmatrices ( hypre_ParCSRMatrix *A_csr , HYPRE_Int *indices2 , hypre_ParCSRMatrix ***submatrices );
void hypre_ParCSRMatrixExtractRowSubmatrices ( hypre_ParCSRMatrix *A_csr , HYPRE_Int *indices2 , hypre_ParCSRMatrix ***submatrices );
HYPRE_Complex hypre_ParCSRMatrixLocalSumElts ( hypre_ParCSRMatrix *A );
HYPRE_Int hypre_ParCSRMatrixAminvDB ( hypre_ParCSRMatrix *A , hypre_ParCSRMatrix *B , HYPRE_Complex *d , hypre_ParCSRMatrix **C_ptr );
hypre_ParCSRMatrix *hypre_ParTMatmul ( hypre_ParCSRMatrix *A , hypre_ParCSRMatrix *B );
#ifdef HYPRE_USING_PERSISTENT_COMM
hypre_ParCSRPersistentCommHandle *
hypre_ParCSRCommPkgGetPersistentCommHandle(HYPRE_Int job,
             hypre_ParCSRCommPkg *comm_pkg);

hypre_ParCSRPersistentCommHandle *
hypre_ParCSRPersistentCommHandleCreate(HYPRE_Int job,
             hypre_ParCSRCommPkg *comm_pkg,
             void *send_data,
             void *recv_data);
void
hypre_ParCSRPersistentCommHandleDestroy(hypre_ParCSRPersistentCommHandle *comm_handle);
void hypre_ParCSRPersistentCommHandleStart(hypre_ParCSRPersistentCommHandle *comm_handle);
void hypre_ParCSRPersistentCommHandleWait(hypre_ParCSRPersistentCommHandle *comm_handle);
#endif

HYPRE_Int hypre_ParcsrGetExternalRows( hypre_ParCSRMatrix *A, HYPRE_Int indices_len, HYPRE_Int *indices, hypre_CSRMatrix **A_ext, hypre_ParCSRCommPkg **commpkg_out);

HYPRE_Int hypre_ParvecBdiagInvScal( hypre_ParVector *b, HYPRE_Int blockSize, hypre_ParVector **bs, HYPRE_Complex *bdiaginv, hypre_ParCSRCommPkg *comm_pkg);

HYPRE_Int hypre_ParcsrBdiagInvScal( hypre_ParCSRMatrix *A, HYPRE_Int blockSize, hypre_ParCSRMatrix **As, HYPRE_Complex **bdiaginv, hypre_ParCSRCommPkg **commpkg_out);

/* par_csr_matop_marked.c */
void hypre_ParMatmul_RowSizes_Marked ( HYPRE_Int **C_diag_i , HYPRE_Int **C_offd_i , HYPRE_Int **B_marker , HYPRE_Int *A_diag_i , HYPRE_Int *A_diag_j , HYPRE_Int *A_offd_i , HYPRE_Int *A_offd_j , HYPRE_Int *B_diag_i , HYPRE_Int *B_diag_j , HYPRE_Int *B_offd_i , HYPRE_Int *B_offd_j , HYPRE_Int *B_ext_diag_i , HYPRE_Int *B_ext_diag_j , HYPRE_Int *B_ext_offd_i , HYPRE_Int *B_ext_offd_j , HYPRE_Int *map_B_to_C , HYPRE_Int *C_diag_size , HYPRE_Int *C_offd_size , HYPRE_Int num_rows_diag_A , HYPRE_Int num_cols_offd_A , HYPRE_Int allsquare , HYPRE_Int num_cols_diag_B , HYPRE_Int num_cols_offd_B , HYPRE_Int num_cols_offd_C , HYPRE_Int *CF_marker , HYPRE_Int *dof_func , HYPRE_Int *dof_func_offd );
hypre_ParCSRMatrix *hypre_ParMatmul_FC ( hypre_ParCSRMatrix *A , hypre_ParCSRMatrix *P , HYPRE_Int *CF_marker , HYPRE_Int *dof_func , HYPRE_Int *dof_func_offd );
void hypre_ParMatScaleDiagInv_F ( hypre_ParCSRMatrix *C , hypre_ParCSRMatrix *A , HYPRE_Complex weight , HYPRE_Int *CF_marker );
hypre_ParCSRMatrix *hypre_ParMatMinus_F ( hypre_ParCSRMatrix *P , hypre_ParCSRMatrix *C , HYPRE_Int *CF_marker );
void hypre_ParCSRMatrixZero_F ( hypre_ParCSRMatrix *P , HYPRE_Int *CF_marker );
void hypre_ParCSRMatrixCopy_C ( hypre_ParCSRMatrix *P , hypre_ParCSRMatrix *C , HYPRE_Int *CF_marker );
void hypre_ParCSRMatrixDropEntries ( hypre_ParCSRMatrix *C , hypre_ParCSRMatrix *P , HYPRE_Int *CF_marker );

/* par_csr_matrix.c */
hypre_ParCSRMatrix *hypre_ParCSRMatrixCreate ( MPI_Comm comm , HYPRE_Int global_num_rows , HYPRE_Int global_num_cols , HYPRE_Int *row_starts , HYPRE_Int *col_starts , HYPRE_Int num_cols_offd , HYPRE_Int num_nonzeros_diag , HYPRE_Int num_nonzeros_offd );
HYPRE_Int hypre_ParCSRMatrixDestroy ( hypre_ParCSRMatrix *matrix );
HYPRE_Int hypre_ParCSRMatrixInitialize ( hypre_ParCSRMatrix *matrix );
HYPRE_Int hypre_ParCSRMatrixSetNumNonzeros ( hypre_ParCSRMatrix *matrix );
HYPRE_Int hypre_ParCSRMatrixSetDNumNonzeros ( hypre_ParCSRMatrix *matrix );
HYPRE_Int hypre_ParCSRMatrixSetDataOwner ( hypre_ParCSRMatrix *matrix , HYPRE_Int owns_data );
HYPRE_Int hypre_ParCSRMatrixSetRowStartsOwner ( hypre_ParCSRMatrix *matrix , HYPRE_Int owns_row_starts );
HYPRE_Int hypre_ParCSRMatrixSetColStartsOwner ( hypre_ParCSRMatrix *matrix , HYPRE_Int owns_col_starts );
hypre_ParCSRMatrix *hypre_ParCSRMatrixRead ( MPI_Comm comm , const char *file_name );
HYPRE_Int hypre_ParCSRMatrixPrint ( hypre_ParCSRMatrix *matrix , const char *file_name );
HYPRE_Int hypre_ParCSRMatrixPrintIJ ( const hypre_ParCSRMatrix *matrix , const HYPRE_Int base_i , const HYPRE_Int base_j , const char *filename );
HYPRE_Int hypre_ParCSRMatrixReadIJ ( MPI_Comm comm , const char *filename , HYPRE_Int *base_i_ptr , HYPRE_Int *base_j_ptr , hypre_ParCSRMatrix **matrix_ptr );
HYPRE_Int hypre_ParCSRMatrixGetLocalRange ( hypre_ParCSRMatrix *matrix , HYPRE_Int *row_start , HYPRE_Int *row_end , HYPRE_Int *col_start , HYPRE_Int *col_end );
HYPRE_Int hypre_ParCSRMatrixGetRow ( hypre_ParCSRMatrix *mat , HYPRE_Int row , HYPRE_Int *size , HYPRE_Int **col_ind , HYPRE_Complex **values );
HYPRE_Int hypre_ParCSRMatrixRestoreRow ( hypre_ParCSRMatrix *matrix , HYPRE_Int row , HYPRE_Int *size , HYPRE_Int **col_ind , HYPRE_Complex **values );
hypre_ParCSRMatrix *hypre_CSRMatrixToParCSRMatrix ( MPI_Comm comm , hypre_CSRMatrix *A , HYPRE_Int *row_starts , HYPRE_Int *col_starts );
HYPRE_Int GenerateDiagAndOffd ( hypre_CSRMatrix *A , hypre_ParCSRMatrix *matrix , HYPRE_Int first_col_diag , HYPRE_Int last_col_diag );
hypre_CSRMatrix *hypre_MergeDiagAndOffd ( hypre_ParCSRMatrix *par_matrix );
hypre_CSRMatrix *hypre_ParCSRMatrixToCSRMatrixAll ( hypre_ParCSRMatrix *par_matrix );
HYPRE_Int hypre_ParCSRMatrixCopy ( hypre_ParCSRMatrix *A , hypre_ParCSRMatrix *B , HYPRE_Int copy_data );
HYPRE_Int hypre_FillResponseParToCSRMatrix ( void *p_recv_contact_buf , HYPRE_Int contact_size , HYPRE_Int contact_proc , void *ro , MPI_Comm comm , void **p_send_response_buf , HYPRE_Int *response_message_size );
hypre_ParCSRMatrix *hypre_ParCSRMatrixCompleteClone ( hypre_ParCSRMatrix *A );
hypre_ParCSRMatrix *hypre_ParCSRMatrixUnion ( hypre_ParCSRMatrix *A , hypre_ParCSRMatrix *B );
#ifdef HYPRE_USING_GPU
hypre_int hypre_ParCSRMatrixIsManaged(hypre_ParCSRMatrix *a);
#endif
HYPRE_Int hypre_ParCSRMatrixDropSmallEntries( hypre_ParCSRMatrix *A, HYPRE_Real tol);
HYPRE_Int hypre_ParcsrAdd( HYPRE_Complex alpha, hypre_ParCSRMatrix *A, HYPRE_Complex beta, hypre_ParCSRMatrix *B, hypre_ParCSRMatrix **Cout );

/* par_csr_matvec.c */
// y = alpha*A*x + beta*b
HYPRE_Int hypre_ParCSRMatrixMatvecOutOfPlace ( HYPRE_Complex alpha , hypre_ParCSRMatrix *A , hypre_ParVector *x , HYPRE_Complex beta , hypre_ParVector *b, hypre_ParVector *y );
// y = alpha*A*x + beta*y
HYPRE_Int hypre_ParCSRMatrixMatvec ( HYPRE_Complex alpha , hypre_ParCSRMatrix *A , hypre_ParVector *x , HYPRE_Complex beta , hypre_ParVector *y );
HYPRE_Int hypre_ParCSRMatrixMatvecT ( HYPRE_Complex alpha , hypre_ParCSRMatrix *A , hypre_ParVector *x , HYPRE_Complex beta , hypre_ParVector *y );
HYPRE_Int hypre_ParCSRMatrixMatvec_FF ( HYPRE_Complex alpha , hypre_ParCSRMatrix *A , hypre_ParVector *x , HYPRE_Complex beta , hypre_ParVector *y , HYPRE_Int *CF_marker , HYPRE_Int fpt );

/* par_make_system.c */
HYPRE_ParCSR_System_Problem *HYPRE_Generate2DSystem ( HYPRE_ParCSRMatrix H_L1 , HYPRE_ParCSRMatrix H_L2 , HYPRE_ParVector H_b1 , HYPRE_ParVector H_b2 , HYPRE_ParVector H_x1 , HYPRE_ParVector H_x2 , HYPRE_Complex *M_vals );
HYPRE_Int HYPRE_Destroy2DSystem ( HYPRE_ParCSR_System_Problem *sys_prob );

/* par_vector.c */
hypre_ParVector *hypre_ParVectorCreate ( MPI_Comm comm , HYPRE_Int global_size , HYPRE_Int *partitioning );
hypre_ParVector *hypre_ParMultiVectorCreate ( MPI_Comm comm , HYPRE_Int global_size , HYPRE_Int *partitioning , HYPRE_Int num_vectors );
HYPRE_Int hypre_ParVectorDestroy ( hypre_ParVector *vector );
HYPRE_Int hypre_ParVectorInitialize ( hypre_ParVector *vector );
HYPRE_Int hypre_ParVectorSetDataOwner ( hypre_ParVector *vector , HYPRE_Int owns_data );
HYPRE_Int hypre_ParVectorSetPartitioningOwner ( hypre_ParVector *vector , HYPRE_Int owns_partitioning );
HYPRE_Int hypre_ParVectorSetNumVectors ( hypre_ParVector *vector , HYPRE_Int num_vectors );
hypre_ParVector *hypre_ParVectorRead ( MPI_Comm comm , const char *file_name );
HYPRE_Int hypre_ParVectorPrint ( hypre_ParVector *vector , const char *file_name );
HYPRE_Int hypre_ParVectorSetConstantValues ( hypre_ParVector *v , HYPRE_Complex value );
HYPRE_Int hypre_ParVectorSetRandomValues ( hypre_ParVector *v , HYPRE_Int seed );
HYPRE_Int hypre_ParVectorCopy ( hypre_ParVector *x , hypre_ParVector *y );
hypre_ParVector *hypre_ParVectorCloneShallow ( hypre_ParVector *x );
HYPRE_Int hypre_ParVectorScale ( HYPRE_Complex alpha , hypre_ParVector *y );
HYPRE_Int hypre_ParVectorAxpy ( HYPRE_Complex alpha , hypre_ParVector *x , hypre_ParVector *y );
HYPRE_Real hypre_ParVectorInnerProd ( hypre_ParVector *x , hypre_ParVector *y );
hypre_ParVector *hypre_VectorToParVector ( MPI_Comm comm , hypre_Vector *v , HYPRE_Int *vec_starts );
hypre_Vector *hypre_ParVectorToVectorAll ( hypre_ParVector *par_v );
HYPRE_Int hypre_ParVectorPrintIJ ( hypre_ParVector *vector , HYPRE_Int base_j , const char *filename );
HYPRE_Int hypre_ParVectorReadIJ ( MPI_Comm comm , const char *filename , HYPRE_Int *base_j_ptr , hypre_ParVector **vector_ptr );
HYPRE_Int hypre_FillResponseParToVectorAll ( void *p_recv_contact_buf , HYPRE_Int contact_size , HYPRE_Int contact_proc , void *ro , MPI_Comm comm , void **p_send_response_buf , HYPRE_Int *response_message_size );
HYPRE_Complex hypre_ParVectorLocalSumElts ( hypre_ParVector *vector );
<<<<<<< HEAD
#ifdef HYPRE_USING_GPU
=======
HYPRE_Int hypre_ParVectorMassInnerProd ( hypre_ParVector *x , hypre_ParVector **y , HYPRE_Int k, HYPRE_Int unroll, HYPRE_Real *prod );
HYPRE_Int hypre_ParVectorMassDotpTwo ( hypre_ParVector *x , hypre_ParVector *y , hypre_ParVector **z, HYPRE_Int k, HYPRE_Int unroll, HYPRE_Real *prod_x , HYPRE_Real *prod_y );
HYPRE_Int hypre_ParVectorMassAxpy ( HYPRE_Complex *alpha, hypre_ParVector **x, hypre_ParVector *y, HYPRE_Int k, HYPRE_Int unroll);  
#ifdef HYPRE_USE_GPU
>>>>>>> 7647ce5d
hypre_int hypre_ParVectorIsManaged(hypre_ParVector *vector);
#endif

#ifdef __cplusplus
}
#endif

#endif
<|MERGE_RESOLUTION|>--- conflicted
+++ resolved
@@ -882,14 +882,10 @@
 HYPRE_Int hypre_ParVectorReadIJ ( MPI_Comm comm , const char *filename , HYPRE_Int *base_j_ptr , hypre_ParVector **vector_ptr );
 HYPRE_Int hypre_FillResponseParToVectorAll ( void *p_recv_contact_buf , HYPRE_Int contact_size , HYPRE_Int contact_proc , void *ro , MPI_Comm comm , void **p_send_response_buf , HYPRE_Int *response_message_size );
 HYPRE_Complex hypre_ParVectorLocalSumElts ( hypre_ParVector *vector );
-<<<<<<< HEAD
-#ifdef HYPRE_USING_GPU
-=======
 HYPRE_Int hypre_ParVectorMassInnerProd ( hypre_ParVector *x , hypre_ParVector **y , HYPRE_Int k, HYPRE_Int unroll, HYPRE_Real *prod );
 HYPRE_Int hypre_ParVectorMassDotpTwo ( hypre_ParVector *x , hypre_ParVector *y , hypre_ParVector **z, HYPRE_Int k, HYPRE_Int unroll, HYPRE_Real *prod_x , HYPRE_Real *prod_y );
 HYPRE_Int hypre_ParVectorMassAxpy ( HYPRE_Complex *alpha, hypre_ParVector **x, hypre_ParVector *y, HYPRE_Int k, HYPRE_Int unroll);  
-#ifdef HYPRE_USE_GPU
->>>>>>> 7647ce5d
+#ifdef HYPRE_USING_GPU
 hypre_int hypre_ParVectorIsManaged(hypre_ParVector *vector);
 #endif
 
