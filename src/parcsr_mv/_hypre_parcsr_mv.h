/******************************************************************************
 * Copyright 1998-2019 Lawrence Livermore National Security, LLC and other
 * HYPRE Project Developers. See the top-level COPYRIGHT file for details.
 *
 * SPDX-License-Identifier: (Apache-2.0 OR MIT)
 ******************************************************************************/


#include <HYPRE_config.h>

#include "HYPRE_parcsr_mv.h"

#ifndef hypre_PARCSR_MV_HEADER
#define hypre_PARCSR_MV_HEADER

#include "_hypre_utilities.h"
#include "seq_mv.h"

#ifdef __cplusplus
extern "C" {
#endif

#ifndef HYPRE_PAR_CSR_COMMUNICATION_HEADER
#define HYPRE_PAR_CSR_COMMUNICATION_HEADER

/*--------------------------------------------------------------------------
 * hypre_ParCSRCommPkg:
 *   Structure containing information for doing communications
 *--------------------------------------------------------------------------*/

#ifdef HYPRE_USING_PERSISTENT_COMM
typedef enum CommPkgJobType
{
   HYPRE_COMM_PKG_JOB_COMPLEX = 0,
   HYPRE_COMM_PKG_JOB_COMPLEX_TRANSPOSE,
   HYPRE_COMM_PKG_JOB_INT,
   HYPRE_COMM_PKG_JOB_INT_TRANSPOSE,
   HYPRE_COMM_PKG_JOB_BIGINT,
   HYPRE_COMM_PKG_JOB_BIGINT_TRANSPOSE,
   NUM_OF_COMM_PKG_JOB_TYPE,
} CommPkgJobType;
#endif

/*--------------------------------------------------------------------------
 * hypre_ParCSRCommHandle, hypre_ParCSRPersistentCommHandle
 *--------------------------------------------------------------------------*/
struct _hypre_ParCSRCommPkg;

typedef struct
{
   struct _hypre_ParCSRCommPkg *comm_pkg;
   HYPRE_Int             send_memory_location;
   HYPRE_Int             recv_memory_location;
   HYPRE_Int             num_send_bytes;
   HYPRE_Int             num_recv_bytes;
   void                 *send_data;
   void                 *recv_data;
   void                 *send_data_buffer;
   void                 *recv_data_buffer;
   HYPRE_Int             num_requests;
   hypre_MPI_Request    *requests;
} hypre_ParCSRCommHandle;

typedef hypre_ParCSRCommHandle hypre_ParCSRPersistentCommHandle;

typedef struct _hypre_ParCSRCommPkg
{
   MPI_Comm                     comm;

   HYPRE_Int                    num_sends;
   HYPRE_Int                   *send_procs;
   HYPRE_Int                   *send_map_starts;
   HYPRE_Int                   *send_map_elmts;
   HYPRE_Int                   *device_send_map_elmts;

   HYPRE_Int                    num_recvs;
   HYPRE_Int                   *recv_procs;
   HYPRE_Int                   *recv_vec_starts;

   /* remote communication information */
   hypre_MPI_Datatype          *send_mpi_types;
   hypre_MPI_Datatype          *recv_mpi_types;

#ifdef HYPRE_USING_PERSISTENT_COMM
   hypre_ParCSRPersistentCommHandle *persistent_comm_handles[NUM_OF_COMM_PKG_JOB_TYPE];
#endif

   /* temporary memory for matvec. cudaMalloc is expensive. alloc once and reuse */
#if defined(HYPRE_USING_CUDA) || defined(HYPRE_USING_DEVICE_OPENMP)
   HYPRE_Complex *tmp_data;
   HYPRE_Complex *buf_data;
#endif
} hypre_ParCSRCommPkg;

/*--------------------------------------------------------------------------
 * Accessor macros: hypre_ParCSRCommPkg
 *--------------------------------------------------------------------------*/

#define hypre_ParCSRCommPkgComm(comm_pkg)                (comm_pkg -> comm)
#define hypre_ParCSRCommPkgNumSends(comm_pkg)            (comm_pkg -> num_sends)
#define hypre_ParCSRCommPkgSendProcs(comm_pkg)           (comm_pkg -> send_procs)
#define hypre_ParCSRCommPkgSendProc(comm_pkg, i)         (comm_pkg -> send_procs[i])
#define hypre_ParCSRCommPkgSendMapStarts(comm_pkg)       (comm_pkg -> send_map_starts)
#define hypre_ParCSRCommPkgSendMapStart(comm_pkg,i)      (comm_pkg -> send_map_starts[i])
#define hypre_ParCSRCommPkgSendMapElmts(comm_pkg)        (comm_pkg -> send_map_elmts)
#define hypre_ParCSRCommPkgDeviceSendMapElmts(comm_pkg)  (comm_pkg -> device_send_map_elmts)
#define hypre_ParCSRCommPkgSendMapElmt(comm_pkg,i)       (comm_pkg -> send_map_elmts[i])
#define hypre_ParCSRCommPkgDeviceSendMapElmt(comm_pkg,i) (comm_pkg -> device_send_map_elmts[i])
#define hypre_ParCSRCommPkgNumRecvs(comm_pkg)            (comm_pkg -> num_recvs)
#define hypre_ParCSRCommPkgRecvProcs(comm_pkg)           (comm_pkg -> recv_procs)
#define hypre_ParCSRCommPkgRecvProc(comm_pkg, i)         (comm_pkg -> recv_procs[i])
#define hypre_ParCSRCommPkgRecvVecStarts(comm_pkg)       (comm_pkg -> recv_vec_starts)
#define hypre_ParCSRCommPkgRecvVecStart(comm_pkg,i)      (comm_pkg -> recv_vec_starts[i])
#define hypre_ParCSRCommPkgSendMPITypes(comm_pkg)        (comm_pkg -> send_mpi_types)
#define hypre_ParCSRCommPkgSendMPIType(comm_pkg,i)       (comm_pkg -> send_mpi_types[i])
#define hypre_ParCSRCommPkgRecvMPITypes(comm_pkg)        (comm_pkg -> recv_mpi_types)
#define hypre_ParCSRCommPkgRecvMPIType(comm_pkg,i)       (comm_pkg -> recv_mpi_types[i])

#if defined(HYPRE_USING_CUDA) || defined(HYPRE_USING_DEVICE_OPENMP)
#define hypre_ParCSRCommPkgTmpData(comm_pkg)           ((comm_pkg) -> tmp_data)
#define hypre_ParCSRCommPkgBufData(comm_pkg)           ((comm_pkg) -> buf_data)
#endif

<<<<<<< HEAD
static inline void
hypre_ParCSRCommPkgCopySendMapElmtsToDevice(hypre_ParCSRCommPkg *comm_pkg)
{
#if defined(HYPRE_USING_CUDA) || defined(HYPRE_USING_DEVICE_OPENMP)
   if (hypre_ParCSRCommPkgDeviceSendMapElmts(comm_pkg) == NULL)
   {
      HYPRE_Int num_sends = hypre_ParCSRCommPkgNumSends(comm_pkg);
      hypre_ParCSRCommPkgDeviceSendMapElmts(comm_pkg) =
         hypre_TAlloc(HYPRE_Int, hypre_ParCSRCommPkgSendMapStart(comm_pkg, num_sends),
                      HYPRE_MEMORY_DEVICE);

      hypre_TMemcpy(hypre_ParCSRCommPkgDeviceSendMapElmts(comm_pkg),
                    hypre_ParCSRCommPkgSendMapElmts(comm_pkg),
                    HYPRE_Int,
                    hypre_ParCSRCommPkgSendMapStart(comm_pkg, num_sends),
                    HYPRE_MEMORY_DEVICE, HYPRE_MEMORY_HOST);
   }
#endif
}
=======
/*--------------------------------------------------------------------------
 * Accessor macros: hypre_ParCSRCommPkg
 *--------------------------------------------------------------------------*/

#define hypre_ParCSRCommPkgComm(comm_pkg)          (comm_pkg -> comm)

#define hypre_ParCSRCommPkgNumSends(comm_pkg)      (comm_pkg -> num_sends)
#define hypre_ParCSRCommPkgSendProcs(comm_pkg)     (comm_pkg -> send_procs)
#define hypre_ParCSRCommPkgSendProc(comm_pkg, i)   (comm_pkg -> send_procs[i])
#define hypre_ParCSRCommPkgSendMapStarts(comm_pkg) (comm_pkg -> send_map_starts)
#define hypre_ParCSRCommPkgSendMapStart(comm_pkg,i)(comm_pkg -> send_map_starts[i])
#define hypre_ParCSRCommPkgSendMapElmts(comm_pkg)  (comm_pkg -> send_map_elmts)
#define hypre_ParCSRCommPkgSendMapElmt(comm_pkg,i) (comm_pkg -> send_map_elmts[i])

#define hypre_ParCSRCommPkgNumRecvs(comm_pkg)      (comm_pkg -> num_recvs)
#define hypre_ParCSRCommPkgRecvProcs(comm_pkg)     (comm_pkg -> recv_procs)
#define hypre_ParCSRCommPkgRecvProc(comm_pkg, i)   (comm_pkg -> recv_procs[i])
#define hypre_ParCSRCommPkgRecvVecStarts(comm_pkg) (comm_pkg -> recv_vec_starts)
#define hypre_ParCSRCommPkgRecvVecStart(comm_pkg,i)(comm_pkg -> recv_vec_starts[i])

#define hypre_ParCSRCommPkgSendMPITypes(comm_pkg)  (comm_pkg -> send_mpi_types)
#define hypre_ParCSRCommPkgSendMPIType(comm_pkg,i) (comm_pkg -> send_mpi_types[i])

#define hypre_ParCSRCommPkgRecvMPITypes(comm_pkg)  (comm_pkg -> recv_mpi_types)
#define hypre_ParCSRCommPkgRecvMPIType(comm_pkg,i) (comm_pkg -> recv_mpi_types[i])
>>>>>>> a8cbf255

/*--------------------------------------------------------------------------
 * Accessor macros: hypre_ParCSRCommHandle
 *--------------------------------------------------------------------------*/

<<<<<<< HEAD
#define hypre_ParCSRCommHandleCommPkg(comm_handle)                (comm_handle -> comm_pkg)
#define hypre_ParCSRCommHandleSendMemoryLocation(comm_handle)     (comm_handle -> send_memory_location)
#define hypre_ParCSRCommHandleRecvMemoryLocation(comm_handle)     (comm_handle -> recv_memory_location)
#define hypre_ParCSRCommHandleNumSendBytes(comm_handle)           (comm_handle -> num_send_bytes)
#define hypre_ParCSRCommHandleNumRecvBytes(comm_handle)           (comm_handle -> num_recv_bytes)
#define hypre_ParCSRCommHandleSendData(comm_handle)               (comm_handle -> send_data)
#define hypre_ParCSRCommHandleRecvData(comm_handle)               (comm_handle -> recv_data)
#define hypre_ParCSRCommHandleSendDataBuffer(comm_handle)         (comm_handle -> send_data_buffer)
#define hypre_ParCSRCommHandleRecvDataBuffer(comm_handle)         (comm_handle -> recv_data_buffer)
#define hypre_ParCSRCommHandleNumRequests(comm_handle)            (comm_handle -> num_requests)
#define hypre_ParCSRCommHandleRequests(comm_handle)               (comm_handle -> requests)
#define hypre_ParCSRCommHandleRequest(comm_handle, i)             (comm_handle -> requests[i])
=======
#define hypre_ParCSRCommHandleCommPkg(comm_handle)     (comm_handle -> comm_pkg)
#define hypre_ParCSRCommHandleSendData(comm_handle)    (comm_handle -> send_data)
#define hypre_ParCSRCommHandleRecvData(comm_handle)    (comm_handle -> recv_data)
#define hypre_ParCSRCommHandleNumRequests(comm_handle) (comm_handle -> num_requests)
#define hypre_ParCSRCommHandleRequests(comm_handle)    (comm_handle -> requests)
#define hypre_ParCSRCommHandleRequest(comm_handle, i)  (comm_handle -> requests[i])
>>>>>>> a8cbf255

#endif /* HYPRE_PAR_CSR_COMMUNICATION_HEADER */
#ifndef hypre_PARCSR_ASSUMED_PART
#define  hypre_PARCSR_ASSUMED_PART

typedef struct
{
   HYPRE_Int                   length;
   HYPRE_BigInt                row_start;
   HYPRE_BigInt                row_end;
   HYPRE_Int                   storage_length;
   HYPRE_Int                  *proc_list;
   HYPRE_BigInt               *row_start_list;
   HYPRE_BigInt               *row_end_list;
   HYPRE_Int                  *sort_index;
} hypre_IJAssumedPart;




#endif /* hypre_PARCSR_ASSUMED_PART */

#ifndef hypre_NEW_COMMPKG
#define hypre_NEW_COMMPKG

typedef struct
{
   HYPRE_Int       length;
   HYPRE_Int       storage_length;
   HYPRE_Int      *id;
   HYPRE_Int      *vec_starts;
   HYPRE_Int       element_storage_length;
   HYPRE_BigInt   *elements;
   HYPRE_Real     *d_elements; /* Is this used anywhere? */
   void           *v_elements;

}  hypre_ProcListElements;

#endif /* hypre_NEW_COMMPKG */

/******************************************************************************
 *
 * Header info for Parallel Vector data structure
 *
 *****************************************************************************/

#ifndef hypre_PAR_VECTOR_HEADER
#define hypre_PAR_VECTOR_HEADER


/*--------------------------------------------------------------------------
 * hypre_ParVector
 *--------------------------------------------------------------------------*/

#ifndef HYPRE_PAR_VECTOR_STRUCT
#define HYPRE_PAR_VECTOR_STRUCT
#endif

typedef struct hypre_ParVector_struct
{
   MPI_Comm              comm;

   HYPRE_BigInt          global_size;
   HYPRE_BigInt          first_index;
   HYPRE_BigInt          last_index;
   HYPRE_BigInt         *partitioning;
   /* stores actual length of data in local vector to allow memory
    * manipulations for temporary vectors*/
   HYPRE_Int             actual_local_size;
   hypre_Vector         *local_vector;

   /* Does the Vector create/destroy `data'? */
   HYPRE_Int             owns_data;
   HYPRE_Int             owns_partitioning;

   hypre_IJAssumedPart  *assumed_partition; /* only populated if no_global_partition option
                                              is used (compile-time option) AND this partition
                                              needed
                                              (for setting off-proc elements, for example)*/


} hypre_ParVector;

/*--------------------------------------------------------------------------
 * Accessor functions for the Vector structure
 *--------------------------------------------------------------------------*/

#define hypre_ParVectorComm(vector)             ((vector) -> comm)
#define hypre_ParVectorGlobalSize(vector)       ((vector) -> global_size)
#define hypre_ParVectorFirstIndex(vector)       ((vector) -> first_index)
#define hypre_ParVectorLastIndex(vector)        ((vector) -> last_index)
#define hypre_ParVectorPartitioning(vector)     ((vector) -> partitioning)
#define hypre_ParVectorActualLocalSize(vector)  ((vector) -> actual_local_size)
#define hypre_ParVectorLocalVector(vector)      ((vector) -> local_vector)
#define hypre_ParVectorOwnsData(vector)         ((vector) -> owns_data)
#define hypre_ParVectorOwnsPartitioning(vector) ((vector) -> owns_partitioning)
#define hypre_ParVectorNumVectors(vector)\
 (hypre_VectorNumVectors( hypre_ParVectorLocalVector(vector) ))

#define hypre_ParVectorAssumedPartition(vector) ((vector) -> assumed_partition)


#endif
/******************************************************************************
 *
 * Header info for Parallel CSR Matrix data structures
 *
 * Note: this matrix currently uses 0-based indexing.
 *
 *****************************************************************************/

#ifndef hypre_PAR_CSR_MATRIX_HEADER
#define hypre_PAR_CSR_MATRIX_HEADER

/*--------------------------------------------------------------------------
 * Parallel CSR Matrix
 *--------------------------------------------------------------------------*/

#ifndef HYPRE_PAR_CSR_MATRIX_STRUCT
#define HYPRE_PAR_CSR_MATRIX_STRUCT
#endif

typedef struct hypre_ParCSRMatrix_struct
{
   MPI_Comm              comm;

   HYPRE_BigInt          global_num_rows;
   HYPRE_BigInt          global_num_cols;
   HYPRE_BigInt          first_row_index;
   HYPRE_BigInt          first_col_diag;
   /* need to know entire local range in case row_starts and col_starts
      are null  (i.e., bgl) AHB 6/05*/
   HYPRE_BigInt          last_row_index;
   HYPRE_BigInt          last_col_diag;

   hypre_CSRMatrix      *diag;
   hypre_CSRMatrix      *offd;
   hypre_CSRMatrix      *diagT, *offdT;
<<<<<<< HEAD
   /* JSP: transposed matrices are created lazily and optional */
   HYPRE_BigInt         *col_map_offd;
   HYPRE_BigInt         *device_col_map_offd;
   /* maps columns of offd to global columns */
   HYPRE_BigInt         *row_starts;
   /* array of length num_procs+1, row_starts[i] contains the
      global number of the first row on proc i,
      first_row_index = row_starts[my_id],
      row_starts[num_procs] = global_num_rows */
   HYPRE_BigInt         *col_starts;
   /* array of length num_procs+1, col_starts[i] contains the
      global number of the first column of diag on proc i,
      first_col_diag = col_starts[my_id],
      col_starts[num_procs] = global_num_cols */
=======
        /* JSP: transposed matrices are created lazily and optional */
   HYPRE_BigInt         *col_map_offd; 
        /* maps columns of offd to global columns */
   HYPRE_BigInt         *row_starts; 
        /* array of length num_procs+1, row_starts[i] contains the
           global number of the first row on proc i,
           first_row_index = row_starts[my_id],
           row_starts[num_procs] = global_num_rows */
   HYPRE_BigInt         *col_starts;
        /* array of length num_procs+1, col_starts[i] contains the
           global number of the first column of diag on proc i,
           first_col_diag = col_starts[my_id],
           col_starts[num_procs] = global_num_cols */
>>>>>>> a8cbf255

   hypre_ParCSRCommPkg  *comm_pkg;
   hypre_ParCSRCommPkg  *comm_pkgT;

   /* Does the ParCSRMatrix create/destroy `diag', `offd', `col_map_offd'? */
   HYPRE_Int             owns_data;
   /* Does the ParCSRMatrix create/destroy `row_starts', `col_starts'? */
   HYPRE_Int             owns_row_starts;
   HYPRE_Int             owns_col_starts;

   HYPRE_BigInt          num_nonzeros;
   HYPRE_Real            d_num_nonzeros;

   /* Buffers used by GetRow to hold row currently being accessed. AJC, 4/99 */
   HYPRE_BigInt         *rowindices;
   HYPRE_Complex        *rowvalues;
   HYPRE_Int             getrowactive;

   hypre_IJAssumedPart  *assumed_partition; /* only populated if
                                              no_global_partition option is used
                                              (compile-time option)*/
<<<<<<< HEAD
=======
   HYPRE_Int             owns_assumed_partition;
   /* Array to store ordering of local diagonal block to relax. In particular,
   used for triangulr matrices that are not ordered to be triangular. */
   HYPRE_Int            *proc_ordering;

   /* Save block diagonal inverse */
   HYPRE_Int             bdiag_size;
   HYPRE_Complex        *bdiaginv;
   hypre_ParCSRCommPkg  *bdiaginv_comm_pkg;

>>>>>>> a8cbf255
} hypre_ParCSRMatrix;

/*--------------------------------------------------------------------------
 * Accessor functions for the Parallel CSR Matrix structure
 *--------------------------------------------------------------------------*/

#define hypre_ParCSRMatrixComm(matrix)             ((matrix) -> comm)
#define hypre_ParCSRMatrixGlobalNumRows(matrix)    ((matrix) -> global_num_rows)
#define hypre_ParCSRMatrixGlobalNumCols(matrix)    ((matrix) -> global_num_cols)
#define hypre_ParCSRMatrixFirstRowIndex(matrix)    ((matrix) -> first_row_index)
#define hypre_ParCSRMatrixFirstColDiag(matrix)     ((matrix) -> first_col_diag)
#define hypre_ParCSRMatrixLastRowIndex(matrix)     ((matrix) -> last_row_index)
#define hypre_ParCSRMatrixLastColDiag(matrix)      ((matrix) -> last_col_diag)
#define hypre_ParCSRMatrixDiag(matrix)             ((matrix) -> diag)
#define hypre_ParCSRMatrixOffd(matrix)             ((matrix) -> offd)
#define hypre_ParCSRMatrixDiagT(matrix)            ((matrix) -> diagT)
#define hypre_ParCSRMatrixOffdT(matrix)            ((matrix) -> offdT)
#define hypre_ParCSRMatrixColMapOffd(matrix)       ((matrix) -> col_map_offd)
#define hypre_ParCSRMatrixDeviceColMapOffd(matrix) ((matrix) -> device_col_map_offd)
#define hypre_ParCSRMatrixRowStarts(matrix)        ((matrix) -> row_starts)
#define hypre_ParCSRMatrixColStarts(matrix)        ((matrix) -> col_starts)
#define hypre_ParCSRMatrixCommPkg(matrix)          ((matrix) -> comm_pkg)
#define hypre_ParCSRMatrixCommPkgT(matrix)         ((matrix) -> comm_pkgT)
#define hypre_ParCSRMatrixOwnsData(matrix)         ((matrix) -> owns_data)
#define hypre_ParCSRMatrixOwnsRowStarts(matrix)    ((matrix) -> owns_row_starts)
#define hypre_ParCSRMatrixOwnsColStarts(matrix)    ((matrix) -> owns_col_starts)
#define hypre_ParCSRMatrixNumNonzeros(matrix)      ((matrix) -> num_nonzeros)
#define hypre_ParCSRMatrixDNumNonzeros(matrix)     ((matrix) -> d_num_nonzeros)
#define hypre_ParCSRMatrixRowindices(matrix)       ((matrix) -> rowindices)
#define hypre_ParCSRMatrixRowvalues(matrix)        ((matrix) -> rowvalues)
#define hypre_ParCSRMatrixGetrowactive(matrix)     ((matrix) -> getrowactive)
#define hypre_ParCSRMatrixAssumedPartition(matrix) ((matrix) -> assumed_partition)
#define hypre_ParCSRMatrixOwnsAssumedPartition(matrix)   ((matrix) -> owns_assumed_partition)
#define hypre_ParCSRMatrixProcOrdering(matrix)    ((matrix) -> proc_ordering)

#define hypre_ParCSRMatrixNumRows(matrix) hypre_CSRMatrixNumRows(hypre_ParCSRMatrixDiag(matrix))
#define hypre_ParCSRMatrixNumCols(matrix) hypre_CSRMatrixNumCols(hypre_ParCSRMatrixDiag(matrix))

/*--------------------------------------------------------------------------
 * Parallel CSR Boolean Matrix
 *--------------------------------------------------------------------------*/

typedef struct
{
   MPI_Comm                comm;
   HYPRE_BigInt            global_num_rows;
   HYPRE_BigInt            global_num_cols;
   HYPRE_BigInt            first_row_index;
   HYPRE_BigInt            first_col_diag;
   HYPRE_BigInt            last_row_index;
   HYPRE_BigInt            last_col_diag;
   hypre_CSRBooleanMatrix *diag;
   hypre_CSRBooleanMatrix *offd;
   HYPRE_BigInt           *col_map_offd;
   HYPRE_BigInt           *row_starts;
   HYPRE_BigInt           *col_starts;
   hypre_ParCSRCommPkg    *comm_pkg;
   hypre_ParCSRCommPkg    *comm_pkgT;
   HYPRE_Int               owns_data;
   HYPRE_Int               owns_row_starts;
   HYPRE_Int               owns_col_starts;
   HYPRE_BigInt            num_nonzeros;
   HYPRE_BigInt           *rowindices;
   HYPRE_Int               getrowactive;

} hypre_ParCSRBooleanMatrix;

/*--------------------------------------------------------------------------
 * Accessor functions for the Parallel CSR Boolean Matrix structure
 *--------------------------------------------------------------------------*/

#define hypre_ParCSRBooleanMatrix_Get_Comm(matrix)          ((matrix)->comm)
#define hypre_ParCSRBooleanMatrix_Get_GlobalNRows(matrix)   ((matrix)->global_num_rows)
#define hypre_ParCSRBooleanMatrix_Get_GlobalNCols(matrix)   ((matrix)->global_num_cols)
#define hypre_ParCSRBooleanMatrix_Get_StartRow(matrix)      ((matrix)->first_row_index)
#define hypre_ParCSRBooleanMatrix_Get_FirstRowIndex(matrix) ((matrix)->first_row_index)
#define hypre_ParCSRBooleanMatrix_Get_FirstColDiag(matrix)  ((matrix)->first_col_diag)
#define hypre_ParCSRBooleanMatrix_Get_LastRowIndex(matrix)  ((matrix)->last_row_index)
#define hypre_ParCSRBooleanMatrix_Get_LastColDiag(matrix)   ((matrix)->last_col_diag)
#define hypre_ParCSRBooleanMatrix_Get_Diag(matrix)          ((matrix)->diag)
#define hypre_ParCSRBooleanMatrix_Get_Offd(matrix)          ((matrix)->offd)
#define hypre_ParCSRBooleanMatrix_Get_ColMapOffd(matrix)    ((matrix)->col_map_offd)
#define hypre_ParCSRBooleanMatrix_Get_RowStarts(matrix)     ((matrix)->row_starts)
#define hypre_ParCSRBooleanMatrix_Get_ColStarts(matrix)     ((matrix)->col_starts)
#define hypre_ParCSRBooleanMatrix_Get_CommPkg(matrix)       ((matrix)->comm_pkg)
#define hypre_ParCSRBooleanMatrix_Get_CommPkgT(matrix)      ((matrix)->comm_pkgT)
#define hypre_ParCSRBooleanMatrix_Get_OwnsData(matrix)      ((matrix)->owns_data)
#define hypre_ParCSRBooleanMatrix_Get_OwnsRowStarts(matrix) ((matrix)->owns_row_starts)
#define hypre_ParCSRBooleanMatrix_Get_OwnsColStarts(matrix) ((matrix)->owns_col_starts)
#define hypre_ParCSRBooleanMatrix_Get_NRows(matrix)         ((matrix->diag->num_rows))
#define hypre_ParCSRBooleanMatrix_Get_NCols(matrix)         ((matrix->diag->num_cols))
#define hypre_ParCSRBooleanMatrix_Get_NNZ(matrix)           ((matrix)->num_nonzeros)
#define hypre_ParCSRBooleanMatrix_Get_Rowindices(matrix)    ((matrix)->rowindices)
#define hypre_ParCSRBooleanMatrix_Get_Getrowactive(matrix)  ((matrix)->getrowactive)

#endif
/******************************************************************************
 *
 * Tree structure for keeping track of numbers (e.g. column numbers) -
 * when you get them one at a time, in no particular order, possibly very
 * sparse.  In a scalable manner you want to be able to store them and find
 * out whether a number has been stored.
 * All decimal numbers will fit in a tree with 10 branches (digits)
 * off each node.  We also have a terminal "digit" to indicate that the entire
 * number has been seen.  E.g., 1234 would be entered in a tree as:
 * (numbering the digits off a node as 0 1 2 3 4 5 6 7 8 9 TERM )
 *                          root
 *                           |
 *                   - - - - 4 - - - - - -
 *                           |
 *                     - - - 3 - - - - - - -
 *                           |
 *                       - - 2 - - - - - - - -
 *                           |
 *                         - 1 - - - - - - - - -
 *                           |
 *       - - - - - - - - - - T
 *
 *
 * This tree represents a number through its decimal expansion, but if needed
 * base depends on how the numbers encountered are distributed.  Totally
 * The more clustered, the larger the base should be in my judgement.
 *
 *****************************************************************************/

#ifndef hypre_NUMBERS_HEADER
#define hypre_NUMBERS_HEADER

typedef struct hypre_NumbersNode{
   struct hypre_NumbersNode * digit[11];
} hypre_NumbersNode;

hypre_NumbersNode * hypre_NumbersNewNode(void);
void hypre_NumbersDeleteNode( hypre_NumbersNode * node );
HYPRE_Int hypre_NumbersEnter( hypre_NumbersNode * node, const HYPRE_Int n );
HYPRE_Int hypre_NumbersNEntered( hypre_NumbersNode * node );
HYPRE_Int hypre_NumbersQuery( hypre_NumbersNode * node, const HYPRE_Int n );
HYPRE_Int * hypre_NumbersArray( hypre_NumbersNode * node );


#endif
/******************************************************************************
 *
 * Header info for Parallel Chord Matrix data structures
 *
 *****************************************************************************/

#include <HYPRE_config.h>

#ifndef hypre_PAR_CHORD_MATRIX_HEADER
#define hypre_PAR_CHORD_MATRIX_HEADER

#include "_hypre_utilities.h"
#include "seq_mv.h"

/*--------------------------------------------------------------------------
 * Parallel Chord Matrix
 *--------------------------------------------------------------------------*/

typedef struct
{
   MPI_Comm comm;

  /*  A structure: -------------------------------------------------------- */
  HYPRE_Int num_inprocessors;
  HYPRE_Int *inprocessor;

  /* receiving in idof from different (in)processors; ---------------------- */
  HYPRE_Int *num_idofs_inprocessor;
  HYPRE_Int **idof_inprocessor;

  /* symmetric information: ----------------------------------------------- */
  /* this can be replaces by CSR format: ---------------------------------- */
  HYPRE_Int     *num_inchords;
  HYPRE_Int     **inchord_idof;
  HYPRE_Int     **inchord_rdof;
  HYPRE_Complex **inchord_data;

  HYPRE_Int num_idofs;
  HYPRE_Int num_rdofs;

  HYPRE_Int *firstindex_idof; /* not owned by my_id; ---------------------- */
  HYPRE_Int *firstindex_rdof; /* not owned by my_id; ---------------------- */

  /* --------------------------- mirror information: ---------------------- */
  /* participation of rdof in different processors; ----------------------- */

  HYPRE_Int num_toprocessors;
  HYPRE_Int *toprocessor;

  /* rdofs to be sentto toprocessors; -------------------------------------
     ---------------------------------------------------------------------- */
  HYPRE_Int *num_rdofs_toprocessor;
  HYPRE_Int **rdof_toprocessor;

} hypre_ParChordMatrix;

/*--------------------------------------------------------------------------
 * Accessor functions for the Parallel CSR Matrix structure
 *--------------------------------------------------------------------------*/

#define hypre_ParChordMatrixComm(matrix)                  ((matrix) -> comm)

/*  matrix structure: ----------------------------------------------------- */

#define hypre_ParChordMatrixNumInprocessors(matrix)  ((matrix) -> num_inprocessors)
#define hypre_ParChordMatrixInprocessor(matrix) ((matrix) -> inprocessor)
#define hypre_ParChordMatrixNumIdofsInprocessor(matrix) ((matrix) -> num_idofs_inprocessor)
#define hypre_ParChordMatrixIdofInprocessor(matrix) ((matrix) -> idof_inprocessor)

#define hypre_ParChordMatrixNumInchords(matrix) ((matrix) -> num_inchords)

#define hypre_ParChordMatrixInchordIdof(matrix) ((matrix) -> inchord_idof)
#define hypre_ParChordMatrixInchordRdof(matrix) ((matrix) -> inchord_rdof)
#define hypre_ParChordMatrixInchordData(matrix) ((matrix) -> inchord_data)
#define hypre_ParChordMatrixNumIdofs(matrix)    ((matrix) -> num_idofs)
#define hypre_ParChordMatrixNumRdofs(matrix)    ((matrix) -> num_rdofs)

#define hypre_ParChordMatrixFirstindexIdof(matrix) ((matrix) -> firstindex_idof)
#define hypre_ParChordMatrixFirstindexRdof(matrix) ((matrix) -> firstindex_rdof)

/* participation of rdof in different processors; ---------- */

#define hypre_ParChordMatrixNumToprocessors(matrix) ((matrix) -> num_toprocessors)
#define hypre_ParChordMatrixToprocessor(matrix)  ((matrix) -> toprocessor)
#define hypre_ParChordMatrixNumRdofsToprocessor(matrix) ((matrix) -> num_rdofs_toprocessor)
#define hypre_ParChordMatrixRdofToprocessor(matrix) ((matrix) -> rdof_toprocessor)


#endif
#ifndef hypre_PAR_MAKE_SYSTEM
#define  hypre_PAR_MAKE_SYSTEM

typedef struct
{
   hypre_ParCSRMatrix * A;
   hypre_ParVector * x;
   hypre_ParVector * b;

} HYPRE_ParCSR_System_Problem;

#endif /* hypre_PAR_MAKE_SYSTEM */

/* communicationT.c */
void hypre_RowsWithColumn_original ( HYPRE_Int *rowmin , HYPRE_Int *rowmax , HYPRE_BigInt column , hypre_ParCSRMatrix *A );
void hypre_RowsWithColumn ( HYPRE_Int *rowmin , HYPRE_Int *rowmax , HYPRE_BigInt column , HYPRE_Int num_rows_diag , HYPRE_BigInt firstColDiag , HYPRE_BigInt *colMapOffd , HYPRE_Int *mat_i_diag , HYPRE_Int *mat_j_diag , HYPRE_Int *mat_i_offd , HYPRE_Int *mat_j_offd );
void hypre_MatTCommPkgCreate_core ( MPI_Comm comm , HYPRE_BigInt *col_map_offd , HYPRE_BigInt first_col_diag , HYPRE_BigInt *col_starts , HYPRE_Int num_rows_diag , HYPRE_Int num_cols_diag , HYPRE_Int num_cols_offd , HYPRE_BigInt *row_starts , HYPRE_BigInt firstColDiag , HYPRE_BigInt *colMapOffd , HYPRE_Int *mat_i_diag , HYPRE_Int *mat_j_diag , HYPRE_Int *mat_i_offd , HYPRE_Int *mat_j_offd , HYPRE_Int data , HYPRE_Int *p_num_recvs , HYPRE_Int **p_recv_procs , HYPRE_Int **p_recv_vec_starts , HYPRE_Int *p_num_sends , HYPRE_Int **p_send_procs , HYPRE_Int **p_send_map_starts , HYPRE_Int **p_send_map_elmts );
HYPRE_Int hypre_MatTCommPkgCreate ( hypre_ParCSRMatrix *A );

/* driver_aat.c */

/* driver_boolaat.c */

/* driver_boolmatmul.c */

/* driver.c */

/* driver_matmul.c */

/* driver_mat_multivec.c */

/* driver_matvec.c */

/* driver_multivec.c */

/* HYPRE_parcsr_matrix.c */
HYPRE_Int HYPRE_ParCSRMatrixCreate ( MPI_Comm comm , HYPRE_BigInt global_num_rows , HYPRE_BigInt global_num_cols , HYPRE_BigInt *row_starts , HYPRE_BigInt *col_starts , HYPRE_Int num_cols_offd , HYPRE_Int num_nonzeros_diag , HYPRE_Int num_nonzeros_offd , HYPRE_ParCSRMatrix *matrix );
HYPRE_Int HYPRE_ParCSRMatrixDestroy ( HYPRE_ParCSRMatrix matrix );
HYPRE_Int HYPRE_ParCSRMatrixInitialize ( HYPRE_ParCSRMatrix matrix );
HYPRE_Int HYPRE_ParCSRMatrixBigInitialize ( HYPRE_ParCSRMatrix matrix );
HYPRE_Int HYPRE_ParCSRMatrixRead ( MPI_Comm comm , const char *file_name , HYPRE_ParCSRMatrix *matrix );
HYPRE_Int HYPRE_ParCSRMatrixPrint ( HYPRE_ParCSRMatrix matrix , const char *file_name );
HYPRE_Int HYPRE_ParCSRMatrixGetComm ( HYPRE_ParCSRMatrix matrix , MPI_Comm *comm );
HYPRE_Int HYPRE_ParCSRMatrixGetDims ( HYPRE_ParCSRMatrix matrix , HYPRE_BigInt *M , HYPRE_BigInt *N );
HYPRE_Int HYPRE_ParCSRMatrixGetRowPartitioning ( HYPRE_ParCSRMatrix matrix , HYPRE_BigInt **row_partitioning_ptr );
HYPRE_Int HYPRE_ParCSRMatrixGetColPartitioning ( HYPRE_ParCSRMatrix matrix , HYPRE_BigInt **col_partitioning_ptr );
HYPRE_Int HYPRE_ParCSRMatrixGetLocalRange ( HYPRE_ParCSRMatrix matrix , HYPRE_BigInt *row_start , HYPRE_BigInt *row_end , HYPRE_BigInt *col_start , HYPRE_BigInt *col_end );
HYPRE_Int HYPRE_ParCSRMatrixGetRow ( HYPRE_ParCSRMatrix matrix , HYPRE_BigInt row , HYPRE_Int *size , HYPRE_BigInt **col_ind , HYPRE_Complex **values );
HYPRE_Int HYPRE_ParCSRMatrixRestoreRow ( HYPRE_ParCSRMatrix matrix , HYPRE_BigInt row , HYPRE_Int *size , HYPRE_BigInt **col_ind , HYPRE_Complex **values );
HYPRE_Int HYPRE_CSRMatrixToParCSRMatrix ( MPI_Comm comm , HYPRE_CSRMatrix A_CSR , HYPRE_BigInt *row_partitioning , HYPRE_BigInt *col_partitioning , HYPRE_ParCSRMatrix *matrix );
HYPRE_Int HYPRE_CSRMatrixToParCSRMatrix_WithNewPartitioning ( MPI_Comm comm , HYPRE_CSRMatrix A_CSR , HYPRE_ParCSRMatrix *matrix );
HYPRE_Int HYPRE_ParCSRMatrixMatvec ( HYPRE_Complex alpha , HYPRE_ParCSRMatrix A , HYPRE_ParVector x , HYPRE_Complex beta , HYPRE_ParVector y );
HYPRE_Int HYPRE_ParCSRMatrixMatvecT ( HYPRE_Complex alpha , HYPRE_ParCSRMatrix A , HYPRE_ParVector x , HYPRE_Complex beta , HYPRE_ParVector y );

/* HYPRE_parcsr_vector.c */
HYPRE_Int HYPRE_ParVectorCreate ( MPI_Comm comm , HYPRE_BigInt global_size , HYPRE_BigInt *partitioning , HYPRE_ParVector *vector );
HYPRE_Int HYPRE_ParMultiVectorCreate ( MPI_Comm comm , HYPRE_BigInt global_size , HYPRE_BigInt *partitioning , HYPRE_Int number_vectors , HYPRE_ParVector *vector );
HYPRE_Int HYPRE_ParVectorDestroy ( HYPRE_ParVector vector );
HYPRE_Int HYPRE_ParVectorInitialize ( HYPRE_ParVector vector );
HYPRE_Int HYPRE_ParVectorRead ( MPI_Comm comm , const char *file_name , HYPRE_ParVector *vector );
HYPRE_Int HYPRE_ParVectorPrint ( HYPRE_ParVector vector , const char *file_name );
HYPRE_Int HYPRE_ParVectorSetConstantValues ( HYPRE_ParVector vector , HYPRE_Complex value );
HYPRE_Int HYPRE_ParVectorSetRandomValues ( HYPRE_ParVector vector , HYPRE_Int seed );
HYPRE_Int HYPRE_ParVectorCopy ( HYPRE_ParVector x , HYPRE_ParVector y );
HYPRE_ParVector HYPRE_ParVectorCloneShallow ( HYPRE_ParVector x );
HYPRE_Int HYPRE_ParVectorScale ( HYPRE_Complex value , HYPRE_ParVector x );
HYPRE_Int HYPRE_ParVectorAxpy ( HYPRE_Complex alpha , HYPRE_ParVector x , HYPRE_ParVector y );
HYPRE_Int HYPRE_ParVectorInnerProd ( HYPRE_ParVector x , HYPRE_ParVector y , HYPRE_Real *prod );
HYPRE_Int HYPRE_VectorToParVector ( MPI_Comm comm , HYPRE_Vector b , HYPRE_BigInt *partitioning , HYPRE_ParVector *vector );
HYPRE_Int HYPRE_ParVectorGetValues ( HYPRE_ParVector vector, HYPRE_Int num_values, HYPRE_BigInt *indices , HYPRE_Complex *values);

/* new_commpkg.c */
HYPRE_Int hypre_PrintCommpkg ( hypre_ParCSRMatrix *A , const char *file_name );
HYPRE_Int hypre_ParCSRCommPkgCreateApart_core ( MPI_Comm comm , HYPRE_BigInt *col_map_off_d , HYPRE_BigInt first_col_diag , HYPRE_Int num_cols_off_d , HYPRE_BigInt global_num_cols , HYPRE_Int *p_num_recvs , HYPRE_Int **p_recv_procs , HYPRE_Int **p_recv_vec_starts , HYPRE_Int *p_num_sends , HYPRE_Int **p_send_procs , HYPRE_Int **p_send_map_starts , HYPRE_Int **p_send_map_elements , hypre_IJAssumedPart *apart );
HYPRE_Int hypre_ParCSRCommPkgCreateApart ( MPI_Comm  comm, HYPRE_BigInt *col_map_off_d, HYPRE_BigInt  first_col_diag, HYPRE_Int  num_cols_off_d, HYPRE_BigInt  global_num_cols, hypre_IJAssumedPart *apart, hypre_ParCSRCommPkg *comm_pkg );
HYPRE_Int hypre_NewCommPkgDestroy ( hypre_ParCSRMatrix *parcsr_A );
HYPRE_Int hypre_RangeFillResponseIJDetermineRecvProcs ( void *p_recv_contact_buf , HYPRE_Int contact_size , HYPRE_Int contact_proc , void *ro , MPI_Comm comm , void **p_send_response_buf , HYPRE_Int *response_message_size );
HYPRE_Int hypre_FillResponseIJDetermineSendProcs ( void *p_recv_contact_buf , HYPRE_Int contact_size , HYPRE_Int contact_proc , void *ro , MPI_Comm comm , void **p_send_response_buf , HYPRE_Int *response_message_size );

/* numbers.c */
hypre_NumbersNode *hypre_NumbersNewNode ( void );
void hypre_NumbersDeleteNode ( hypre_NumbersNode *node );
HYPRE_Int hypre_NumbersEnter ( hypre_NumbersNode *node , const HYPRE_Int n );
HYPRE_Int hypre_NumbersNEntered ( hypre_NumbersNode *node );
HYPRE_Int hypre_NumbersQuery ( hypre_NumbersNode *node , const HYPRE_Int n );
HYPRE_Int *hypre_NumbersArray ( hypre_NumbersNode *node );

/* parchord_to_parcsr.c */
void hypre_ParChordMatrix_RowStarts ( hypre_ParChordMatrix *Ac , MPI_Comm comm , HYPRE_BigInt **row_starts , HYPRE_BigInt *global_num_cols );
HYPRE_Int hypre_ParChordMatrixToParCSRMatrix ( hypre_ParChordMatrix *Ac , MPI_Comm comm , hypre_ParCSRMatrix **pAp );
HYPRE_Int hypre_ParCSRMatrixToParChordMatrix ( hypre_ParCSRMatrix *Ap , MPI_Comm comm , hypre_ParChordMatrix **pAc );

/* par_csr_aat.c */
void hypre_ParAat_RowSizes ( HYPRE_Int **C_diag_i , HYPRE_Int **C_offd_i , HYPRE_Int *B_marker , HYPRE_Int *A_diag_i , HYPRE_Int *A_diag_j , HYPRE_Int *A_offd_i , HYPRE_Int *A_offd_j , HYPRE_BigInt *A_col_map_offd , HYPRE_Int *A_ext_i , HYPRE_BigInt *A_ext_j , HYPRE_BigInt *A_ext_row_map , HYPRE_Int *C_diag_size , HYPRE_Int *C_offd_size , HYPRE_Int num_rows_diag_A , HYPRE_Int num_cols_offd_A , HYPRE_Int num_rows_A_ext , HYPRE_BigInt first_col_diag_A , HYPRE_BigInt first_row_index_A );
hypre_ParCSRMatrix *hypre_ParCSRAAt ( hypre_ParCSRMatrix *A );
hypre_CSRMatrix *hypre_ParCSRMatrixExtractAExt ( hypre_ParCSRMatrix *A , HYPRE_Int data , HYPRE_BigInt **pA_ext_row_map );

/* par_csr_assumed_part.c */
HYPRE_Int hypre_LocateAssummedPartition ( MPI_Comm comm , HYPRE_BigInt row_start , HYPRE_BigInt row_end , HYPRE_BigInt global_first_row , HYPRE_BigInt global_num_rows , hypre_IJAssumedPart *part , HYPRE_Int myid );
HYPRE_Int hypre_ParCSRMatrixCreateAssumedPartition ( hypre_ParCSRMatrix *matrix );
HYPRE_Int hypre_AssumedPartitionDestroy ( hypre_IJAssumedPart *apart );
HYPRE_Int hypre_GetAssumedPartitionProcFromRow ( MPI_Comm comm , HYPRE_BigInt row , HYPRE_BigInt global_first_row , HYPRE_BigInt global_num_rows , HYPRE_Int *proc_id );
HYPRE_Int hypre_GetAssumedPartitionRowRange ( MPI_Comm comm , HYPRE_Int proc_id , HYPRE_BigInt global_first_row , HYPRE_BigInt global_num_rows , HYPRE_BigInt *row_start , HYPRE_BigInt *row_end );
HYPRE_Int hypre_ParVectorCreateAssumedPartition ( hypre_ParVector *vector );

/* par_csr_bool_matop.c */
hypre_ParCSRBooleanMatrix *hypre_ParBooleanMatmul ( hypre_ParCSRBooleanMatrix *A , hypre_ParCSRBooleanMatrix *B );
hypre_CSRBooleanMatrix *hypre_ParCSRBooleanMatrixExtractBExt ( hypre_ParCSRBooleanMatrix *B , hypre_ParCSRBooleanMatrix *A );
hypre_CSRBooleanMatrix *hypre_ParCSRBooleanMatrixExtractAExt ( hypre_ParCSRBooleanMatrix *A , HYPRE_BigInt **pA_ext_row_map );
hypre_ParCSRBooleanMatrix *hypre_ParBooleanAAt ( hypre_ParCSRBooleanMatrix *A );
HYPRE_Int hypre_BooleanMatTCommPkgCreate ( hypre_ParCSRBooleanMatrix *A );
HYPRE_Int hypre_BooleanMatvecCommPkgCreate ( hypre_ParCSRBooleanMatrix *A );

/* par_csr_bool_matrix.c */
hypre_CSRBooleanMatrix *hypre_CSRBooleanMatrixCreate ( HYPRE_Int num_rows , HYPRE_Int num_cols , HYPRE_Int num_nonzeros );
HYPRE_Int hypre_CSRBooleanMatrixDestroy ( hypre_CSRBooleanMatrix *matrix );
HYPRE_Int hypre_CSRBooleanMatrixInitialize ( hypre_CSRBooleanMatrix *matrix );
HYPRE_Int hypre_CSRBooleanMatrixBigInitialize ( hypre_CSRBooleanMatrix *matrix );
HYPRE_Int hypre_CSRBooleanMatrixSetDataOwner ( hypre_CSRBooleanMatrix *matrix , HYPRE_Int owns_data );
HYPRE_Int hypre_CSRBooleanMatrixSetBigDataOwner ( hypre_CSRBooleanMatrix *matrix , HYPRE_Int owns_data );
hypre_CSRBooleanMatrix *hypre_CSRBooleanMatrixRead ( const char *file_name );
HYPRE_Int hypre_CSRBooleanMatrixPrint ( hypre_CSRBooleanMatrix *matrix , const char *file_name );
hypre_ParCSRBooleanMatrix *hypre_ParCSRBooleanMatrixCreate ( MPI_Comm comm , HYPRE_BigInt global_num_rows , HYPRE_BigInt global_num_cols , HYPRE_BigInt *row_starts , HYPRE_BigInt *col_starts , HYPRE_Int num_cols_offd , HYPRE_Int num_nonzeros_diag , HYPRE_Int num_nonzeros_offd );
HYPRE_Int hypre_ParCSRBooleanMatrixDestroy ( hypre_ParCSRBooleanMatrix *matrix );
HYPRE_Int hypre_ParCSRBooleanMatrixInitialize ( hypre_ParCSRBooleanMatrix *matrix );
HYPRE_Int hypre_ParCSRBooleanMatrixSetNNZ ( hypre_ParCSRBooleanMatrix *matrix );
HYPRE_Int hypre_ParCSRBooleanMatrixSetDataOwner ( hypre_ParCSRBooleanMatrix *matrix , HYPRE_Int owns_data );
HYPRE_Int hypre_ParCSRBooleanMatrixSetRowStartsOwner ( hypre_ParCSRBooleanMatrix *matrix , HYPRE_Int owns_row_starts );
HYPRE_Int hypre_ParCSRBooleanMatrixSetColStartsOwner ( hypre_ParCSRBooleanMatrix *matrix , HYPRE_Int owns_col_starts );
hypre_ParCSRBooleanMatrix *hypre_ParCSRBooleanMatrixRead ( MPI_Comm comm , const char *file_name );
HYPRE_Int hypre_ParCSRBooleanMatrixPrint ( hypre_ParCSRBooleanMatrix *matrix , const char *file_name );
HYPRE_Int hypre_ParCSRBooleanMatrixPrintIJ ( hypre_ParCSRBooleanMatrix *matrix , const char *filename );
HYPRE_Int hypre_ParCSRBooleanMatrixGetLocalRange ( hypre_ParCSRBooleanMatrix *matrix , HYPRE_BigInt *row_start , HYPRE_BigInt *row_end , HYPRE_BigInt *col_start , HYPRE_BigInt *col_end );
HYPRE_Int hypre_ParCSRBooleanMatrixGetRow ( hypre_ParCSRBooleanMatrix *mat , HYPRE_BigInt row , HYPRE_Int *size , HYPRE_BigInt **col_ind );
HYPRE_Int hypre_ParCSRBooleanMatrixRestoreRow ( hypre_ParCSRBooleanMatrix *matrix , HYPRE_BigInt row , HYPRE_Int *size , HYPRE_BigInt **col_ind );
HYPRE_Int hypre_BuildCSRBooleanMatrixMPIDataType ( HYPRE_Int num_nonzeros , HYPRE_Int num_rows , HYPRE_Int *a_i , HYPRE_Int *a_j , hypre_MPI_Datatype *csr_matrix_datatype );
hypre_ParCSRBooleanMatrix *hypre_CSRBooleanMatrixToParCSRBooleanMatrix ( MPI_Comm comm , hypre_CSRBooleanMatrix *A , HYPRE_BigInt *row_starts , HYPRE_BigInt *col_starts );
HYPRE_Int hypre_BooleanGenerateDiagAndOffd ( hypre_CSRBooleanMatrix *A , hypre_ParCSRBooleanMatrix *matrix , HYPRE_BigInt first_col_diag , HYPRE_BigInt last_col_diag );

/* par_csr_communication.c */
hypre_ParCSRCommHandle *hypre_ParCSRCommHandleCreate ( HYPRE_Int job , hypre_ParCSRCommPkg *comm_pkg , void *send_data , void *recv_data );
hypre_ParCSRCommHandle *hypre_ParCSRCommHandleCreate_v2 ( HYPRE_Int job, hypre_ParCSRCommPkg *comm_pkg, HYPRE_Int send_memory_location, void *send_data_in, HYPRE_Int recv_memory_location, void *recv_data_in );
HYPRE_Int hypre_ParCSRCommHandleDestroy ( hypre_ParCSRCommHandle *comm_handle );
void hypre_ParCSRCommPkgCreate_core ( MPI_Comm comm , HYPRE_BigInt *col_map_offd , HYPRE_BigInt first_col_diag , HYPRE_BigInt *col_starts , HYPRE_Int num_cols_diag , HYPRE_Int num_cols_offd , HYPRE_Int *p_num_recvs , HYPRE_Int **p_recv_procs , HYPRE_Int **p_recv_vec_starts , HYPRE_Int *p_num_sends , HYPRE_Int **p_send_procs , HYPRE_Int **p_send_map_starts , HYPRE_Int **p_send_map_elmts );
HYPRE_Int
hypre_ParCSRCommPkgCreate(MPI_Comm comm, HYPRE_BigInt *col_map_offd, HYPRE_BigInt first_col_diag, HYPRE_BigInt *col_starts, HYPRE_Int num_cols_diag, HYPRE_Int num_cols_offd, hypre_ParCSRCommPkg *comm_pkg);
HYPRE_Int hypre_MatvecCommPkgCreate ( hypre_ParCSRMatrix *A );
HYPRE_Int hypre_MatvecCommPkgDestroy ( hypre_ParCSRCommPkg *comm_pkg );
HYPRE_Int hypre_BuildCSRMatrixMPIDataType ( HYPRE_Int num_nonzeros , HYPRE_Int num_rows , HYPRE_Complex *a_data , HYPRE_Int *a_i , HYPRE_Int *a_j , hypre_MPI_Datatype *csr_matrix_datatype );
HYPRE_Int hypre_BuildCSRJDataType ( HYPRE_Int num_nonzeros , HYPRE_Complex *a_data , HYPRE_Int *a_j , hypre_MPI_Datatype *csr_jdata_datatype );
HYPRE_Int hypre_ParCSRFindExtendCommPkg(MPI_Comm comm, HYPRE_BigInt global_num_cols, HYPRE_BigInt first_col_diag, HYPRE_Int num_cols_diag, HYPRE_BigInt *col_starts, hypre_IJAssumedPart *apart, HYPRE_Int indices_len, HYPRE_BigInt *indices, hypre_ParCSRCommPkg **extend_comm_pkg);
/* par_csr_matop.c */
void hypre_ParMatmul_RowSizes ( HYPRE_Int **C_diag_i , HYPRE_Int **C_offd_i , HYPRE_Int *A_diag_i , HYPRE_Int *A_diag_j , HYPRE_Int *A_offd_i , HYPRE_Int *A_offd_j , HYPRE_Int *B_diag_i , HYPRE_Int *B_diag_j , HYPRE_Int *B_offd_i , HYPRE_Int *B_offd_j , HYPRE_Int *B_ext_diag_i , HYPRE_Int *B_ext_diag_j , HYPRE_Int *B_ext_offd_i , HYPRE_Int *B_ext_offd_j , HYPRE_Int *map_B_to_C , HYPRE_Int *C_diag_size , HYPRE_Int *C_offd_size , HYPRE_Int num_rows_diag_A , HYPRE_Int num_cols_offd_A , HYPRE_Int allsquare , HYPRE_Int num_cols_diag_B , HYPRE_Int num_cols_offd_B , HYPRE_Int num_cols_offd_C );
hypre_ParCSRMatrix *hypre_ParMatmul ( hypre_ParCSRMatrix *A , hypre_ParCSRMatrix *B );
void hypre_ParCSRMatrixExtractBExt_Arrays ( HYPRE_Int **pB_ext_i , HYPRE_BigInt **pB_ext_j , HYPRE_Complex **pB_ext_data , HYPRE_BigInt **pB_ext_row_map , HYPRE_Int *num_nonzeros , HYPRE_Int data , HYPRE_Int find_row_map , MPI_Comm comm , hypre_ParCSRCommPkg *comm_pkg , HYPRE_Int num_cols_B , HYPRE_Int num_recvs , HYPRE_Int num_sends , HYPRE_BigInt first_col_diag , HYPRE_BigInt *row_starts , HYPRE_Int *recv_vec_starts , HYPRE_Int *send_map_starts , HYPRE_Int *send_map_elmts , HYPRE_Int *diag_i , HYPRE_Int *diag_j , HYPRE_Int *offd_i , HYPRE_Int *offd_j , HYPRE_BigInt *col_map_offd , HYPRE_Real *diag_data , HYPRE_Real *offd_data );
void hypre_ParCSRMatrixExtractBExt_Arrays_Overlap ( HYPRE_Int **pB_ext_i , HYPRE_BigInt **pB_ext_j , HYPRE_Complex **pB_ext_data , HYPRE_BigInt **pB_ext_row_map , HYPRE_Int *num_nonzeros , HYPRE_Int data , HYPRE_Int find_row_map , MPI_Comm comm , hypre_ParCSRCommPkg *comm_pkg , HYPRE_Int num_cols_B , HYPRE_Int num_recvs , HYPRE_Int num_sends , HYPRE_BigInt first_col_diag , HYPRE_BigInt *row_starts , HYPRE_Int *recv_vec_starts , HYPRE_Int *send_map_starts , HYPRE_Int *send_map_elmts , HYPRE_Int *diag_i , HYPRE_Int *diag_j , HYPRE_Int *offd_i , HYPRE_Int *offd_j , HYPRE_BigInt *col_map_offd , HYPRE_Real *diag_data , HYPRE_Real *offd_data, hypre_ParCSRCommHandle **comm_handle_idx, hypre_ParCSRCommHandle **comm_handle_data, HYPRE_Int *CF_marker, HYPRE_Int *CF_marker_offd, HYPRE_Int skip_fine, HYPRE_Int skip_same_sign );
hypre_CSRMatrix *hypre_ParCSRMatrixExtractBExt ( hypre_ParCSRMatrix *B , hypre_ParCSRMatrix *A , HYPRE_Int data );
hypre_CSRMatrix *hypre_ParCSRMatrixExtractBExt_Overlap ( hypre_ParCSRMatrix *B , hypre_ParCSRMatrix *A , HYPRE_Int data, hypre_ParCSRCommHandle **comm_handle_idx, hypre_ParCSRCommHandle **comm_handle_data, HYPRE_Int *CF_marker, HYPRE_Int *CF_marker_offd, HYPRE_Int skip_fine, HYPRE_Int skip_same_sign );
HYPRE_Int hypre_ParCSRMatrixExtractBExtDeviceInit( hypre_ParCSRMatrix *B, hypre_ParCSRMatrix *A, HYPRE_Int want_data, void **request_ptr);
hypre_CSRMatrix* hypre_ParCSRMatrixExtractBExtDeviceWait(void *request);
hypre_CSRMatrix* hypre_ParCSRMatrixExtractBExtDevice( hypre_ParCSRMatrix *B, hypre_ParCSRMatrix *A, HYPRE_Int want_data );
HYPRE_Int hypre_ParCSRMatrixTranspose ( hypre_ParCSRMatrix *A , hypre_ParCSRMatrix **AT_ptr , HYPRE_Int data );
void hypre_ParCSRMatrixGenSpanningTree ( hypre_ParCSRMatrix *G_csr , HYPRE_Int **indices , HYPRE_Int G_type );
void hypre_ParCSRMatrixExtractSubmatrices ( hypre_ParCSRMatrix *A_csr , HYPRE_Int *indices2 , hypre_ParCSRMatrix ***submatrices );
void hypre_ParCSRMatrixExtractRowSubmatrices ( hypre_ParCSRMatrix *A_csr , HYPRE_Int *indices2 , hypre_ParCSRMatrix ***submatrices );
HYPRE_Complex hypre_ParCSRMatrixLocalSumElts ( hypre_ParCSRMatrix *A );
HYPRE_Int hypre_ParCSRMatrixAminvDB ( hypre_ParCSRMatrix *A , hypre_ParCSRMatrix *B , HYPRE_Complex *d , hypre_ParCSRMatrix **C_ptr );
hypre_ParCSRMatrix *hypre_ParTMatmul ( hypre_ParCSRMatrix *A , hypre_ParCSRMatrix *B );
HYPRE_Real hypre_ParCSRMatrixFnorm( hypre_ParCSRMatrix *A );
HYPRE_Int hypre_ExchangeExternalRowsInit( hypre_CSRMatrix *B_ext, hypre_ParCSRCommPkg *comm_pkg_A, void **request_ptr);
hypre_CSRMatrix* hypre_ExchangeExternalRowsWait(void *vequest);
HYPRE_Int hypre_ExchangeExternalRowsDeviceInit( hypre_CSRMatrix *B_ext, hypre_ParCSRCommPkg *comm_pkg_A, void **request_ptr);
hypre_CSRMatrix* hypre_ExchangeExternalRowsDeviceWait(void *vrequest);

#ifdef HYPRE_USING_PERSISTENT_COMM
hypre_ParCSRPersistentCommHandle* hypre_ParCSRPersistentCommHandleCreate(HYPRE_Int job, hypre_ParCSRCommPkg *comm_pkg);
hypre_ParCSRPersistentCommHandle* hypre_ParCSRCommPkgGetPersistentCommHandle(HYPRE_Int job, hypre_ParCSRCommPkg *comm_pkg);
void hypre_ParCSRPersistentCommHandleDestroy(hypre_ParCSRPersistentCommHandle *comm_handle);
void hypre_ParCSRPersistentCommHandleStart(hypre_ParCSRPersistentCommHandle *comm_handle, HYPRE_Int send_memory_location, void *send_data);
void hypre_ParCSRPersistentCommHandleWait(hypre_ParCSRPersistentCommHandle *comm_handle, HYPRE_Int recv_memory_location, void *recv_data);
#endif

HYPRE_Int hypre_ParcsrGetExternalRowsInit( hypre_ParCSRMatrix *A, HYPRE_Int indices_len, HYPRE_BigInt *indices, hypre_ParCSRCommPkg *comm_pkg, HYPRE_Int want_data, void **request_ptr);
hypre_CSRMatrix* hypre_ParcsrGetExternalRowsWait(void *vrequest);
HYPRE_Int hypre_ParcsrGetExternalRowsDeviceInit( hypre_ParCSRMatrix *A, HYPRE_Int indices_len, HYPRE_BigInt *indices, hypre_ParCSRCommPkg *comm_pkg, HYPRE_Int want_data, void **request_ptr);
hypre_CSRMatrix* hypre_ParcsrGetExternalRowsDeviceWait(void *vrequest);

HYPRE_Int hypre_ParvecBdiagInvScal( hypre_ParVector *b, HYPRE_Int blockSize, hypre_ParVector **bs, hypre_ParCSRMatrix *A);

HYPRE_Int hypre_ParcsrBdiagInvScal( hypre_ParCSRMatrix *A, HYPRE_Int blockSize, hypre_ParCSRMatrix **As);

HYPRE_Int hypre_ParCSRMatrixExtractSubmatrixFC( hypre_ParCSRMatrix *A, HYPRE_Int *CF_marker, HYPRE_Int *cpts_starts, const char *job, hypre_ParCSRMatrix **B_ptr, HYPRE_Real strength_thresh);

/* par_csr_matop_marked.c */
void hypre_ParMatmul_RowSizes_Marked ( HYPRE_Int **C_diag_i , HYPRE_Int **C_offd_i , HYPRE_Int **B_marker , HYPRE_Int *A_diag_i , HYPRE_Int *A_diag_j , HYPRE_Int *A_offd_i , HYPRE_Int *A_offd_j , HYPRE_Int *B_diag_i , HYPRE_Int *B_diag_j , HYPRE_Int *B_offd_i , HYPRE_Int *B_offd_j , HYPRE_Int *B_ext_diag_i , HYPRE_Int *B_ext_diag_j , HYPRE_Int *B_ext_offd_i , HYPRE_Int *B_ext_offd_j , HYPRE_Int *map_B_to_C , HYPRE_Int *C_diag_size , HYPRE_Int *C_offd_size , HYPRE_Int num_rows_diag_A , HYPRE_Int num_cols_offd_A , HYPRE_Int allsquare , HYPRE_Int num_cols_diag_B , HYPRE_Int num_cols_offd_B , HYPRE_Int num_cols_offd_C , HYPRE_Int *CF_marker , HYPRE_Int *dof_func , HYPRE_Int *dof_func_offd );
hypre_ParCSRMatrix *hypre_ParMatmul_FC ( hypre_ParCSRMatrix *A , hypre_ParCSRMatrix *P , HYPRE_Int *CF_marker , HYPRE_Int *dof_func , HYPRE_Int *dof_func_offd );
void hypre_ParMatScaleDiagInv_F ( hypre_ParCSRMatrix *C , hypre_ParCSRMatrix *A , HYPRE_Complex weight , HYPRE_Int *CF_marker );
hypre_ParCSRMatrix *hypre_ParMatMinus_F ( hypre_ParCSRMatrix *P , hypre_ParCSRMatrix *C , HYPRE_Int *CF_marker );
void hypre_ParCSRMatrixZero_F ( hypre_ParCSRMatrix *P , HYPRE_Int *CF_marker );
void hypre_ParCSRMatrixCopy_C ( hypre_ParCSRMatrix *P , hypre_ParCSRMatrix *C , HYPRE_Int *CF_marker );
void hypre_ParCSRMatrixDropEntries ( hypre_ParCSRMatrix *C , hypre_ParCSRMatrix *P , HYPRE_Int *CF_marker );

/* par_csr_matrix.c */
hypre_ParCSRMatrix *hypre_ParCSRMatrixCreate ( MPI_Comm comm , HYPRE_BigInt global_num_rows , HYPRE_BigInt global_num_cols , HYPRE_BigInt *row_starts , HYPRE_BigInt *col_starts , HYPRE_Int num_cols_offd , HYPRE_Int num_nonzeros_diag , HYPRE_Int num_nonzeros_offd );
HYPRE_Int hypre_ParCSRMatrixDestroy ( hypre_ParCSRMatrix *matrix );
HYPRE_Int hypre_ParCSRMatrixInitialize_v2( hypre_ParCSRMatrix *matrix, HYPRE_Int memory_location );
HYPRE_Int hypre_ParCSRMatrixInitialize ( hypre_ParCSRMatrix *matrix );
HYPRE_Int hypre_ParCSRMatrixSetNumNonzeros ( hypre_ParCSRMatrix *matrix );
HYPRE_Int hypre_ParCSRMatrixSetDNumNonzeros ( hypre_ParCSRMatrix *matrix );
HYPRE_Int hypre_ParCSRMatrixSetDataOwner ( hypre_ParCSRMatrix *matrix , HYPRE_Int owns_data );
HYPRE_Int hypre_ParCSRMatrixSetRowStartsOwner ( hypre_ParCSRMatrix *matrix , HYPRE_Int owns_row_starts );
HYPRE_Int hypre_ParCSRMatrixSetColStartsOwner ( hypre_ParCSRMatrix *matrix , HYPRE_Int owns_col_starts );
hypre_ParCSRMatrix *hypre_ParCSRMatrixRead ( MPI_Comm comm , const char *file_name );
HYPRE_Int hypre_ParCSRMatrixPrint ( hypre_ParCSRMatrix *matrix , const char *file_name );
HYPRE_Int hypre_ParCSRMatrixPrintIJ ( const hypre_ParCSRMatrix *matrix , const HYPRE_Int base_i , const HYPRE_Int base_j , const char *filename );
HYPRE_Int hypre_ParCSRMatrixReadIJ ( MPI_Comm comm , const char *filename , HYPRE_Int *base_i_ptr , HYPRE_Int *base_j_ptr , hypre_ParCSRMatrix **matrix_ptr );
HYPRE_Int hypre_ParCSRMatrixGetLocalRange ( hypre_ParCSRMatrix *matrix , HYPRE_BigInt *row_start , HYPRE_BigInt *row_end , HYPRE_BigInt *col_start , HYPRE_BigInt *col_end );
HYPRE_Int hypre_ParCSRMatrixGetRow ( hypre_ParCSRMatrix *mat , HYPRE_BigInt row , HYPRE_Int *size , HYPRE_BigInt **col_ind , HYPRE_Complex **values );
HYPRE_Int hypre_ParCSRMatrixRestoreRow ( hypre_ParCSRMatrix *matrix , HYPRE_BigInt row , HYPRE_Int *size , HYPRE_BigInt **col_ind , HYPRE_Complex **values );
hypre_ParCSRMatrix *hypre_CSRMatrixToParCSRMatrix ( MPI_Comm comm , hypre_CSRMatrix *A , HYPRE_BigInt *row_starts , HYPRE_BigInt *col_starts );
HYPRE_Int GenerateDiagAndOffd ( hypre_CSRMatrix *A , hypre_ParCSRMatrix *matrix , HYPRE_BigInt first_col_diag , HYPRE_BigInt last_col_diag );
hypre_CSRMatrix *hypre_MergeDiagAndOffd ( hypre_ParCSRMatrix *par_matrix );
hypre_CSRMatrix *hypre_MergeDiagAndOffdDevice ( hypre_ParCSRMatrix *par_matrix );
hypre_CSRMatrix *hypre_ParCSRMatrixToCSRMatrixAll ( hypre_ParCSRMatrix *par_matrix );
HYPRE_Int hypre_ParCSRMatrixCopy ( hypre_ParCSRMatrix *A , hypre_ParCSRMatrix *B , HYPRE_Int copy_data );
HYPRE_Int hypre_FillResponseParToCSRMatrix ( void *p_recv_contact_buf , HYPRE_Int contact_size , HYPRE_Int contact_proc , void *ro , MPI_Comm comm , void **p_send_response_buf , HYPRE_Int *response_message_size );
hypre_ParCSRMatrix *hypre_ParCSRMatrixUnion ( hypre_ParCSRMatrix *A , hypre_ParCSRMatrix *B );
hypre_ParCSRMatrix* hypre_ParCSRMatrixClone ( hypre_ParCSRMatrix *A, HYPRE_Int copy_data );
hypre_ParCSRMatrix* hypre_ParCSRMatrixClone_v2 ( hypre_ParCSRMatrix *A, HYPRE_Int copy_data, HYPRE_Int memory_location );
#ifdef HYPRE_USING_CUDA
//hypre_int hypre_ParCSRMatrixIsManaged(hypre_ParCSRMatrix *a);
#endif
<<<<<<< HEAD
HYPRE_Int hypre_ParCSRMatrixDropSmallEntries( hypre_ParCSRMatrix *A, HYPRE_Real tol);
HYPRE_Int hypre_ParcsrAdd( HYPRE_Complex alpha, hypre_ParCSRMatrix *A, HYPRE_Complex beta, hypre_ParCSRMatrix *B, hypre_ParCSRMatrix **Cout);
=======
HYPRE_Int hypre_ParCSRMatrixDropSmallEntries( hypre_ParCSRMatrix *A, HYPRE_Real tol, HYPRE_Int type);
>>>>>>> a8cbf255

/* par_csr_matvec.c */
// y = alpha*A*x + beta*b
HYPRE_Int hypre_ParCSRMatrixMatvecOutOfPlace ( HYPRE_Complex alpha , hypre_ParCSRMatrix *A , hypre_ParVector *x , HYPRE_Complex beta , hypre_ParVector *b, hypre_ParVector *y );
// y = alpha*A*x + beta*y
HYPRE_Int hypre_ParCSRMatrixMatvec ( HYPRE_Complex alpha , hypre_ParCSRMatrix *A , hypre_ParVector *x , HYPRE_Complex beta , hypre_ParVector *y );
HYPRE_Int hypre_ParCSRMatrixMatvecT ( HYPRE_Complex alpha , hypre_ParCSRMatrix *A , hypre_ParVector *x , HYPRE_Complex beta , hypre_ParVector *y );
HYPRE_Int hypre_ParCSRMatrixMatvec_FF ( HYPRE_Complex alpha , hypre_ParCSRMatrix *A , hypre_ParVector *x , HYPRE_Complex beta , hypre_ParVector *y , HYPRE_Int *CF_marker , HYPRE_Int fpt );

/* par_csr_triplemat.c */
hypre_ParCSRMatrix *hypre_ParCSRMatMat( hypre_ParCSRMatrix  *A, hypre_ParCSRMatrix  *B );
hypre_ParCSRMatrix *hypre_ParCSRMatMatHost( hypre_ParCSRMatrix  *A, hypre_ParCSRMatrix  *B );
hypre_ParCSRMatrix *hypre_ParCSRMatMatDevice( hypre_ParCSRMatrix  *A, hypre_ParCSRMatrix  *B );

hypre_ParCSRMatrix *hypre_ParCSRTMatMatKTHost( hypre_ParCSRMatrix  *A, hypre_ParCSRMatrix  *B, HYPRE_Int keep_transpose);
hypre_ParCSRMatrix *hypre_ParCSRTMatMatKTDevice( hypre_ParCSRMatrix  *A, hypre_ParCSRMatrix  *B, HYPRE_Int keep_transpose);
hypre_ParCSRMatrix *hypre_ParCSRTMatMatKT( hypre_ParCSRMatrix  *A, hypre_ParCSRMatrix  *B, HYPRE_Int keep_transpose);
hypre_ParCSRMatrix *hypre_ParCSRTMatMat( hypre_ParCSRMatrix  *A, hypre_ParCSRMatrix  *B);
hypre_ParCSRMatrix *hypre_ParCSRMatrixRAPKT( hypre_ParCSRMatrix *R, hypre_ParCSRMatrix  *A, hypre_ParCSRMatrix  *P , HYPRE_Int keepTranspose );
hypre_ParCSRMatrix *hypre_ParCSRMatrixRAP( hypre_ParCSRMatrix *R, hypre_ParCSRMatrix  *A, hypre_ParCSRMatrix  *P );

/* par_make_system.c */
HYPRE_ParCSR_System_Problem *HYPRE_Generate2DSystem ( HYPRE_ParCSRMatrix H_L1 , HYPRE_ParCSRMatrix H_L2 , HYPRE_ParVector H_b1 , HYPRE_ParVector H_b2 , HYPRE_ParVector H_x1 , HYPRE_ParVector H_x2 , HYPRE_Complex *M_vals );
HYPRE_Int HYPRE_Destroy2DSystem ( HYPRE_ParCSR_System_Problem *sys_prob );

/* par_vector.c */
hypre_ParVector *hypre_ParVectorCreate ( MPI_Comm comm , HYPRE_BigInt global_size , HYPRE_BigInt *partitioning );
hypre_ParVector *hypre_ParMultiVectorCreate ( MPI_Comm comm , HYPRE_BigInt global_size , HYPRE_BigInt *partitioning , HYPRE_Int num_vectors );
HYPRE_Int hypre_ParVectorDestroy ( hypre_ParVector *vector );
HYPRE_Int hypre_ParVectorInitialize ( hypre_ParVector *vector );
HYPRE_Int hypre_ParVectorSetDataOwner ( hypre_ParVector *vector , HYPRE_Int owns_data );
HYPRE_Int hypre_ParVectorSetPartitioningOwner ( hypre_ParVector *vector , HYPRE_Int owns_partitioning );
HYPRE_Int hypre_ParVectorSetNumVectors ( hypre_ParVector *vector , HYPRE_Int num_vectors );
hypre_ParVector *hypre_ParVectorRead ( MPI_Comm comm , const char *file_name );
HYPRE_Int hypre_ParVectorPrint ( hypre_ParVector *vector , const char *file_name );
HYPRE_Int hypre_ParVectorSetConstantValues ( hypre_ParVector *v , HYPRE_Complex value );
HYPRE_Int hypre_ParVectorSetRandomValues ( hypre_ParVector *v , HYPRE_Int seed );
HYPRE_Int hypre_ParVectorCopy ( hypre_ParVector *x , hypre_ParVector *y );
hypre_ParVector *hypre_ParVectorCloneShallow ( hypre_ParVector *x );
HYPRE_Int hypre_ParVectorScale ( HYPRE_Complex alpha , hypre_ParVector *y );
HYPRE_Int hypre_ParVectorAxpy ( HYPRE_Complex alpha , hypre_ParVector *x , hypre_ParVector *y );
HYPRE_Int hypre_ParVectorMassAxpy ( HYPRE_Complex *alpha, hypre_ParVector **x, hypre_ParVector *y, HYPRE_Int k, HYPRE_Int unroll);
HYPRE_Real hypre_ParVectorInnerProd ( hypre_ParVector *x , hypre_ParVector *y );
HYPRE_Int hypre_ParVectorMassInnerProd ( hypre_ParVector *x , hypre_ParVector **y , HYPRE_Int k, HYPRE_Int unroll, HYPRE_Real *prod );
HYPRE_Int hypre_ParVectorMassDotpTwo ( hypre_ParVector *x , hypre_ParVector *y , hypre_ParVector **z, HYPRE_Int k, HYPRE_Int unroll, HYPRE_Real *prod_x , HYPRE_Real *prod_y );
hypre_ParVector *hypre_VectorToParVector ( MPI_Comm comm , hypre_Vector *v , HYPRE_BigInt *vec_starts );
hypre_Vector *hypre_ParVectorToVectorAll ( hypre_ParVector *par_v );
HYPRE_Int hypre_ParVectorPrintIJ ( hypre_ParVector *vector , HYPRE_Int base_j , const char *filename );
HYPRE_Int hypre_ParVectorReadIJ ( MPI_Comm comm , const char *filename , HYPRE_Int *base_j_ptr , hypre_ParVector **vector_ptr );
HYPRE_Int hypre_FillResponseParToVectorAll ( void *p_recv_contact_buf , HYPRE_Int contact_size , HYPRE_Int contact_proc , void *ro , MPI_Comm comm , void **p_send_response_buf , HYPRE_Int *response_message_size );
HYPRE_Complex hypre_ParVectorLocalSumElts ( hypre_ParVector *vector );
HYPRE_Int hypre_ParVectorGetValues ( hypre_ParVector *vector, HYPRE_Int num_values, HYPRE_BigInt *indices , HYPRE_Complex *values);
#ifdef HYPRE_USING_CUDA
//hypre_int hypre_ParVectorIsManaged(hypre_ParVector *vector);
#endif

#ifdef __cplusplus
}
#endif

#endif<|MERGE_RESOLUTION|>--- conflicted
+++ resolved
@@ -121,7 +121,6 @@
 #define hypre_ParCSRCommPkgBufData(comm_pkg)           ((comm_pkg) -> buf_data)
 #endif
 
-<<<<<<< HEAD
 static inline void
 hypre_ParCSRCommPkgCopySendMapElmtsToDevice(hypre_ParCSRCommPkg *comm_pkg)
 {
@@ -141,39 +140,11 @@
    }
 #endif
 }
-=======
-/*--------------------------------------------------------------------------
- * Accessor macros: hypre_ParCSRCommPkg
- *--------------------------------------------------------------------------*/
-
-#define hypre_ParCSRCommPkgComm(comm_pkg)          (comm_pkg -> comm)
-
-#define hypre_ParCSRCommPkgNumSends(comm_pkg)      (comm_pkg -> num_sends)
-#define hypre_ParCSRCommPkgSendProcs(comm_pkg)     (comm_pkg -> send_procs)
-#define hypre_ParCSRCommPkgSendProc(comm_pkg, i)   (comm_pkg -> send_procs[i])
-#define hypre_ParCSRCommPkgSendMapStarts(comm_pkg) (comm_pkg -> send_map_starts)
-#define hypre_ParCSRCommPkgSendMapStart(comm_pkg,i)(comm_pkg -> send_map_starts[i])
-#define hypre_ParCSRCommPkgSendMapElmts(comm_pkg)  (comm_pkg -> send_map_elmts)
-#define hypre_ParCSRCommPkgSendMapElmt(comm_pkg,i) (comm_pkg -> send_map_elmts[i])
-
-#define hypre_ParCSRCommPkgNumRecvs(comm_pkg)      (comm_pkg -> num_recvs)
-#define hypre_ParCSRCommPkgRecvProcs(comm_pkg)     (comm_pkg -> recv_procs)
-#define hypre_ParCSRCommPkgRecvProc(comm_pkg, i)   (comm_pkg -> recv_procs[i])
-#define hypre_ParCSRCommPkgRecvVecStarts(comm_pkg) (comm_pkg -> recv_vec_starts)
-#define hypre_ParCSRCommPkgRecvVecStart(comm_pkg,i)(comm_pkg -> recv_vec_starts[i])
-
-#define hypre_ParCSRCommPkgSendMPITypes(comm_pkg)  (comm_pkg -> send_mpi_types)
-#define hypre_ParCSRCommPkgSendMPIType(comm_pkg,i) (comm_pkg -> send_mpi_types[i])
-
-#define hypre_ParCSRCommPkgRecvMPITypes(comm_pkg)  (comm_pkg -> recv_mpi_types)
-#define hypre_ParCSRCommPkgRecvMPIType(comm_pkg,i) (comm_pkg -> recv_mpi_types[i])
->>>>>>> a8cbf255
 
 /*--------------------------------------------------------------------------
  * Accessor macros: hypre_ParCSRCommHandle
  *--------------------------------------------------------------------------*/
 
-<<<<<<< HEAD
 #define hypre_ParCSRCommHandleCommPkg(comm_handle)                (comm_handle -> comm_pkg)
 #define hypre_ParCSRCommHandleSendMemoryLocation(comm_handle)     (comm_handle -> send_memory_location)
 #define hypre_ParCSRCommHandleRecvMemoryLocation(comm_handle)     (comm_handle -> recv_memory_location)
@@ -186,14 +157,6 @@
 #define hypre_ParCSRCommHandleNumRequests(comm_handle)            (comm_handle -> num_requests)
 #define hypre_ParCSRCommHandleRequests(comm_handle)               (comm_handle -> requests)
 #define hypre_ParCSRCommHandleRequest(comm_handle, i)             (comm_handle -> requests[i])
-=======
-#define hypre_ParCSRCommHandleCommPkg(comm_handle)     (comm_handle -> comm_pkg)
-#define hypre_ParCSRCommHandleSendData(comm_handle)    (comm_handle -> send_data)
-#define hypre_ParCSRCommHandleRecvData(comm_handle)    (comm_handle -> recv_data)
-#define hypre_ParCSRCommHandleNumRequests(comm_handle) (comm_handle -> num_requests)
-#define hypre_ParCSRCommHandleRequests(comm_handle)    (comm_handle -> requests)
-#define hypre_ParCSRCommHandleRequest(comm_handle, i)  (comm_handle -> requests[i])
->>>>>>> a8cbf255
 
 #endif /* HYPRE_PAR_CSR_COMMUNICATION_HEADER */
 #ifndef hypre_PARCSR_ASSUMED_PART
@@ -332,7 +295,6 @@
    hypre_CSRMatrix      *diag;
    hypre_CSRMatrix      *offd;
    hypre_CSRMatrix      *diagT, *offdT;
-<<<<<<< HEAD
    /* JSP: transposed matrices are created lazily and optional */
    HYPRE_BigInt         *col_map_offd;
    HYPRE_BigInt         *device_col_map_offd;
@@ -347,21 +309,6 @@
       global number of the first column of diag on proc i,
       first_col_diag = col_starts[my_id],
       col_starts[num_procs] = global_num_cols */
-=======
-        /* JSP: transposed matrices are created lazily and optional */
-   HYPRE_BigInt         *col_map_offd; 
-        /* maps columns of offd to global columns */
-   HYPRE_BigInt         *row_starts; 
-        /* array of length num_procs+1, row_starts[i] contains the
-           global number of the first row on proc i,
-           first_row_index = row_starts[my_id],
-           row_starts[num_procs] = global_num_rows */
-   HYPRE_BigInt         *col_starts;
-        /* array of length num_procs+1, col_starts[i] contains the
-           global number of the first column of diag on proc i,
-           first_col_diag = col_starts[my_id],
-           col_starts[num_procs] = global_num_cols */
->>>>>>> a8cbf255
 
    hypre_ParCSRCommPkg  *comm_pkg;
    hypre_ParCSRCommPkg  *comm_pkgT;
@@ -383,8 +330,6 @@
    hypre_IJAssumedPart  *assumed_partition; /* only populated if
                                               no_global_partition option is used
                                               (compile-time option)*/
-<<<<<<< HEAD
-=======
    HYPRE_Int             owns_assumed_partition;
    /* Array to store ordering of local diagonal block to relax. In particular,
    used for triangulr matrices that are not ordered to be triangular. */
@@ -395,7 +340,6 @@
    HYPRE_Complex        *bdiaginv;
    hypre_ParCSRCommPkg  *bdiaginv_comm_pkg;
 
->>>>>>> a8cbf255
 } hypre_ParCSRMatrix;
 
 /*--------------------------------------------------------------------------
@@ -819,6 +763,8 @@
 
 HYPRE_Int hypre_ParCSRMatrixExtractSubmatrixFC( hypre_ParCSRMatrix *A, HYPRE_Int *CF_marker, HYPRE_Int *cpts_starts, const char *job, hypre_ParCSRMatrix **B_ptr, HYPRE_Real strength_thresh);
 
+HYPRE_Int hypre_ParcsrAdd( HYPRE_Complex alpha, hypre_ParCSRMatrix *A, HYPRE_Complex beta, hypre_ParCSRMatrix *B, hypre_ParCSRMatrix **Cout);
+
 /* par_csr_matop_marked.c */
 void hypre_ParMatmul_RowSizes_Marked ( HYPRE_Int **C_diag_i , HYPRE_Int **C_offd_i , HYPRE_Int **B_marker , HYPRE_Int *A_diag_i , HYPRE_Int *A_diag_j , HYPRE_Int *A_offd_i , HYPRE_Int *A_offd_j , HYPRE_Int *B_diag_i , HYPRE_Int *B_diag_j , HYPRE_Int *B_offd_i , HYPRE_Int *B_offd_j , HYPRE_Int *B_ext_diag_i , HYPRE_Int *B_ext_diag_j , HYPRE_Int *B_ext_offd_i , HYPRE_Int *B_ext_offd_j , HYPRE_Int *map_B_to_C , HYPRE_Int *C_diag_size , HYPRE_Int *C_offd_size , HYPRE_Int num_rows_diag_A , HYPRE_Int num_cols_offd_A , HYPRE_Int allsquare , HYPRE_Int num_cols_diag_B , HYPRE_Int num_cols_offd_B , HYPRE_Int num_cols_offd_C , HYPRE_Int *CF_marker , HYPRE_Int *dof_func , HYPRE_Int *dof_func_offd );
 hypre_ParCSRMatrix *hypre_ParMatmul_FC ( hypre_ParCSRMatrix *A , hypre_ParCSRMatrix *P , HYPRE_Int *CF_marker , HYPRE_Int *dof_func , HYPRE_Int *dof_func_offd );
@@ -858,12 +804,7 @@
 #ifdef HYPRE_USING_CUDA
 //hypre_int hypre_ParCSRMatrixIsManaged(hypre_ParCSRMatrix *a);
 #endif
-<<<<<<< HEAD
-HYPRE_Int hypre_ParCSRMatrixDropSmallEntries( hypre_ParCSRMatrix *A, HYPRE_Real tol);
-HYPRE_Int hypre_ParcsrAdd( HYPRE_Complex alpha, hypre_ParCSRMatrix *A, HYPRE_Complex beta, hypre_ParCSRMatrix *B, hypre_ParCSRMatrix **Cout);
-=======
 HYPRE_Int hypre_ParCSRMatrixDropSmallEntries( hypre_ParCSRMatrix *A, HYPRE_Real tol, HYPRE_Int type);
->>>>>>> a8cbf255
 
 /* par_csr_matvec.c */
 // y = alpha*A*x + beta*b
@@ -924,4 +865,4 @@
 }
 #endif
 
-#endif+#endif
