--- conflicted
+++ resolved
@@ -560,8 +560,6 @@
 {
    HYPRE_Complex *data      = hypre_StructVectorData(vector);
    HYPRE_Int      data_size = hypre_StructVectorDataSize(vector);
-<<<<<<< HEAD
-=======
    hypre_Index    imin, imax;
    hypre_Box     *box;
 
@@ -569,31 +567,20 @@
    hypre_IndexD(imin, 0) = 1;
    hypre_IndexD(imax, 0) = data_size;
    hypre_BoxSetExtents(box, imin, imax);
->>>>>>> 51f9646c
 
    hypre_BoxLoop1Begin(1, imax,
                        box, imin, imin, datai);
 #ifdef HYPRE_USING_OPENMP
 #pragma omp parallel for private(HYPRE_BOX_PRIVATE) HYPRE_SMP_SCHEDULE
 #endif
-<<<<<<< HEAD
-   
-   hypre_LoopBegin(data_size,i);
-=======
    hypre_BoxLoop1For(datai)
->>>>>>> 51f9646c
    {
       data[datai] = 0.0;
    }
-<<<<<<< HEAD
-   hypre_LoopEnd();
-   
-=======
    hypre_BoxLoop1End(datai);
    
    hypre_BoxDestroy(box);
 
->>>>>>> 51f9646c
    return hypre_error_flag;
 }
 
