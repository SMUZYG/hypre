/*BHEADER**********************************************************************
 * Copyright (c) 2008,  Lawrence Livermore National Security, LLC.
 * Produced at the Lawrence Livermore National Laboratory.
 * This file is part of HYPRE.  See file COPYRIGHT for details.
 *
 * HYPRE is free software; you can redistribute it and/or modify it under the
 * terms of the GNU Lesser General Public License (as published by the Free
 * Software Foundation) version 2.1 dated February 1999.
 *
 * $Revision$
 ***********************************************************************EHEADER*/

/******************************************************************************
 *
 * Header info for the Box structures
 *
 *****************************************************************************/

#ifndef hypre_BOX_HEADER
#define hypre_BOX_HEADER

#ifndef HYPRE_MAXDIM
#define HYPRE_MAXDIM 3
#endif

/*--------------------------------------------------------------------------
 * hypre_Index:
 *   This is used to define indices in index space, or dimension
 *   sizes of boxes.
 *
 *   The spatial dimensions x, y, and z may be specified by the
 *   integers 0, 1, and 2, respectively (see the hypre_IndexD macro below).
 *   This simplifies the code in the hypre_Box class by reducing code
 *   replication.
 *--------------------------------------------------------------------------*/

typedef HYPRE_Int  hypre_Index[HYPRE_MAXDIM];
typedef HYPRE_Int *hypre_IndexRef;

/*--------------------------------------------------------------------------
 * hypre_Box:
 *--------------------------------------------------------------------------*/

typedef struct hypre_Box_struct
{
   hypre_Index imin;           /* min bounding indices */
   hypre_Index imax;           /* max bounding indices */
   HYPRE_Int   ndim;           /* number of dimensions */

} hypre_Box;

/*--------------------------------------------------------------------------
 * hypre_BoxArray:
 *   An array of boxes.
 *   Since size can be zero, need to store ndim separately.
 *--------------------------------------------------------------------------*/

typedef struct hypre_BoxArray_struct
{
   hypre_Box  *boxes;         /* Array of boxes */
   HYPRE_Int   size;          /* Size of box array */
   HYPRE_Int   alloc_size;    /* Size of currently alloced space */
   HYPRE_Int   ndim;          /* number of dimensions */

} hypre_BoxArray;

#define hypre_BoxArrayExcess 10

/*--------------------------------------------------------------------------
 * hypre_BoxArrayArray:
 *   An array of box arrays.
 *   Since size can be zero, need to store ndim separately.
 *--------------------------------------------------------------------------*/

typedef struct hypre_BoxArrayArray_struct
{
   hypre_BoxArray  **box_arrays;    /* Array of pointers to box arrays */
   HYPRE_Int         size;          /* Size of box array array */
   HYPRE_Int         ndim;          /* number of dimensions */

} hypre_BoxArrayArray;

/*--------------------------------------------------------------------------
 * Accessor macros: hypre_Index
 *--------------------------------------------------------------------------*/

#define hypre_IndexD(index, d)  (index[d])

/* Avoid using these macros */
#define hypre_IndexX(index)     hypre_IndexD(index, 0)
#define hypre_IndexY(index)     hypre_IndexD(index, 1)
#define hypre_IndexZ(index)     hypre_IndexD(index, 2)

/*--------------------------------------------------------------------------
 * Member functions: hypre_Index
 *--------------------------------------------------------------------------*/

/*----- Avoid using these Index macros -----*/

#define hypre_SetIndex3(index, ix, iy, iz) \
( hypre_IndexD(index, 0) = ix,\
  hypre_IndexD(index, 1) = iy,\
  hypre_IndexD(index, 2) = iz )

#define hypre_ClearIndex(index)  hypre_SetIndex(index, 0)

/*--------------------------------------------------------------------------
 * Accessor macros: hypre_Box
 *--------------------------------------------------------------------------*/

#define hypre_BoxIMin(box)     ((box) -> imin)
#define hypre_BoxIMax(box)     ((box) -> imax)
#define hypre_BoxNDim(box)     ((box) -> ndim)

#define hypre_BoxIMinD(box, d) (hypre_IndexD(hypre_BoxIMin(box), d))
#define hypre_BoxIMaxD(box, d) (hypre_IndexD(hypre_BoxIMax(box), d))
#define hypre_BoxSizeD(box, d) \
hypre_max(0, (hypre_BoxIMaxD(box, d) - hypre_BoxIMinD(box, d) + 1))

#define hypre_IndexDInBox(index, d, box) \
( hypre_IndexD(index, d) >= hypre_BoxIMinD(box, d) && \
  hypre_IndexD(index, d) <= hypre_BoxIMaxD(box, d) )

/* The first hypre_CCBoxIndexRank is better style because it is similar to
   hypre_BoxIndexRank.  The second one sometimes avoids compiler warnings. */
#define hypre_CCBoxIndexRank(box, index) 0
#define hypre_CCBoxIndexRank_noargs() 0
#define hypre_CCBoxOffsetDistance(box, index) 0
  
/*----- Avoid using these Box macros -----*/

#define hypre_BoxSizeX(box)    hypre_BoxSizeD(box, 0)
#define hypre_BoxSizeY(box)    hypre_BoxSizeD(box, 1)
#define hypre_BoxSizeZ(box)    hypre_BoxSizeD(box, 2)

/*--------------------------------------------------------------------------
 * Accessor macros: hypre_BoxArray
 *--------------------------------------------------------------------------*/

#define hypre_BoxArrayBoxes(box_array)     ((box_array) -> boxes)
#define hypre_BoxArrayBox(box_array, i)    &((box_array) -> boxes[(i)])
#define hypre_BoxArraySize(box_array)      ((box_array) -> size)
#define hypre_BoxArrayAllocSize(box_array) ((box_array) -> alloc_size)
#define hypre_BoxArrayNDim(box_array)      ((box_array) -> ndim)

/*--------------------------------------------------------------------------
 * Accessor macros: hypre_BoxArrayArray
 *--------------------------------------------------------------------------*/

#define hypre_BoxArrayArrayBoxArrays(box_array_array) \
((box_array_array) -> box_arrays)
#define hypre_BoxArrayArrayBoxArray(box_array_array, i) \
((box_array_array) -> box_arrays[(i)])
#define hypre_BoxArrayArraySize(box_array_array) \
((box_array_array) -> size)
#define hypre_BoxArrayArrayNDim(box_array_array) \
((box_array_array) -> ndim)

/*--------------------------------------------------------------------------
 * Looping macros:
 *--------------------------------------------------------------------------*/

#define hypre_ForBoxI(i, box_array) \
for (i = 0; i < hypre_BoxArraySize(box_array); i++)

#define hypre_ForBoxArrayI(i, box_array_array) \
for (i = 0; i < hypre_BoxArrayArraySize(box_array_array); i++)

/*--------------------------------------------------------------------------
 * BoxLoop macros:
 *--------------------------------------------------------------------------*/

#ifdef HYPRE_USE_RAJA
<<<<<<< HEAD
#define hypre_Reductioninit(local_result) \
  HYPRE_Real       local_result;	  \
  local_result = 0.0;

  //ReduceSum< cuda_reduce<BLOCKSIZE>, HYPRE_Real> local_result(0.0);
#else
#define hypre_Reductioninit(local_result) \
HYPRE_Real       local_result;\
local_result = 0.0;
#endif

#if defined(HYPRE_MEMORY_GPU)
static HYPRE_Complex* global_recv_buffer;
static HYPRE_Complex* global_send_buffer;
static HYPRE_Int      global_recv_size = 0;
static HYPRE_Int      global_send_size = 0;

#define hypre_PrepareSendBuffers()				\
  send_buffers_data = hypre_TAlloc(HYPRE_Complex *, num_sends);	\
  if (num_sends > 0)						\
  {								\
     size = hypre_CommPkgSendBufsize(comm_pkg);			\
     if (size > global_send_size)				\
     {							\
         if (global_send_size > 0)						\
	     hypre_DeviceTFree(global_send_buffer);			\
         global_send_buffer = hypre_DeviceCTAlloc(HYPRE_Complex, 5*size); \
         global_send_size   = 5*size;					\
     }									\
     send_buffers_data[0] = global_send_buffer;				\
     for (i = 1; i < num_sends; i++)					\
     {								\
         comm_type = hypre_CommPkgSendType(comm_pkg, i-1);		\
	 size = hypre_CommTypeBufsize(comm_type);			\
	 send_buffers_data[i] = send_buffers_data[i-1] + size;		\
     }									\
  }

#define hypre_PrepareRcevBuffers()		\
  recv_buffers_data = hypre_TAlloc(HYPRE_Complex *, num_recvs);	\
  if (num_recvs > 0)						\
  {								\
      size = hypre_CommPkgRecvBufsize(comm_pkg);		\
      if (size > global_recv_size)				\
      {							\
          if (global_recv_size > 0)				\
	      hypre_DeviceTFree(global_recv_buffer);			\
          global_recv_buffer = hypre_DeviceCTAlloc(HYPRE_Complex, 5*size); \
          global_recv_size   = 5*size;					\
      }									\
      recv_buffers_data[0] = global_recv_buffer;			\
      for (i = 1; i < num_recvs; i++)					\
      {								\
         comm_type = hypre_CommPkgRecvType(comm_pkg, i-1);			\
         size = hypre_CommTypeBufsize(comm_type);			\
         recv_buffers_data[i] = recv_buffers_data[i-1] + size;		\
      }									\
   }

#define hypre_SendBufferTransfer()					\
  if (num_sends > 0)							\
  {									\
      size = hypre_CommPkgSendBufsize(comm_pkg);			\
      dptr = (HYPRE_Complex *) send_buffers[0];				\
      dptr_data = (HYPRE_Complex *) send_buffers_data[0];		\
      hypre_DataCopyFromData(dptr,dptr_data,HYPRE_Complex,size);	\
  }

#define hypre_RecvBufferTransfer()		\
  if (num_recvs > 0)				\
  {						\
      size = 0;					\
      for (i = 0; i < num_recvs; i++)		\
      {						\
          comm_type = hypre_CommPkgRecvType(comm_pkg, i);			\
	  num_entries = hypre_CommTypeNumEntries(comm_type);		\
	  size += hypre_CommTypeBufsize(comm_type);			\
	  if ( hypre_CommPkgFirstComm(comm_pkg) )			\
	  {								\
	      size += hypre_CommPrefixSize(num_entries);		\
	  }								\
      }									\
      dptr = (HYPRE_Complex *) recv_buffers[0];				\
      dptr_data = (HYPRE_Complex *) recv_buffers_data[0];		\
      hypre_DataCopyToData(dptr,dptr_data,HYPRE_Complex,size);		\
   }

#define hypre_FreeBuffer()						\
  hypre_TFree(send_buffers);						\
  hypre_TFree(recv_buffers);						\
  hypre_TFree(send_buffers_data);					\
  hypre_TFree(recv_buffers_data);

#define hypre_MatrixIndexMove(A, stencil_size, i, cdir,size)	\
HYPRE_Int * indices_d;				\
HYPRE_Int indices_h[stencil_size];		\
HYPRE_Int * stencil_shape_d;			\
HYPRE_Int  stencil_shape_h[size*stencil_size];		\
HYPRE_Complex * data_A = hypre_StructMatrixData(A);\
indices_d = hypre_DeviceTAlloc(HYPRE_Int, stencil_size);		\
stencil_shape_d = hypre_DeviceTAlloc(HYPRE_Int, size*stencil_size);	\
for (si = 0; si < stencil_size; si++)				\
  {									\
    HYPRE_Int jj = 0;								\
    indices_h[si]       = hypre_StructMatrixDataIndices(A)[i][si];	\
    if (size > 1) cdir = 0;						\
    stencil_shape_h[si] = hypre_IndexD(stencil_shape[si], cdir); \
    for (jj = 1;jj < size;jj++)						\
      stencil_shape_h[jj*stencil_size+si] = hypre_IndexD(stencil_shape[si], jj);	\
  }									\
hypre_DataCopyToData(indices_h,indices_d,HYPRE_Int,stencil_size);	\
hypre_DataCopyToData(stencil_shape_h,stencil_shape_d,HYPRE_Int,size*stencil_size);

#define hypre_StructGetMatrixBoxData(A, i, si)	(data_A + indices_d[si])

#define hypre_StructGetIndexD(index,i,index_d) (index_d)

#define hypre_StructcleanIndexD() \
  hypre_DeviceTFree(indices_d);			 \
  hypre_DeviceTFree(stencil_shape_d);		 \

#define hypre_StructPreparePrint()		\
  HYPRE_Int tot_size = num_values*hypre_BoxVolume(hypre_BoxArrayBox(data_space, hypre_BoxArraySize(box_array)-1)); \
  data_host = hypre_CTAlloc(HYPRE_Complex, tot_size);			\
  hypre_DataCopyFromData(data_host,data,HYPRE_Complex,tot_size);	\

#define hypre_StructPostPrint() \
  hypre_TFree(data_host);

#else

static HYPRE_Complex* global_recv_buffer;
static HYPRE_Complex* global_send_buffer;
static HYPRE_Int      global_recv_size = 0;
static HYPRE_Int      global_send_size = 0;
typedef struct hypre_Boxloop_struct
{
	HYPRE_Int lsize0,lsize1,lsize2;
	HYPRE_Int strides0,strides1,strides2;
	HYPRE_Int bstart0,bstart1,bstart2;
	HYPRE_Int bsize0,bsize1,bsize2;
} hypre_Boxloop;

#define hypre_PrepareSendBuffers()				\
  send_buffers_data = send_buffers;	\

#define hypre_PrepareRcevBuffers()		\
  recv_buffers_data = recv_buffers;

#define hypre_SendBufferTransfer()  {}

#define hypre_RecvBufferTransfer()  {}


#define hypre_FreeBuffer()						\
  hypre_TFree(send_buffers);						\
  hypre_TFree(recv_buffers);

#define hypre_MatrixIndexMove(A, stencil_size, i, cdir,size) HYPRE_Int* indices_d; HYPRE_Int* stencil_shape_d;
#define hypre_StructGetMatrixBoxData(A, i, si) hypre_StructMatrixBoxData(A,i,si)
#define hypre_StructGetIndexD(index,i,index_d) hypre_IndexD(index,i)
#define hypre_StructcleanIndexD() {;}
#define hypre_StructPreparePrint() data_host = data;
#define hypre_StructPostPrint() {;}

#endif
  
#if 0 /* set to 0 to use the new box loops */

#define HYPRE_BOX_PRIVATE hypre__nx,hypre__ny,hypre__nz,hypre__i,hypre__j,hypre__k

#define hypre_BoxLoopDeclareS(dbox, stride, sx, sy, sz) \
HYPRE_Int  sx = (hypre_IndexX(stride));\
HYPRE_Int  sy = (hypre_IndexY(stride)*hypre_BoxSizeX(dbox));\
HYPRE_Int  sz = (hypre_IndexZ(stride)*\
           hypre_BoxSizeX(dbox)*hypre_BoxSizeY(dbox))

#define hypre_BoxLoopDeclareN(loop_size) \
HYPRE_Int  hypre__i, hypre__j, hypre__k;\
HYPRE_Int  hypre__nx = hypre_IndexX(loop_size);\
HYPRE_Int  hypre__ny = hypre_IndexY(loop_size);\
HYPRE_Int  hypre__nz = hypre_IndexZ(loop_size);\
HYPRE_Int  hypre__mx = hypre__nx;\
HYPRE_Int  hypre__my = hypre__ny;\
HYPRE_Int  hypre__mz = hypre__nz;\
HYPRE_Int  hypre__dir, hypre__max;\
HYPRE_Int  hypre__div, hypre__mod;\
HYPRE_Int  hypre__block, hypre__num_blocks;\
hypre__dir = 0;\
hypre__max = hypre__nx;\
if (hypre__ny > hypre__max)\
{\
   hypre__dir = 1;\
   hypre__max = hypre__ny;\
}\
if (hypre__nz > hypre__max)\
{\
   hypre__dir = 2;\
   hypre__max = hypre__nz;\
}\
hypre__num_blocks = hypre_NumThreads();\
if (hypre__max < hypre__num_blocks)\
{\
   hypre__num_blocks = hypre__max;\
}\
if (hypre__num_blocks > 0)\
{\
   hypre__div = hypre__max / hypre__num_blocks;\
   hypre__mod = hypre__max % hypre__num_blocks;\
}
=======
#define hypre_Reductioninit(local_result)\
HYPRE_Real       local_result;\
local_result = 0.0;
//ReduceSum< cuda_reduce<BLOCKSIZE>, HYPRE_Real> local_result(0.0);
#else
#define hypre_Reductioninit(local_result)\
HYPRE_Real       local_result;\
local_result = 0.0;
#endif
>>>>>>> 51f9646c

#if defined(HYPRE_MEMORY_GPU)

#define hypre_MatrixIndexMove(A, stencil_size, i, cdir,size)\
HYPRE_Int * indices_d;\
HYPRE_Int indices_h[stencil_size];\
HYPRE_Int * stencil_shape_d;\
HYPRE_Int  stencil_shape_h[size*stencil_size];\
HYPRE_Complex * data_A = hypre_StructMatrixData(A);\
indices_d = hypre_DeviceTAlloc(HYPRE_Int, stencil_size);\
stencil_shape_d = hypre_DeviceTAlloc(HYPRE_Int, size*stencil_size);\
for (HYPRE_Int ii = 0; ii < stencil_size; ii++)\
{\
   HYPRE_Int jj = 0;\
   indices_h[ii]       = hypre_StructMatrixDataIndices(A)[i][ii];\
   if (size > 1) cdir = 0;\
   stencil_shape_h[ii] = hypre_IndexD(stencil_shape[ii], cdir);\
   for (jj = 1;jj < size;jj++)\
      stencil_shape_h[jj*stencil_size+ii] = hypre_IndexD(stencil_shape[ii], jj);\
}\
hypre_DataCopyToData(indices_h,indices_d,HYPRE_Int,stencil_size);\
hypre_DataCopyToData(stencil_shape_h,stencil_shape_d,HYPRE_Int,size*stencil_size);\

#define hypre_StructGetMatrixBoxData(A, i, si)  (data_A + indices_d[si])

#define hypre_StructGetIndexD(index,i,index_d) (index_d)

#define hypre_StructCleanIndexD()\
hypre_DeviceTFree(indices_d);\
hypre_DeviceTFree(stencil_shape_d);

#define hypre_StructPreparePrint()\
HYPRE_Int tot_size = num_values*hypre_BoxVolume(hypre_BoxArrayBox(data_space, hypre_BoxArraySize(box_array)-1));\
data_host = hypre_CTAlloc(HYPRE_Complex, tot_size);\
hypre_DataCopyFromData(data_host,data,HYPRE_Complex,tot_size);

#define hypre_StructPostPrint() hypre_TFree(data_host)

#else

#define hypre_MatrixIndexMove(A, stencil_size, i, cdir,size) cdir = 0;
#define hypre_StructGetMatrixBoxData(A, i, si) hypre_StructMatrixBoxData(A,i,si)
#define hypre_StructGetIndexD(index,i,index_d) hypre_IndexD(index,i)
#define hypre_StructCleanIndexD() {;}
#define hypre_StructPreparePrint() data_host = data;
#define hypre_StructPostPrint() {;}

#endif
  
#define hypre_SerialBoxLoop0Begin(ndim, loop_size)\
{\
   zypre_BoxLoopDeclare();\
   zypre_BoxLoopInit(ndim, loop_size);\
   hypre_BoxLoopSetOneBlock();\
   for (hypre__block = 0; hypre__block < hypre__num_blocks; hypre__block++)\
   {\
      zypre_BoxLoopSet();\
      for (hypre__J = 0; hypre__J < hypre__JN; hypre__J++)\
      {\
         for (hypre__I = 0; hypre__I < hypre__IN; hypre__I++)\
         {

#define hypre_SerialBoxLoop0End()\
         }\
         zypre_BoxLoopInc1();\
         zypre_BoxLoopInc2();\
      }\
   }\
}

#define hypre_SerialBoxLoop1Begin(ndim, loop_size,\
                                  dbox1, start1, stride1, i1)\
{\
   HYPRE_Int i1;\
   zypre_BoxLoopDeclare();\
   zypre_BoxLoopDeclareK(1);\
   zypre_BoxLoopInit(ndim, loop_size);\
   zypre_BoxLoopInitK(1, dbox1, start1, stride1, i1);\
   zypre_BoxLoopSetOneBlock();\
   for (hypre__block = 0; hypre__block < hypre__num_blocks; hypre__block++)\
   {\
      zypre_BoxLoopSet();\
      zypre_BoxLoopSetK(1, i1);\
      for (hypre__J = 0; hypre__J < hypre__JN; hypre__J++)\
      {\
         for (hypre__I = 0; hypre__I < hypre__IN; hypre__I++)\
         {

#define hypre_SerialBoxLoop1End(i1)\
            i1 += hypre__i0inc1;\
         }\
         zypre_BoxLoopInc1();\
         i1 += hypre__ikinc1[hypre__d];\
         zypre_BoxLoopInc2();\
      }\
   }\
}

#define hypre_SerialBoxLoop2Begin(ndim, loop_size,\
                                  dbox1, start1, stride1, i1,\
                                  dbox2, start2, stride2, i2)\
{\
   HYPRE_Int i1,i2;\
   zypre_BoxLoopDeclare();\
   zypre_BoxLoopDeclareK(1);\
   zypre_BoxLoopDeclareK(2);\
   zypre_BoxLoopInit(ndim, loop_size);\
   zypre_BoxLoopInitK(1, dbox1, start1, stride1, i1);\
   zypre_BoxLoopInitK(2, dbox2, start2, stride2, i2);\
   zypre_BoxLoopSetOneBlock();\
   for (hypre__block = 0; hypre__block < hypre__num_blocks; hypre__block++)\
   {\
      zypre_BoxLoopSet();\
      zypre_BoxLoopSetK(1, i1);\
      zypre_BoxLoopSetK(2, i2);\
      for (hypre__J = 0; hypre__J < hypre__JN; hypre__J++)\
      {\
         for (hypre__I = 0; hypre__I < hypre__IN; hypre__I++)\
         {

#define hypre_SerialBoxLoop2End(i1, i2)\
            i1 += hypre__i0inc1;\
            i2 += hypre__i0inc2;\
         }\
         zypre_BoxLoopInc1();\
         i1 += hypre__ikinc1[hypre__d];\
         i2 += hypre__ikinc2[hypre__d];\
         zypre_BoxLoopInc2();\
      }\
   }\
}

#if defined (HYPRE_USE_RAJA) || defined(HYPRE_USE_KOKKOS)
#define HYPRE_BOX_PRIVATE hypre__global_error
#else
<<<<<<< HEAD

#define hypre_SerialBoxLoop0Begin(ndim, loop_size)\
{\
   zypre_BoxLoopDeclare();\
   zypre_BoxLoopInit(ndim, loop_size);					\
   hypre_BoxLoopSetOneBlock();						\
   for (hypre__block = 0; hypre__block < hypre__num_blocks; hypre__block++)\
   {\
      zypre_BoxLoopSet();\
      for (hypre__J = 0; hypre__J < hypre__JN; hypre__J++)\
      {\
         for (hypre__I = 0; hypre__I < hypre__IN; hypre__I++)\
         {

#define hypre_SerialBoxLoop0End()\
         }\
         zypre_BoxLoopInc1();\
         zypre_BoxLoopInc2();\
      }\
   }\
}
#define hypre_SerialBoxLoop1Begin(ndim, loop_size,				\
				  dbox1, start1, stride1, i1)		\
{									\
    HYPRE_Int i1;								\
    zypre_BoxLoopDeclare();						\
    zypre_BoxLoopDeclareK(1);						\
    zypre_BoxLoopInit(ndim, loop_size);					\
    zypre_BoxLoopInitK(1, dbox1, start1, stride1, i1);			\
    zypre_BoxLoopSetOneBlock();						\
    for (hypre__block = 0; hypre__block < hypre__num_blocks; hypre__block++) \
    {									\
        zypre_BoxLoopSet();							\
	zypre_BoxLoopSetK(1, i1);					\
	for (hypre__J = 0; hypre__J < hypre__JN; hypre__J++)		\
	{								\
	  for (hypre__I = 0; hypre__I < hypre__IN; hypre__I++)		\
	  {
  
#define hypre_SerialBoxLoop1End(i1)				\
             i1 += hypre__i0inc1;							\
          }									\
	  zypre_BoxLoopInc1();					\
	  i1 += hypre__ikinc1[hypre__d];				\
	  zypre_BoxLoopInc2();						\
       }									\
   }									\
}

#define hypre_SerialBoxLoop2Begin(ndim, loop_size,\
							   dbox1, start1, stride1, i1,	\
							   dbox2, start2, stride2, i2)	\
{\
   zypre_BoxLoopDeclare();\
   zypre_BoxLoopDeclareK(1);\
   zypre_BoxLoopDeclareK(2);\
   zypre_BoxLoopInit(ndim, loop_size);\
   zypre_BoxLoopInitK(1, dbox1, start1, stride1, i1);\
   zypre_BoxLoopInitK(2, dbox2, start2, stride2, i2);\
   zypre_BoxLoopSetOneBlock();						\
   for (hypre__block = 0; hypre__block < hypre__num_blocks; hypre__block++)	\
   {\
      zypre_BoxLoopSet();\
      zypre_BoxLoopSetK(1, i1);\
      zypre_BoxLoopSetK(2, i2);\
      for (hypre__J = 0; hypre__J < hypre__JN; hypre__J++)\
      {\
         for (hypre__I = 0; hypre__I < hypre__IN; hypre__I++)\
         {

#define hypre_SerialBoxLoop2End(i1, i2)\
            i1 += hypre__i0inc1;\
            i2 += hypre__i0inc2;\
         }\
         zypre_BoxLoopInc1();\
         i1 += hypre__ikinc1[hypre__d];\
         i2 += hypre__ikinc2[hypre__d];\
         zypre_BoxLoopInc2();\
      }\
   }\
}
  
#define HYPRE_BOX_PRIVATE        ZYPRE_BOX_PRIVATE

#endif /* end if 1 */

=======
#define HYPRE_BOX_PRIVATE ZYPRE_BOX_PRIVATE
>>>>>>> 51f9646c
#endif
#define ZYPRE_BOX_PRIVATE hypre__IN,hypre__JN,hypre__I,hypre__J,hypre__d,hypre__i

#define zypre_BoxLoopDeclare() \
HYPRE_Int  hypre__tot, hypre__div, hypre__mod;\
HYPRE_Int  hypre__block, hypre__num_blocks;\
HYPRE_Int  hypre__d, hypre__ndim;\
HYPRE_Int  hypre__I, hypre__J, hypre__IN, hypre__JN;\
HYPRE_Int  hypre__i[HYPRE_MAXDIM+1], hypre__n[HYPRE_MAXDIM+1]

#define zypre_BoxLoopDeclareK(k) \
HYPRE_Int  hypre__ikstart##k, hypre__i0inc##k;\
HYPRE_Int  hypre__sk##k[HYPRE_MAXDIM], hypre__ikinc##k[HYPRE_MAXDIM+1]

#define zypre_BoxLoopInit(ndim, loop_size) \
hypre__ndim = ndim;\
hypre__n[0] = loop_size[0];\
hypre__tot = 1;\
for (hypre__d = 1; hypre__d < hypre__ndim; hypre__d++)\
{\
   hypre__n[hypre__d] = loop_size[hypre__d];\
   hypre__tot *= hypre__n[hypre__d];\
}\
hypre__n[hypre__ndim] = 2;\
hypre__num_blocks = hypre_NumThreads();\
if (hypre__tot < hypre__num_blocks)\
{\
   hypre__num_blocks = hypre__tot;\
}\
if (hypre__num_blocks > 0)\
{\
   hypre__div = hypre__tot / hypre__num_blocks;\
   hypre__mod = hypre__tot % hypre__num_blocks;\
}

#define zypre_BoxLoopInitK(k, dboxk, startk, stridek, ik) \
hypre__sk##k[0] = stridek[0];\
hypre__ikinc##k[0] = 0;\
ik = hypre_BoxSizeD(dboxk, 0); /* temporarily use ik */\
for (hypre__d = 1; hypre__d < hypre__ndim; hypre__d++)\
{\
   hypre__sk##k[hypre__d] = ik*stridek[hypre__d];\
   hypre__ikinc##k[hypre__d] = hypre__ikinc##k[hypre__d-1] +\
      hypre__sk##k[hypre__d] - hypre__n[hypre__d-1]*hypre__sk##k[hypre__d-1];\
   ik *= hypre_BoxSizeD(dboxk, hypre__d);\
}\
hypre__i0inc##k = hypre__sk##k[0];\
hypre__ikinc##k[hypre__ndim] = 0;\
hypre__ikstart##k = hypre_BoxIndexRank(dboxk, startk)

#define zypre_BoxLoopSet() \
hypre__IN = hypre__n[0];\
if (hypre__num_blocks > 1)/* in case user sets num_blocks to 1 */\
{\
   hypre__JN = hypre__div + ((hypre__mod > hypre__block) ? 1 : 0);\
   hypre__J = hypre__block * hypre__div + hypre_min(hypre__mod, hypre__block);\
   for (hypre__d = 1; hypre__d < hypre__ndim; hypre__d++)\
   {\
      hypre__i[hypre__d] = hypre__J % hypre__n[hypre__d];\
      hypre__J /= hypre__n[hypre__d];\
   }\
}\
else\
{\
   hypre__JN = hypre__tot;\
   for (hypre__d = 1; hypre__d < hypre__ndim; hypre__d++)\
   {\
      hypre__i[hypre__d] = 0;\
   }\
}\
hypre__i[hypre__ndim] = 0

#define zypre_BoxLoopSetK(k, ik) \
ik = hypre__ikstart##k;\
for (hypre__d = 1; hypre__d < hypre__ndim; hypre__d++)\
{\
   ik += hypre__i[hypre__d]*hypre__sk##k[hypre__d];\
}

#define zypre_BoxLoopInc1() \
hypre__d = 1;\
while ((hypre__i[hypre__d]+2) > hypre__n[hypre__d])\
{\
   hypre__d++;\
}

#define zypre_BoxLoopInc2() \
hypre__i[hypre__d]++;\
while (hypre__d > 1)\
{\
   hypre__d--;\
   hypre__i[hypre__d] = 0;\
}

/* This returns the loop index (of type hypre_Index) for the current iteration,
 * where the numbering starts at 0.  It works even when threading is turned on,
 * as long as 'index' is declared to be private. */
#define zypre_BoxLoopGetIndex(index) \
index[0] = hypre__I;\
for (hypre__d = 1; hypre__d < hypre__ndim; hypre__d++)\
{\
   index[hypre__d] = hypre__i[hypre__d];\
}

/* Use this before the For macros below to force only one block */
#define zypre_BoxLoopSetOneBlock() hypre__num_blocks = 1

/* Use this to get the block iteration inside a BoxLoop */
#define zypre_BoxLoopBlock() hypre__block

/*-----------------------------------*/

#define zypre_BoxLoop0Begin(ndim, loop_size)\
{\
   zypre_BoxLoopDeclare();\
   zypre_BoxLoopInit(ndim, loop_size);

#define zypre_BoxLoop0For()\
   for (hypre__block = 0; hypre__block < hypre__num_blocks; hypre__block++)\
   {\
      zypre_BoxLoopSet();\
      for (hypre__J = 0; hypre__J < hypre__JN; hypre__J++)\
      {\
         for (hypre__I = 0; hypre__I < hypre__IN; hypre__I++)\
         {

#define zypre_BoxLoop0End()\
         }\
         zypre_BoxLoopInc1();\
         zypre_BoxLoopInc2();\
      }\
   }\
}

/*-----------------------------------*/

#define zypre_BoxLoop1Begin(ndim, loop_size,\
                            dbox1, start1, stride1, i1)\
{\
<<<<<<< HEAD
   HYPRE_Int i1;					\
=======
   HYPRE_Int i1;\
>>>>>>> 51f9646c
   zypre_BoxLoopDeclare();\
   zypre_BoxLoopDeclareK(1);\
   zypre_BoxLoopInit(ndim, loop_size);\
   zypre_BoxLoopInitK(1, dbox1, start1, stride1, i1);

#define zypre_BoxLoop1For(i1)\
   for (hypre__block = 0; hypre__block < hypre__num_blocks; hypre__block++)\
   {\
<<<<<<< HEAD
      HYPRE_Int i1;					\
=======
      HYPRE_Int i1;\
>>>>>>> 51f9646c
      zypre_BoxLoopSet();\
      zypre_BoxLoopSetK(1, i1);\
      for (hypre__J = 0; hypre__J < hypre__JN; hypre__J++)\
      {\
         for (hypre__I = 0; hypre__I < hypre__IN; hypre__I++)\
         {

#define zypre_BoxLoop1End(i1)\
            i1 += hypre__i0inc1;\
         }\
         zypre_BoxLoopInc1();\
         i1 += hypre__ikinc1[hypre__d];\
         zypre_BoxLoopInc2();\
      }\
   }\
}

/*-----------------------------------*/

#define zypre_BoxLoop2Begin(ndim, loop_size,\
                            dbox1, start1, stride1, i1,\
                            dbox2, start2, stride2, i2)\
{\
<<<<<<< HEAD
   HYPRE_Int i1,i2;				\
=======
   HYPRE_Int i1,i2;\
>>>>>>> 51f9646c
   zypre_BoxLoopDeclare();\
   zypre_BoxLoopDeclareK(1);\
   zypre_BoxLoopDeclareK(2);\
   zypre_BoxLoopInit(ndim, loop_size);\
   zypre_BoxLoopInitK(1, dbox1, start1, stride1, i1);\
   zypre_BoxLoopInitK(2, dbox2, start2, stride2, i2);

#define zypre_BoxLoop2For(i1, i2)\
   for (hypre__block = 0; hypre__block < hypre__num_blocks; hypre__block++)\
   {\
<<<<<<< HEAD
      HYPRE_Int i1,i2;				\
=======
      HYPRE_Int i1,i2;\
>>>>>>> 51f9646c
      zypre_BoxLoopSet();\
      zypre_BoxLoopSetK(1, i1);\
      zypre_BoxLoopSetK(2, i2);\
      for (hypre__J = 0; hypre__J < hypre__JN; hypre__J++)\
      {\
         for (hypre__I = 0; hypre__I < hypre__IN; hypre__I++)\
         {

#define zypre_BoxLoop2End(i1, i2)\
            i1 += hypre__i0inc1;\
            i2 += hypre__i0inc2;\
         }\
         zypre_BoxLoopInc1();\
         i1 += hypre__ikinc1[hypre__d];\
         i2 += hypre__ikinc2[hypre__d];\
         zypre_BoxLoopInc2();\
      }\
   }\
}

/*-----------------------------------*/

#define zypre_BoxLoop3Begin(ndim, loop_size,\
                            dbox1, start1, stride1, i1,\
                            dbox2, start2, stride2, i2,\
                            dbox3, start3, stride3, i3)\
{\
<<<<<<< HEAD
   HYPRE_Int i1,i2,i3;				\
=======
   HYPRE_Int i1,i2,i3;\
>>>>>>> 51f9646c
   zypre_BoxLoopDeclare();\
   zypre_BoxLoopDeclareK(1);\
   zypre_BoxLoopDeclareK(2);\
   zypre_BoxLoopDeclareK(3);\
   zypre_BoxLoopInit(ndim, loop_size);\
   zypre_BoxLoopInitK(1, dbox1, start1, stride1, i1);\
   zypre_BoxLoopInitK(2, dbox2, start2, stride2, i2);\
   zypre_BoxLoopInitK(3, dbox3, start3, stride3, i3);

#define zypre_BoxLoop3For(i1, i2, i3)\
   for (hypre__block = 0; hypre__block < hypre__num_blocks; hypre__block++)\
   {\
<<<<<<< HEAD
      HYPRE_Int i1,i2,i3;				\
=======
      HYPRE_Int i1,i2,i3;\
>>>>>>> 51f9646c
      zypre_BoxLoopSet();\
      zypre_BoxLoopSetK(1, i1);\
      zypre_BoxLoopSetK(2, i2);\
      zypre_BoxLoopSetK(3, i3);\
      for (hypre__J = 0; hypre__J < hypre__JN; hypre__J++)\
      {\
         for (hypre__I = 0; hypre__I < hypre__IN; hypre__I++)\
         {

#define zypre_BoxLoop3End(i1, i2, i3)\
            i1 += hypre__i0inc1;\
            i2 += hypre__i0inc2;\
            i3 += hypre__i0inc3;\
         }\
         zypre_BoxLoopInc1();\
         i1 += hypre__ikinc1[hypre__d];\
         i2 += hypre__ikinc2[hypre__d];\
         i3 += hypre__ikinc3[hypre__d];\
         zypre_BoxLoopInc2();\
      }\
   }\
}

/*-----------------------------------*/

#define zypre_BoxLoop4Begin(ndim, loop_size,\
                            dbox1, start1, stride1, i1,\
                            dbox2, start2, stride2, i2,\
                            dbox3, start3, stride3, i3,\
                            dbox4, start4, stride4, i4)\
{\
<<<<<<< HEAD
   HYPRE_Int i1,i2,i3,i4;				\
=======
   HYPRE_Int i1,i2,i3,i4;\
>>>>>>> 51f9646c
   zypre_BoxLoopDeclare();\
   zypre_BoxLoopDeclareK(1);\
   zypre_BoxLoopDeclareK(2);\
   zypre_BoxLoopDeclareK(3);\
   zypre_BoxLoopDeclareK(4);\
   zypre_BoxLoopInit(ndim, loop_size);\
   zypre_BoxLoopInitK(1, dbox1, start1, stride1, i1);\
   zypre_BoxLoopInitK(2, dbox2, start2, stride2, i2);\
   zypre_BoxLoopInitK(3, dbox3, start3, stride3, i3);\
   zypre_BoxLoopInitK(4, dbox4, start4, stride4, i4);

#define zypre_BoxLoop4For(i1, i2, i3, i4)\
   for (hypre__block = 0; hypre__block < hypre__num_blocks; hypre__block++)\
   {\
<<<<<<< HEAD
      HYPRE_Int i1,i2,i3,i4;				\
=======
      HYPRE_Int i1,i2,i3,i4;\
>>>>>>> 51f9646c
      zypre_BoxLoopSet();\
      zypre_BoxLoopSetK(1, i1);\
      zypre_BoxLoopSetK(2, i2);\
      zypre_BoxLoopSetK(3, i3);\
      zypre_BoxLoopSetK(4, i4);\
      for (hypre__J = 0; hypre__J < hypre__JN; hypre__J++)\
      {\
         for (hypre__I = 0; hypre__I < hypre__IN; hypre__I++)\
         {

#define zypre_BoxLoop4End(i1, i2, i3, i4)\
            i1 += hypre__i0inc1;\
            i2 += hypre__i0inc2;\
            i3 += hypre__i0inc3;\
            i4 += hypre__i0inc4;\
         }\
         zypre_BoxLoopInc1();\
         i1 += hypre__ikinc1[hypre__d];\
         i2 += hypre__ikinc2[hypre__d];\
         i3 += hypre__ikinc3[hypre__d];\
         i4 += hypre__ikinc4[hypre__d];\
         zypre_BoxLoopInc2();\
      }\
   }\
}

/*-----------------------------------*/

#define zypre_BasicBoxLoopInitK(k, stridek) \
hypre__sk##k[0] = stridek[0];\
hypre__ikinc##k[0] = 0;\
for (hypre__d = 1; hypre__d < hypre__ndim; hypre__d++)\
{\
   hypre__sk##k[hypre__d] = stridek[hypre__d];\
   hypre__ikinc##k[hypre__d] = hypre__ikinc##k[hypre__d-1] +\
      hypre__sk##k[hypre__d] - hypre__n[hypre__d-1]*hypre__sk##k[hypre__d-1];\
}\
hypre__i0inc##k = hypre__sk##k[0];\
hypre__ikinc##k[hypre__ndim] = 0;\
hypre__ikstart##k = 0

#define zypre_BasicBoxLoop2Begin(ndim, loop_size,\
                                 stride1, i1,\
                                 stride2, i2)\
{\
   zypre_BoxLoopDeclare();\
   zypre_BoxLoopDeclareK(1);\
   zypre_BoxLoopDeclareK(2);\
   zypre_BoxLoopInit(ndim, loop_size);\
   zypre_BasicBoxLoopInitK(1, stride1);\
   zypre_BasicBoxLoopInitK(2, stride2);

/*-----------------------------------*/

#endif




/*--------------------------------------------------------------------------
 * NOTES - Keep these for reference here and elsewhere in the code
 *--------------------------------------------------------------------------*/

#if 0

#define hypre_BoxLoop2Begin(loop_size,
                            dbox1, start1, stride1, i1,
                            dbox2, start2, stride2, i2)
{
   /* init hypre__i1start */
   HYPRE_Int  hypre__i1start = hypre_BoxIndexRank(dbox1, start1);
   HYPRE_Int  hypre__i2start = hypre_BoxIndexRank(dbox2, start2);
   /* declare and set hypre__s1 */
   hypre_BoxLoopDeclareS(dbox1, stride1, hypre__sx1, hypre__sy1, hypre__sz1);
   hypre_BoxLoopDeclareS(dbox2, stride2, hypre__sx2, hypre__sy2, hypre__sz2);
   /* declare and set hypre__n, hypre__m, hypre__dir, hypre__max,
    *                 hypre__div, hypre__mod, hypre__block, hypre__num_blocks */
   hypre_BoxLoopDeclareN(loop_size);

#define hypre_BoxLoop2For(i, j, k, i1, i2)
   for (hypre__block = 0; hypre__block < hypre__num_blocks; hypre__block++)
   {
   /* set i and hypre__n */
   hypre_BoxLoopSet(i, j, k);
   /* set i1 */
   i1 = hypre__i1start + i*hypre__sx1 + j*hypre__sy1 + k*hypre__sz1;
   i2 = hypre__i2start + i*hypre__sx2 + j*hypre__sy2 + k*hypre__sz2;
   for (k = 0; k < hypre__nz; k++)
   {
      for (j = 0; j < hypre__ny; j++)
      {
         for (i = 0; i < hypre__nx; i++)
         {

#define hypre_BoxLoop2End(i1, i2)
            i1 += hypre__sx1;
            i2 += hypre__sx2;
         }
         i1 += hypre__sy1 - hypre__nx*hypre__sx1;
         i2 += hypre__sy2 - hypre__nx*hypre__sx2;
      }
      i1 += hypre__sz1 - hypre__ny*hypre__sy1;
      i2 += hypre__sz2 - hypre__ny*hypre__sy2;
   }
   }
}

/*----------------------------------------
 * Idea 2: Simple version of Idea 3 below
 *----------------------------------------*/

N = 1;
for (d = 0; d < ndim; d++)
{
   N *= n[d];
   i[d] = 0;
   n[d] -= 2; /* this produces a simpler comparison below */
}
i[ndim] = 0;
n[ndim] = 0;
for (I = 0; I < N; I++)
{
   /* loop body */

   for (d = 0; i[d] > n[d]; d++)
   {
      i[d] = 0;
   }
   i[d]++;
   i1 += s1[d]; /* NOTE: These are different from hypre__sx1, etc. above */
   i2 += s2[d]; /* The lengths of i, n, and s must be (ndim+1) */
}

/*----------------------------------------
 * Idea 3: Approach used in the box loops
 *----------------------------------------*/

N = 1;
for (d = 1; d < ndim; d++)
{
   N *= n[d];
   i[d] = 0;
   n[d] -= 2; /* this produces a simpler comparison below */
}
i[ndim] = 0;
n[ndim] = 0;
for (J = 0; J < N; J++)
{
   for (I = 0; I < n[0]; I++)
   {
      /* loop body */

      i1 += s1[0];
      i2 += s2[0];
   }
   for (d = 1; i[d] > n[d]; d++)
   {
      i[d] = 0;
   }
   i[d]++;
   i1 += s1[d]; /* NOTE: These are different from hypre__sx1, etc. above */
   i2 += s2[d]; /* The lengths of i, n, and s must be (ndim+1) */
}

#endif<|MERGE_RESOLUTION|>--- conflicted
+++ resolved
@@ -171,218 +171,6 @@
  *--------------------------------------------------------------------------*/
 
 #ifdef HYPRE_USE_RAJA
-<<<<<<< HEAD
-#define hypre_Reductioninit(local_result) \
-  HYPRE_Real       local_result;	  \
-  local_result = 0.0;
-
-  //ReduceSum< cuda_reduce<BLOCKSIZE>, HYPRE_Real> local_result(0.0);
-#else
-#define hypre_Reductioninit(local_result) \
-HYPRE_Real       local_result;\
-local_result = 0.0;
-#endif
-
-#if defined(HYPRE_MEMORY_GPU)
-static HYPRE_Complex* global_recv_buffer;
-static HYPRE_Complex* global_send_buffer;
-static HYPRE_Int      global_recv_size = 0;
-static HYPRE_Int      global_send_size = 0;
-
-#define hypre_PrepareSendBuffers()				\
-  send_buffers_data = hypre_TAlloc(HYPRE_Complex *, num_sends);	\
-  if (num_sends > 0)						\
-  {								\
-     size = hypre_CommPkgSendBufsize(comm_pkg);			\
-     if (size > global_send_size)				\
-     {							\
-         if (global_send_size > 0)						\
-	     hypre_DeviceTFree(global_send_buffer);			\
-         global_send_buffer = hypre_DeviceCTAlloc(HYPRE_Complex, 5*size); \
-         global_send_size   = 5*size;					\
-     }									\
-     send_buffers_data[0] = global_send_buffer;				\
-     for (i = 1; i < num_sends; i++)					\
-     {								\
-         comm_type = hypre_CommPkgSendType(comm_pkg, i-1);		\
-	 size = hypre_CommTypeBufsize(comm_type);			\
-	 send_buffers_data[i] = send_buffers_data[i-1] + size;		\
-     }									\
-  }
-
-#define hypre_PrepareRcevBuffers()		\
-  recv_buffers_data = hypre_TAlloc(HYPRE_Complex *, num_recvs);	\
-  if (num_recvs > 0)						\
-  {								\
-      size = hypre_CommPkgRecvBufsize(comm_pkg);		\
-      if (size > global_recv_size)				\
-      {							\
-          if (global_recv_size > 0)				\
-	      hypre_DeviceTFree(global_recv_buffer);			\
-          global_recv_buffer = hypre_DeviceCTAlloc(HYPRE_Complex, 5*size); \
-          global_recv_size   = 5*size;					\
-      }									\
-      recv_buffers_data[0] = global_recv_buffer;			\
-      for (i = 1; i < num_recvs; i++)					\
-      {								\
-         comm_type = hypre_CommPkgRecvType(comm_pkg, i-1);			\
-         size = hypre_CommTypeBufsize(comm_type);			\
-         recv_buffers_data[i] = recv_buffers_data[i-1] + size;		\
-      }									\
-   }
-
-#define hypre_SendBufferTransfer()					\
-  if (num_sends > 0)							\
-  {									\
-      size = hypre_CommPkgSendBufsize(comm_pkg);			\
-      dptr = (HYPRE_Complex *) send_buffers[0];				\
-      dptr_data = (HYPRE_Complex *) send_buffers_data[0];		\
-      hypre_DataCopyFromData(dptr,dptr_data,HYPRE_Complex,size);	\
-  }
-
-#define hypre_RecvBufferTransfer()		\
-  if (num_recvs > 0)				\
-  {						\
-      size = 0;					\
-      for (i = 0; i < num_recvs; i++)		\
-      {						\
-          comm_type = hypre_CommPkgRecvType(comm_pkg, i);			\
-	  num_entries = hypre_CommTypeNumEntries(comm_type);		\
-	  size += hypre_CommTypeBufsize(comm_type);			\
-	  if ( hypre_CommPkgFirstComm(comm_pkg) )			\
-	  {								\
-	      size += hypre_CommPrefixSize(num_entries);		\
-	  }								\
-      }									\
-      dptr = (HYPRE_Complex *) recv_buffers[0];				\
-      dptr_data = (HYPRE_Complex *) recv_buffers_data[0];		\
-      hypre_DataCopyToData(dptr,dptr_data,HYPRE_Complex,size);		\
-   }
-
-#define hypre_FreeBuffer()						\
-  hypre_TFree(send_buffers);						\
-  hypre_TFree(recv_buffers);						\
-  hypre_TFree(send_buffers_data);					\
-  hypre_TFree(recv_buffers_data);
-
-#define hypre_MatrixIndexMove(A, stencil_size, i, cdir,size)	\
-HYPRE_Int * indices_d;				\
-HYPRE_Int indices_h[stencil_size];		\
-HYPRE_Int * stencil_shape_d;			\
-HYPRE_Int  stencil_shape_h[size*stencil_size];		\
-HYPRE_Complex * data_A = hypre_StructMatrixData(A);\
-indices_d = hypre_DeviceTAlloc(HYPRE_Int, stencil_size);		\
-stencil_shape_d = hypre_DeviceTAlloc(HYPRE_Int, size*stencil_size);	\
-for (si = 0; si < stencil_size; si++)				\
-  {									\
-    HYPRE_Int jj = 0;								\
-    indices_h[si]       = hypre_StructMatrixDataIndices(A)[i][si];	\
-    if (size > 1) cdir = 0;						\
-    stencil_shape_h[si] = hypre_IndexD(stencil_shape[si], cdir); \
-    for (jj = 1;jj < size;jj++)						\
-      stencil_shape_h[jj*stencil_size+si] = hypre_IndexD(stencil_shape[si], jj);	\
-  }									\
-hypre_DataCopyToData(indices_h,indices_d,HYPRE_Int,stencil_size);	\
-hypre_DataCopyToData(stencil_shape_h,stencil_shape_d,HYPRE_Int,size*stencil_size);
-
-#define hypre_StructGetMatrixBoxData(A, i, si)	(data_A + indices_d[si])
-
-#define hypre_StructGetIndexD(index,i,index_d) (index_d)
-
-#define hypre_StructcleanIndexD() \
-  hypre_DeviceTFree(indices_d);			 \
-  hypre_DeviceTFree(stencil_shape_d);		 \
-
-#define hypre_StructPreparePrint()		\
-  HYPRE_Int tot_size = num_values*hypre_BoxVolume(hypre_BoxArrayBox(data_space, hypre_BoxArraySize(box_array)-1)); \
-  data_host = hypre_CTAlloc(HYPRE_Complex, tot_size);			\
-  hypre_DataCopyFromData(data_host,data,HYPRE_Complex,tot_size);	\
-
-#define hypre_StructPostPrint() \
-  hypre_TFree(data_host);
-
-#else
-
-static HYPRE_Complex* global_recv_buffer;
-static HYPRE_Complex* global_send_buffer;
-static HYPRE_Int      global_recv_size = 0;
-static HYPRE_Int      global_send_size = 0;
-typedef struct hypre_Boxloop_struct
-{
-	HYPRE_Int lsize0,lsize1,lsize2;
-	HYPRE_Int strides0,strides1,strides2;
-	HYPRE_Int bstart0,bstart1,bstart2;
-	HYPRE_Int bsize0,bsize1,bsize2;
-} hypre_Boxloop;
-
-#define hypre_PrepareSendBuffers()				\
-  send_buffers_data = send_buffers;	\
-
-#define hypre_PrepareRcevBuffers()		\
-  recv_buffers_data = recv_buffers;
-
-#define hypre_SendBufferTransfer()  {}
-
-#define hypre_RecvBufferTransfer()  {}
-
-
-#define hypre_FreeBuffer()						\
-  hypre_TFree(send_buffers);						\
-  hypre_TFree(recv_buffers);
-
-#define hypre_MatrixIndexMove(A, stencil_size, i, cdir,size) HYPRE_Int* indices_d; HYPRE_Int* stencil_shape_d;
-#define hypre_StructGetMatrixBoxData(A, i, si) hypre_StructMatrixBoxData(A,i,si)
-#define hypre_StructGetIndexD(index,i,index_d) hypre_IndexD(index,i)
-#define hypre_StructcleanIndexD() {;}
-#define hypre_StructPreparePrint() data_host = data;
-#define hypre_StructPostPrint() {;}
-
-#endif
-  
-#if 0 /* set to 0 to use the new box loops */
-
-#define HYPRE_BOX_PRIVATE hypre__nx,hypre__ny,hypre__nz,hypre__i,hypre__j,hypre__k
-
-#define hypre_BoxLoopDeclareS(dbox, stride, sx, sy, sz) \
-HYPRE_Int  sx = (hypre_IndexX(stride));\
-HYPRE_Int  sy = (hypre_IndexY(stride)*hypre_BoxSizeX(dbox));\
-HYPRE_Int  sz = (hypre_IndexZ(stride)*\
-           hypre_BoxSizeX(dbox)*hypre_BoxSizeY(dbox))
-
-#define hypre_BoxLoopDeclareN(loop_size) \
-HYPRE_Int  hypre__i, hypre__j, hypre__k;\
-HYPRE_Int  hypre__nx = hypre_IndexX(loop_size);\
-HYPRE_Int  hypre__ny = hypre_IndexY(loop_size);\
-HYPRE_Int  hypre__nz = hypre_IndexZ(loop_size);\
-HYPRE_Int  hypre__mx = hypre__nx;\
-HYPRE_Int  hypre__my = hypre__ny;\
-HYPRE_Int  hypre__mz = hypre__nz;\
-HYPRE_Int  hypre__dir, hypre__max;\
-HYPRE_Int  hypre__div, hypre__mod;\
-HYPRE_Int  hypre__block, hypre__num_blocks;\
-hypre__dir = 0;\
-hypre__max = hypre__nx;\
-if (hypre__ny > hypre__max)\
-{\
-   hypre__dir = 1;\
-   hypre__max = hypre__ny;\
-}\
-if (hypre__nz > hypre__max)\
-{\
-   hypre__dir = 2;\
-   hypre__max = hypre__nz;\
-}\
-hypre__num_blocks = hypre_NumThreads();\
-if (hypre__max < hypre__num_blocks)\
-{\
-   hypre__num_blocks = hypre__max;\
-}\
-if (hypre__num_blocks > 0)\
-{\
-   hypre__div = hypre__max / hypre__num_blocks;\
-   hypre__mod = hypre__max % hypre__num_blocks;\
-}
-=======
 #define hypre_Reductioninit(local_result)\
 HYPRE_Real       local_result;\
 local_result = 0.0;
@@ -392,7 +180,6 @@
 HYPRE_Real       local_result;\
 local_result = 0.0;
 #endif
->>>>>>> 51f9646c
 
 #if defined(HYPRE_MEMORY_GPU)
 
@@ -528,96 +315,7 @@
 #if defined (HYPRE_USE_RAJA) || defined(HYPRE_USE_KOKKOS)
 #define HYPRE_BOX_PRIVATE hypre__global_error
 #else
-<<<<<<< HEAD
-
-#define hypre_SerialBoxLoop0Begin(ndim, loop_size)\
-{\
-   zypre_BoxLoopDeclare();\
-   zypre_BoxLoopInit(ndim, loop_size);					\
-   hypre_BoxLoopSetOneBlock();						\
-   for (hypre__block = 0; hypre__block < hypre__num_blocks; hypre__block++)\
-   {\
-      zypre_BoxLoopSet();\
-      for (hypre__J = 0; hypre__J < hypre__JN; hypre__J++)\
-      {\
-         for (hypre__I = 0; hypre__I < hypre__IN; hypre__I++)\
-         {
-
-#define hypre_SerialBoxLoop0End()\
-         }\
-         zypre_BoxLoopInc1();\
-         zypre_BoxLoopInc2();\
-      }\
-   }\
-}
-#define hypre_SerialBoxLoop1Begin(ndim, loop_size,				\
-				  dbox1, start1, stride1, i1)		\
-{									\
-    HYPRE_Int i1;								\
-    zypre_BoxLoopDeclare();						\
-    zypre_BoxLoopDeclareK(1);						\
-    zypre_BoxLoopInit(ndim, loop_size);					\
-    zypre_BoxLoopInitK(1, dbox1, start1, stride1, i1);			\
-    zypre_BoxLoopSetOneBlock();						\
-    for (hypre__block = 0; hypre__block < hypre__num_blocks; hypre__block++) \
-    {									\
-        zypre_BoxLoopSet();							\
-	zypre_BoxLoopSetK(1, i1);					\
-	for (hypre__J = 0; hypre__J < hypre__JN; hypre__J++)		\
-	{								\
-	  for (hypre__I = 0; hypre__I < hypre__IN; hypre__I++)		\
-	  {
-  
-#define hypre_SerialBoxLoop1End(i1)				\
-             i1 += hypre__i0inc1;							\
-          }									\
-	  zypre_BoxLoopInc1();					\
-	  i1 += hypre__ikinc1[hypre__d];				\
-	  zypre_BoxLoopInc2();						\
-       }									\
-   }									\
-}
-
-#define hypre_SerialBoxLoop2Begin(ndim, loop_size,\
-							   dbox1, start1, stride1, i1,	\
-							   dbox2, start2, stride2, i2)	\
-{\
-   zypre_BoxLoopDeclare();\
-   zypre_BoxLoopDeclareK(1);\
-   zypre_BoxLoopDeclareK(2);\
-   zypre_BoxLoopInit(ndim, loop_size);\
-   zypre_BoxLoopInitK(1, dbox1, start1, stride1, i1);\
-   zypre_BoxLoopInitK(2, dbox2, start2, stride2, i2);\
-   zypre_BoxLoopSetOneBlock();						\
-   for (hypre__block = 0; hypre__block < hypre__num_blocks; hypre__block++)	\
-   {\
-      zypre_BoxLoopSet();\
-      zypre_BoxLoopSetK(1, i1);\
-      zypre_BoxLoopSetK(2, i2);\
-      for (hypre__J = 0; hypre__J < hypre__JN; hypre__J++)\
-      {\
-         for (hypre__I = 0; hypre__I < hypre__IN; hypre__I++)\
-         {
-
-#define hypre_SerialBoxLoop2End(i1, i2)\
-            i1 += hypre__i0inc1;\
-            i2 += hypre__i0inc2;\
-         }\
-         zypre_BoxLoopInc1();\
-         i1 += hypre__ikinc1[hypre__d];\
-         i2 += hypre__ikinc2[hypre__d];\
-         zypre_BoxLoopInc2();\
-      }\
-   }\
-}
-  
-#define HYPRE_BOX_PRIVATE        ZYPRE_BOX_PRIVATE
-
-#endif /* end if 1 */
-
-=======
 #define HYPRE_BOX_PRIVATE ZYPRE_BOX_PRIVATE
->>>>>>> 51f9646c
 #endif
 #define ZYPRE_BOX_PRIVATE hypre__IN,hypre__JN,hypre__I,hypre__J,hypre__d,hypre__i
 
@@ -757,11 +455,7 @@
 #define zypre_BoxLoop1Begin(ndim, loop_size,\
                             dbox1, start1, stride1, i1)\
 {\
-<<<<<<< HEAD
-   HYPRE_Int i1;					\
-=======
    HYPRE_Int i1;\
->>>>>>> 51f9646c
    zypre_BoxLoopDeclare();\
    zypre_BoxLoopDeclareK(1);\
    zypre_BoxLoopInit(ndim, loop_size);\
@@ -770,11 +464,7 @@
 #define zypre_BoxLoop1For(i1)\
    for (hypre__block = 0; hypre__block < hypre__num_blocks; hypre__block++)\
    {\
-<<<<<<< HEAD
-      HYPRE_Int i1;					\
-=======
       HYPRE_Int i1;\
->>>>>>> 51f9646c
       zypre_BoxLoopSet();\
       zypre_BoxLoopSetK(1, i1);\
       for (hypre__J = 0; hypre__J < hypre__JN; hypre__J++)\
@@ -798,11 +488,7 @@
                             dbox1, start1, stride1, i1,\
                             dbox2, start2, stride2, i2)\
 {\
-<<<<<<< HEAD
-   HYPRE_Int i1,i2;				\
-=======
    HYPRE_Int i1,i2;\
->>>>>>> 51f9646c
    zypre_BoxLoopDeclare();\
    zypre_BoxLoopDeclareK(1);\
    zypre_BoxLoopDeclareK(2);\
@@ -813,11 +499,7 @@
 #define zypre_BoxLoop2For(i1, i2)\
    for (hypre__block = 0; hypre__block < hypre__num_blocks; hypre__block++)\
    {\
-<<<<<<< HEAD
-      HYPRE_Int i1,i2;				\
-=======
       HYPRE_Int i1,i2;\
->>>>>>> 51f9646c
       zypre_BoxLoopSet();\
       zypre_BoxLoopSetK(1, i1);\
       zypre_BoxLoopSetK(2, i2);\
@@ -845,11 +527,7 @@
                             dbox2, start2, stride2, i2,\
                             dbox3, start3, stride3, i3)\
 {\
-<<<<<<< HEAD
-   HYPRE_Int i1,i2,i3;				\
-=======
    HYPRE_Int i1,i2,i3;\
->>>>>>> 51f9646c
    zypre_BoxLoopDeclare();\
    zypre_BoxLoopDeclareK(1);\
    zypre_BoxLoopDeclareK(2);\
@@ -862,11 +540,7 @@
 #define zypre_BoxLoop3For(i1, i2, i3)\
    for (hypre__block = 0; hypre__block < hypre__num_blocks; hypre__block++)\
    {\
-<<<<<<< HEAD
-      HYPRE_Int i1,i2,i3;				\
-=======
       HYPRE_Int i1,i2,i3;\
->>>>>>> 51f9646c
       zypre_BoxLoopSet();\
       zypre_BoxLoopSetK(1, i1);\
       zypre_BoxLoopSetK(2, i2);\
@@ -898,11 +572,7 @@
                             dbox3, start3, stride3, i3,\
                             dbox4, start4, stride4, i4)\
 {\
-<<<<<<< HEAD
-   HYPRE_Int i1,i2,i3,i4;				\
-=======
    HYPRE_Int i1,i2,i3,i4;\
->>>>>>> 51f9646c
    zypre_BoxLoopDeclare();\
    zypre_BoxLoopDeclareK(1);\
    zypre_BoxLoopDeclareK(2);\
@@ -917,11 +587,7 @@
 #define zypre_BoxLoop4For(i1, i2, i3, i4)\
    for (hypre__block = 0; hypre__block < hypre__num_blocks; hypre__block++)\
    {\
-<<<<<<< HEAD
-      HYPRE_Int i1,i2,i3,i4;				\
-=======
       HYPRE_Int i1,i2,i3,i4;\
->>>>>>> 51f9646c
       zypre_BoxLoopSet();\
       zypre_BoxLoopSetK(1, i1);\
       zypre_BoxLoopSetK(2, i2);\
