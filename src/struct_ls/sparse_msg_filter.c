/*BHEADER**********************************************************************
 * Copyright (c) 2008,  Lawrence Livermore National Security, LLC.
 * Produced at the Lawrence Livermore National Laboratory.
 * This file is part of HYPRE.  See file COPYRIGHT for details.
 *
 * HYPRE is free software; you can redistribute it and/or modify it under the
 * terms of the GNU Lesser General Public License (as published by the Free
 * Software Foundation) version 2.1 dated February 1999.
 *
 * $Revision$
 ***********************************************************************EHEADER*/

#include "_hypre_struct_ls.h"

#if 0

/*--------------------------------------------------------------------------
 * hypre_SparseMSGFilterSetup
 *--------------------------------------------------------------------------*/

HYPRE_Int
hypre_SparseMSGFilterSetup( hypre_StructMatrix *A,
                            HYPRE_Int          *num_grids,
                            HYPRE_Int           lx,
                            HYPRE_Int           ly,
                            HYPRE_Int           lz,
                            HYPRE_Int           jump,
                            hypre_StructVector *visitx,
                            hypre_StructVector *visity,
                            hypre_StructVector *visitz    )
{
   HYPRE_Int             ierr = 0;

   hypre_BoxArray        *compute_boxes;
   hypre_Box             *compute_box;
                        
   hypre_Box             *A_dbox;
   hypre_Box             *v_dbox;
                        
   HYPRE_Int              Ai;
   HYPRE_Int              vi;
                        
   HYPRE_Real            *Ap;
   HYPRE_Real            *vxp;
   HYPRE_Real            *vyp;
   HYPRE_Real            *vzp;
   HYPRE_Real             lambdax;
   HYPRE_Real             lambday;
   HYPRE_Real             lambdaz;
   HYPRE_Real             lambda_max;
                        
   hypre_StructStencil   *stencil;
   hypre_Index           *stencil_shape;
   HYPRE_Int              stencil_size;
                        
   HYPRE_Int              Astenc;
                        
   hypre_Index            loop_size;
   hypre_Index            cindex;
   hypre_IndexRef         start;
   hypre_Index            startv;
   hypre_Index            stride;
   hypre_Index            stridev;
                        
   HYPRE_Int              i, si, dir, k, l;

   /*----------------------------------------------------------
    * Initialize some things
    *----------------------------------------------------------*/

   stencil       = hypre_StructMatrixStencil(A);
   stencil_shape = hypre_StructStencilShape(stencil);
   stencil_size  = hypre_StructStencilSize(stencil);

   /*-----------------------------------------------------
    * Compute encoding digit and strides
    *-----------------------------------------------------*/

   hypre_SetIndex3(stride, 1, 1, 1);

   l = lx + ly + lz;
   if ((l >= 1) && (l <= jump))
   {
      k = 1 >> l;
      hypre_SetIndex3(stridev, (1 >> lx), (1 >> ly), (1 >> lz));
   }
   else
   {
      k = 1;
      hypre_SetIndex3(stridev, 1, 1, 1);

      hypre_StructVectorSetConstantValues(visitx, 0.0);
      hypre_StructVectorSetConstantValues(visity, 0.0);
      hypre_StructVectorSetConstantValues(visitz, 0.0);
   }

   /*-----------------------------------------------------
    * Compute visit vectors
    *-----------------------------------------------------*/

   hypre_SetIndex3(cindex, 0, 0, 0);

   compute_boxes = hypre_StructGridBoxes(hypre_StructMatrixGrid(A));
   hypre_ForBoxI(i, compute_boxes)
   {
      compute_box = hypre_BoxArrayBox(compute_boxes, i);

      A_dbox = hypre_BoxArrayBox(hypre_StructMatrixDataSpace(A), i);
      v_dbox = hypre_BoxArrayBox(hypre_StructVectorDataSpace(visitx), i);

      vxp = hypre_StructVectorBoxData(visitx, i);
      vyp = hypre_StructVectorBoxData(visity, i);
      vzp = hypre_StructVectorBoxData(visitz, i);

      start = hypre_BoxIMin(compute_box);
      hypre_StructMapCoarseToFine(start, cindex, stridev, startv);
      hypre_BoxGetSize(compute_box, loop_size);

      hypre_BoxLoop2Begin(hypre_StructMatrixNDim(A), loop_size,
                          A_dbox, start,  stride,  Ai,
                          v_dbox, startv, stridev, vi);
<<<<<<< HEAD
#if defined(HYPRE_USING_OPENMP) && !defined(HYPRE_USE_RAJA)
#pragma omp parallel for private(HYPRE_BOX_PRIVATE,Ai,vi,lambdax,lambday,lambdaz,si,Ap,Astenc,lambda_max,dir) HYPRE_SMP_SCHEDULE
#endif
      hypre_BoxLoop2For(Ai, vi)
=======
>>>>>>> 52e3b4f2
      {
         HYPRE_Real lambdax = 0.0;
         HYPRE_Real lambday = 0.0;
         HYPRE_Real lambdaz = 0.0;
	 HYPRE_Int si, dir, Astenc;
	 HYPRE_Real *Ap,lambda_max;

         for (si = 0; si < stencil_size; si++)
         {
            Ap = hypre_StructMatrixBoxData(A, i, si);

            /* compute lambdax */
            Astenc = hypre_IndexD(stencil_shape[si], 0);
            if (Astenc == 0)
            {
               lambdax += Ap[Ai];
            }
            else
            {
               lambdax -= Ap[Ai];
            }

            /* compute lambday */
            Astenc = hypre_IndexD(stencil_shape[si], 1);
            if (Astenc == 0)
            {
               lambday += Ap[Ai];
            }
            else
            {
               lambday -= Ap[Ai];
            }

            /* compute lambdaz */
            Astenc = hypre_IndexD(stencil_shape[si], 2);
            if (Astenc == 0)
            {
               lambdaz += Ap[Ai];
            }
            else
            {
               lambdaz -= Ap[Ai];
            }
         }

         lambdax *= lambdax;
         lambday *= lambday;
         lambdaz *= lambdaz;

         lambda_max = 0;
         dir = -1;
         if ((lx < num_grids[0] - 1) && (lambdax > lambda_max))
         {
            lambda_max = lambdax;
            dir = 0;
         }
         if ((ly < num_grids[1] - 1) && (lambday > lambda_max))
         {
            lambda_max = lambday;
            dir = 1;
         }
         if ((lz < num_grids[2] - 1) && (lambdaz > lambda_max))
         {
            lambda_max = lambdaz;
            dir = 2;
         }

         if (dir == 0)
         {
            vxp[vi] = (HYPRE_Real) ( ((HYPRE_Int) vxp[vi]) | k );
         }
         else if (dir == 1)
         {
            vyp[vi] = (HYPRE_Real) ( ((HYPRE_Int) vyp[vi]) | k );
         }
         else if (dir == 2)
         {
            vzp[vi] = (HYPRE_Real) ( ((HYPRE_Int) vzp[vi]) | k );
         }
      }
      hypre_BoxLoop2End(Ai, vi);
   }

   return ierr;
}

/*--------------------------------------------------------------------------
 * hypre_SparseMSGFilter
 *--------------------------------------------------------------------------*/

HYPRE_Int
hypre_SparseMSGFilter( hypre_StructVector *visit,
                       hypre_StructVector *e,
                       HYPRE_Int           lx,
                       HYPRE_Int           ly,
                       HYPRE_Int           lz,
                       HYPRE_Int           jump  )
{
   HYPRE_Int             ierr = 0;

   hypre_BoxArray        *compute_boxes;
   hypre_Box             *compute_box;
                        
   hypre_Box             *e_dbox;
   hypre_Box             *v_dbox;
                        
   HYPRE_Int              ei;
   HYPRE_Int              vi;
                        
   HYPRE_Real            *ep;
   HYPRE_Real            *vp;
                        
   hypre_Index            loop_size;
   hypre_Index            cindex;
   hypre_IndexRef         start;
   hypre_Index            startv;
   hypre_Index            stride;
   hypre_Index            stridev;
                        
   HYPRE_Int              i, k, l;

   /*-----------------------------------------------------
    * Compute encoding digit and strides
    *-----------------------------------------------------*/

   hypre_SetIndex3(stride, 1, 1, 1);

   l = lx + ly + lz;
   if ((l >= 1) && (l <= jump))
   {
      k = 1 >> l;
      hypre_SetIndex3(stridev, (1 >> lx), (1 >> ly), (1 >> lz));
   }
   else
   {
      k = 1;
      hypre_SetIndex3(stridev, 1, 1, 1);
   }

   /*-----------------------------------------------------
    * Filter interpolated error
    *-----------------------------------------------------*/

   hypre_SetIndex3(cindex, 0, 0, 0);

   compute_boxes = hypre_StructGridBoxes(hypre_StructVectorGrid(e));
   hypre_ForBoxI(i, compute_boxes)
   {
      compute_box = hypre_BoxArrayBox(compute_boxes, i);

      e_dbox = hypre_BoxArrayBox(hypre_StructVectorDataSpace(e), i);
      v_dbox = hypre_BoxArrayBox(hypre_StructVectorDataSpace(visit), i);

      ep = hypre_StructVectorBoxData(e, i);
      vp = hypre_StructVectorBoxData(visit, i);

      start = hypre_BoxIMin(compute_box);
      hypre_StructMapCoarseToFine(start, cindex, stridev, startv);
      hypre_BoxGetSize(compute_box, loop_size);

      hypre_BoxLoop2Begin(hypre_StructVectorNDim(e), loop_size,
                          e_dbox, start,  stride,  ei,
                          v_dbox, startv, stridev, vi);
<<<<<<< HEAD
#if defined(HYPRE_USING_OPENMP) && !defined(HYPRE_USE_RAJA)
#pragma omp parallel for private(HYPRE_BOX_PRIVATE,ei,vi) HYPRE_SMP_SCHEDULE
#endif
      hypre_BoxLoop2For(ei, vi)
=======
>>>>>>> 52e3b4f2
      {
         if ( !(((HYPRE_Int) vp[vi]) & k) )
         {
            ep[ei] = 0.0;
         }
      }
      hypre_BoxLoop2End(ei, vi);
   }

   return ierr;
}

#else

/*--------------------------------------------------------------------------
 * hypre_SparseMSGFilterSetup
 *--------------------------------------------------------------------------*/

HYPRE_Int
hypre_SparseMSGFilterSetup( hypre_StructMatrix *A,
                            HYPRE_Int          *num_grids,
                            HYPRE_Int           lx,
                            HYPRE_Int           ly,
                            HYPRE_Int           lz,
                            HYPRE_Int           jump,
                            hypre_StructVector *visitx,
                            hypre_StructVector *visity,
                            hypre_StructVector *visitz    )
{
   HYPRE_Int             ierr = 0;

   hypre_BoxArray        *compute_boxes;
   hypre_Box             *compute_box;
                        
   hypre_Box             *A_dbox;
   hypre_Box             *v_dbox;
                        
   HYPRE_Real            *vxp;
   HYPRE_Real            *vyp;
   HYPRE_Real            *vzp;

                        
   hypre_StructStencil   *stencil;
   hypre_Index           *stencil_shape;
   HYPRE_Int              stencil_size;                        
                        
   hypre_Index            loop_size;
   hypre_Index            cindex;
   hypre_IndexRef         start;
   hypre_Index            startv;
   hypre_Index            stride;
   hypre_Index            stridev;
                        
   HYPRE_Int              i;

   /*----------------------------------------------------------
    * Initialize some things
    *----------------------------------------------------------*/

   stencil       = hypre_StructMatrixStencil(A);
   stencil_shape = hypre_StructStencilShape(stencil);
   stencil_size  = hypre_StructStencilSize(stencil);

   /*-----------------------------------------------------
    * Compute encoding digit and strides
    *-----------------------------------------------------*/

   hypre_SetIndex3(stride, 1, 1, 1);
   hypre_SetIndex3(stridev, 1, 1, 1);

   /*-----------------------------------------------------
    * Compute visit vectors
    *-----------------------------------------------------*/

   hypre_SetIndex3(cindex, 0, 0, 0);

   compute_boxes = hypre_StructGridBoxes(hypre_StructMatrixGrid(A));
   hypre_ForBoxI(i, compute_boxes)
   {

      hypre_MatrixIndexMove(A, stencil_size, i, ierr,3);
     
      compute_box = hypre_BoxArrayBox(compute_boxes, i);

      A_dbox = hypre_BoxArrayBox(hypre_StructMatrixDataSpace(A), i);
      v_dbox = hypre_BoxArrayBox(hypre_StructVectorDataSpace(visitx), i);

      vxp = hypre_StructVectorBoxData(visitx, i);
      vyp = hypre_StructVectorBoxData(visity, i);
      vzp = hypre_StructVectorBoxData(visitz, i);

      start = hypre_BoxIMin(compute_box);
      hypre_StructMapCoarseToFine(start, cindex, stridev, startv);
      hypre_BoxGetSize(compute_box, loop_size);

#undef DEVICE_VAR
#define DEVICE_VAR is_device_ptr(stencil_shape_d,vxp,vyp,vzp,data_A,indices_d)
      hypre_BoxLoop2Begin(hypre_StructMatrixNDim(A), loop_size,
                          A_dbox, start,  stride,  Ai,
                          v_dbox, startv, stridev, vi);
<<<<<<< HEAD
#if defined(HYPRE_USING_OPENMP) && !defined(HYPRE_USE_RAJA)
#pragma omp parallel for private(HYPRE_BOX_PRIVATE) HYPRE_SMP_SCHEDULE
#endif
      hypre_BoxLoop2For(Ai, vi)
=======
>>>>>>> 52e3b4f2
      {
         HYPRE_Real lambdax,lambday,lambdaz;
         HYPRE_Real *Ap;
         HYPRE_Int si,Astenc;
		  
         lambdax = 0.0;
         lambday = 0.0;
         lambdaz = 0.0;

		 
         for (si = 0; si < stencil_size; si++)
         {
            //Ap = hypre_StructMatrixBoxData(A, i, si);
            //Ap = data_A + indices_d[si];
            Ap = hypre_StructGetMatrixBoxData(A, i, si);
            /* compute lambdax */
            //Astenc = hypre_IndexD(stencil_shape[si], 0);
            //Astenc = stencil_shape_d[si];
            Astenc = hypre_StructGetIndexD(stencil_shape[si], 0,stencil_shape_d[si]);
            if (Astenc == 0)
            {
               lambdax += Ap[Ai];
            }
            else
            {
               lambdax -= Ap[Ai];
            }

            /* compute lambday */
            //Astenc = hypre_IndexD(stencil_shape[si], 1);
	    //Astenc = stencil_shape_d[stencil_size+si];
	    Astenc = hypre_StructGetIndexD(stencil_shape[si], 1,stencil_shape_d[stencil_size+si]);
	    
            if (Astenc == 0)
            {
               lambday += Ap[Ai];
            }
            else
            {
               lambday -= Ap[Ai];
            }

            /* compute lambdaz */
            //Astenc = hypre_IndexD(stencil_shape[si], 2);
	    //Astenc = stencil_shape_d[2*stencil_size+si];
	    Astenc = hypre_StructGetIndexD(stencil_shape[si], 2,stencil_shape_d[2*stencil_size+si]);
            if (Astenc == 0)
            {
               lambdaz += Ap[Ai];
            }
            else
            {
               lambdaz -= Ap[Ai];
            }
         }

         lambdax *= lambdax;
         lambday *= lambday;
         lambdaz *= lambdaz;

         vxp[vi] = lambdax / (lambdax + lambday + lambdaz);
         vyp[vi] = lambday / (lambdax + lambday + lambdaz);
         vzp[vi] = lambdaz / (lambdax + lambday + lambdaz);
      }
      hypre_BoxLoop2End(Ai, vi);
#undef DEVICE_VAR
#define DEVICE_VAR 

      hypre_StructCleanIndexD();	  
   }

   return ierr;
}

/*--------------------------------------------------------------------------
 * hypre_SparseMSGFilter
 *--------------------------------------------------------------------------*/

HYPRE_Int
hypre_SparseMSGFilter( hypre_StructVector *visit,
                       hypre_StructVector *e,
                       HYPRE_Int           lx,
                       HYPRE_Int           ly,
                       HYPRE_Int           lz,
                       HYPRE_Int           jump  )
{
   HYPRE_Int             ierr = 0;

   hypre_BoxArray        *compute_boxes;
   hypre_Box             *compute_box;
                        
   hypre_Box             *e_dbox;
   hypre_Box             *v_dbox;
                        
   HYPRE_Real            *ep;
   HYPRE_Real            *vp;
                        
   hypre_Index            loop_size;
   hypre_Index            cindex;
   hypre_IndexRef         start;
   hypre_Index            startv;
   hypre_Index            stride;
   hypre_Index            stridev;
                        
   HYPRE_Int              i;

   /*-----------------------------------------------------
    * Compute encoding digit and strides
    *-----------------------------------------------------*/

   hypre_SetIndex3(stride, 1, 1, 1);
   hypre_SetIndex3(stridev, 1, 1, 1);

   /*-----------------------------------------------------
    * Filter interpolated error
    *-----------------------------------------------------*/

   hypre_SetIndex3(cindex, 0, 0, 0);

   compute_boxes = hypre_StructGridBoxes(hypre_StructVectorGrid(e));
   hypre_ForBoxI(i, compute_boxes)
   {
      compute_box = hypre_BoxArrayBox(compute_boxes, i);

      e_dbox = hypre_BoxArrayBox(hypre_StructVectorDataSpace(e), i);
      v_dbox = hypre_BoxArrayBox(hypre_StructVectorDataSpace(visit), i);

      ep = hypre_StructVectorBoxData(e, i);
      vp = hypre_StructVectorBoxData(visit, i);

      start = hypre_BoxIMin(compute_box);
      hypre_StructMapCoarseToFine(start, cindex, stridev, startv);
      hypre_BoxGetSize(compute_box, loop_size);

#undef DEVICE_VAR
#define DEVICE_VAR is_device_ptr(ep,vp)
      hypre_BoxLoop2Begin(hypre_StructVectorNDim(e), loop_size,
                          e_dbox, start,  stride,  ei,
                          v_dbox, startv, stridev, vi);
<<<<<<< HEAD
#if defined(HYPRE_USING_OPENMP) && !defined(HYPRE_USE_RAJA)
#pragma omp parallel for private(HYPRE_BOX_PRIVATE) HYPRE_SMP_SCHEDULE
#endif
      hypre_BoxLoop2For(ei, vi)
=======
>>>>>>> 52e3b4f2
      {
         ep[ei] *= vp[vi];
      }
      hypre_BoxLoop2End(ei, vi);
#undef DEVICE_VAR
#define DEVICE_VAR 
   }

   return ierr;
}

#endif<|MERGE_RESOLUTION|>--- conflicted
+++ resolved
@@ -119,13 +119,6 @@
       hypre_BoxLoop2Begin(hypre_StructMatrixNDim(A), loop_size,
                           A_dbox, start,  stride,  Ai,
                           v_dbox, startv, stridev, vi);
-<<<<<<< HEAD
-#if defined(HYPRE_USING_OPENMP) && !defined(HYPRE_USE_RAJA)
-#pragma omp parallel for private(HYPRE_BOX_PRIVATE,Ai,vi,lambdax,lambday,lambdaz,si,Ap,Astenc,lambda_max,dir) HYPRE_SMP_SCHEDULE
-#endif
-      hypre_BoxLoop2For(Ai, vi)
-=======
->>>>>>> 52e3b4f2
       {
          HYPRE_Real lambdax = 0.0;
          HYPRE_Real lambday = 0.0;
@@ -289,13 +282,6 @@
       hypre_BoxLoop2Begin(hypre_StructVectorNDim(e), loop_size,
                           e_dbox, start,  stride,  ei,
                           v_dbox, startv, stridev, vi);
-<<<<<<< HEAD
-#if defined(HYPRE_USING_OPENMP) && !defined(HYPRE_USE_RAJA)
-#pragma omp parallel for private(HYPRE_BOX_PRIVATE,ei,vi) HYPRE_SMP_SCHEDULE
-#endif
-      hypre_BoxLoop2For(ei, vi)
-=======
->>>>>>> 52e3b4f2
       {
          if ( !(((HYPRE_Int) vp[vi]) & k) )
          {
@@ -396,13 +382,6 @@
       hypre_BoxLoop2Begin(hypre_StructMatrixNDim(A), loop_size,
                           A_dbox, start,  stride,  Ai,
                           v_dbox, startv, stridev, vi);
-<<<<<<< HEAD
-#if defined(HYPRE_USING_OPENMP) && !defined(HYPRE_USE_RAJA)
-#pragma omp parallel for private(HYPRE_BOX_PRIVATE) HYPRE_SMP_SCHEDULE
-#endif
-      hypre_BoxLoop2For(Ai, vi)
-=======
->>>>>>> 52e3b4f2
       {
          HYPRE_Real lambdax,lambday,lambdaz;
          HYPRE_Real *Ap;
@@ -542,13 +521,6 @@
       hypre_BoxLoop2Begin(hypre_StructVectorNDim(e), loop_size,
                           e_dbox, start,  stride,  ei,
                           v_dbox, startv, stridev, vi);
-<<<<<<< HEAD
-#if defined(HYPRE_USING_OPENMP) && !defined(HYPRE_USE_RAJA)
-#pragma omp parallel for private(HYPRE_BOX_PRIVATE) HYPRE_SMP_SCHEDULE
-#endif
-      hypre_BoxLoop2For(ei, vi)
-=======
->>>>>>> 52e3b4f2
       {
          ep[ei] *= vp[vi];
       }
