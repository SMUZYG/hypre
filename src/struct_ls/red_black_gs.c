/*BHEADER**********************************************************************
 * Copyright (c) 2008,  Lawrence Livermore National Security, LLC.
 * Produced at the Lawrence Livermore National Laboratory.
 * This file is part of HYPRE.  See file COPYRIGHT for details.
 *
 * HYPRE is free software; you can redistribute it and/or modify it under the
 * terms of the GNU Lesser General Public License (as published by the Free
 * Software Foundation) version 2.1 dated February 1999.
 *
 * $Revision$
 ***********************************************************************EHEADER*/

/******************************************************************************
 *
 * This routine assumes a 3-pt (1D), 5-pt (2D), or 7-pt (3D) stencil.
 *
 *****************************************************************************/

#include "_hypre_struct_ls.h"
#include "red_black_gs.h"

/*--------------------------------------------------------------------------
 *--------------------------------------------------------------------------*/

void *
hypre_RedBlackGSCreate( MPI_Comm  comm )
{
   hypre_RedBlackGSData *relax_data;

   relax_data = hypre_CTAlloc(hypre_RedBlackGSData, 1);

   (relax_data -> comm)       = comm;
   (relax_data -> time_index) = hypre_InitializeTiming("RedBlackGS");

   /* set defaults */
   (relax_data -> tol)         = 1.0e-06;
   (relax_data -> max_iter)    = 1000;
   (relax_data -> rel_change)  = 0;
   (relax_data -> zero_guess)  = 0;
   (relax_data -> rb_start)    = 1;
   (relax_data -> flops)       = 0;
   (relax_data -> A)           = NULL;
   (relax_data -> b)           = NULL;
   (relax_data -> x)           = NULL;
   (relax_data -> compute_pkg) = NULL;

   return (void *) relax_data;
}

/*--------------------------------------------------------------------------
 *--------------------------------------------------------------------------*/

HYPRE_Int
hypre_RedBlackGSDestroy( void *relax_vdata )
{
   hypre_RedBlackGSData *relax_data = (hypre_RedBlackGSData *)relax_vdata;

   if (relax_data)
   {
      hypre_StructMatrixDestroy(relax_data -> A);
      hypre_StructVectorDestroy(relax_data -> b);
      hypre_StructVectorDestroy(relax_data -> x);
      hypre_ComputePkgDestroy(relax_data -> compute_pkg);

      hypre_FinalizeTiming(relax_data -> time_index);
      hypre_TFree(relax_data);
   }

   return hypre_error_flag;
}

/*--------------------------------------------------------------------------
 *--------------------------------------------------------------------------*/

HYPRE_Int
hypre_RedBlackGSSetup( void               *relax_vdata,
                       hypre_StructMatrix *A,
                       hypre_StructVector *b,
                       hypre_StructVector *x )
{
   hypre_RedBlackGSData  *relax_data = (hypre_RedBlackGSData *)relax_vdata;

   HYPRE_Int              diag_rank;
   hypre_ComputePkg      *compute_pkg;

   hypre_StructGrid      *grid;
   hypre_StructStencil   *stencil;
   hypre_Index            diag_index;
   hypre_ComputeInfo     *compute_info;
                       
   /*----------------------------------------------------------
    * Find the matrix diagonal
    *----------------------------------------------------------*/

   grid    = hypre_StructMatrixGrid(A);
   stencil = hypre_StructMatrixStencil(A);

   hypre_SetIndex3(diag_index, 0, 0, 0);
   diag_rank = hypre_StructStencilElementRank(stencil, diag_index);

   /*----------------------------------------------------------
    * Set up the compute packages
    *----------------------------------------------------------*/

   hypre_CreateComputeInfo(grid, stencil, &compute_info);
   hypre_ComputePkgCreate(compute_info, hypre_StructVectorDataSpace(x), 1,
                          grid, &compute_pkg);

   /*----------------------------------------------------------
    * Set up the relax data structure
    *----------------------------------------------------------*/

   (relax_data -> A) = hypre_StructMatrixRef(A);
   (relax_data -> x) = hypre_StructVectorRef(x);
   (relax_data -> b) = hypre_StructVectorRef(b);
   (relax_data -> diag_rank) = diag_rank;
   (relax_data -> compute_pkg) = compute_pkg;

   return hypre_error_flag;
}

/*--------------------------------------------------------------------------
 *--------------------------------------------------------------------------*/

HYPRE_Int
hypre_RedBlackGS( void               *relax_vdata,
                  hypre_StructMatrix *A,
                  hypre_StructVector *b,
                  hypre_StructVector *x )
{
   hypre_RedBlackGSData  *relax_data = (hypre_RedBlackGSData *)relax_vdata;

   HYPRE_Int              max_iter    = (relax_data -> max_iter);
   HYPRE_Int              zero_guess  = (relax_data -> zero_guess);
   HYPRE_Int              rb_start    = (relax_data -> rb_start);
   HYPRE_Int              diag_rank   = (relax_data -> diag_rank);
   hypre_ComputePkg      *compute_pkg = (relax_data -> compute_pkg);
   HYPRE_Int              ndim = hypre_StructMatrixNDim(A);

   hypre_CommHandle      *comm_handle;
                        
   hypre_BoxArrayArray   *compute_box_aa;
   hypre_BoxArray        *compute_box_a;
   hypre_Box             *compute_box;
                        
   hypre_Box             *A_dbox;
   hypre_Box             *b_dbox;
   hypre_Box             *x_dbox;
                        
   HYPRE_Int              Astart, Ani, Anj;
   HYPRE_Int              bstart, bni, bnj;
   HYPRE_Int              xstart, xni, xnj;
   HYPRE_Int              xoff0, xoff1, xoff2, xoff3, xoff4, xoff5;
                        
   HYPRE_Real            *Ap;
   HYPRE_Real            *Ap0, *Ap1, *Ap2, *Ap3, *Ap4, *Ap5;
   HYPRE_Real            *bp;
   HYPRE_Real            *xp;
                        
   hypre_IndexRef         start;
   hypre_Index            loop_size;
                        
   hypre_StructStencil   *stencil;
   hypre_Index           *stencil_shape;
   HYPRE_Int              stencil_size;
   HYPRE_Int              offd[6];
                        
   HYPRE_Int              iter, rb, redblack, d;
   HYPRE_Int              compute_i, i, j;
   HYPRE_Int              ni, nj, nk;

   /*----------------------------------------------------------
    * Initialize some things and deal with special cases
    *----------------------------------------------------------*/

   hypre_BeginTiming(relax_data -> time_index);

   hypre_StructMatrixDestroy(relax_data -> A);
   hypre_StructVectorDestroy(relax_data -> b);
   hypre_StructVectorDestroy(relax_data -> x);
   (relax_data -> A) = hypre_StructMatrixRef(A);
   (relax_data -> x) = hypre_StructVectorRef(x);
   (relax_data -> b) = hypre_StructVectorRef(b);

   (relax_data -> num_iterations) = 0;

   /* if max_iter is zero, return */
   if (max_iter == 0)
   {
      /* if using a zero initial guess, return zero */
      if (zero_guess)
      {
         hypre_StructVectorSetConstantValues(x, 0.0);
      }

      hypre_EndTiming(relax_data -> time_index);
      return hypre_error_flag;
   }
   else
   {
      stencil       = hypre_StructMatrixStencil(A);
      stencil_shape = hypre_StructStencilShape(stencil);
      stencil_size  = hypre_StructStencilSize(stencil);

      /* get off-diag entry ranks ready */
      i = 0;
      for (j = 0; j < stencil_size; j++)
      {
         if (j != diag_rank)
         {
            offd[i] = j;
            i++;
         }
      }
   }

   /*----------------------------------------------------------
    * Do zero_guess iteration
    *----------------------------------------------------------*/

   rb = rb_start;
   iter = 0;

   if (zero_guess)
   {
      for (compute_i = 0; compute_i < 2; compute_i++)
      {
         switch(compute_i)
         {
            case 0:
            {
               compute_box_aa = hypre_ComputePkgIndtBoxes(compute_pkg);
            }
            break;

            case 1:
            {
               compute_box_aa = hypre_ComputePkgDeptBoxes(compute_pkg);
            }
            break;
         }

         hypre_ForBoxArrayI(i, compute_box_aa)
         {
            compute_box_a = hypre_BoxArrayArrayBoxArray(compute_box_aa, i);

            A_dbox = hypre_BoxArrayBox(hypre_StructMatrixDataSpace(A), i);
            b_dbox = hypre_BoxArrayBox(hypre_StructVectorDataSpace(b), i);
            x_dbox = hypre_BoxArrayBox(hypre_StructVectorDataSpace(x), i);

            Ap = hypre_StructMatrixBoxData(A, i, diag_rank);
            bp = hypre_StructVectorBoxData(b, i);
            xp = hypre_StructVectorBoxData(x, i);

            hypre_ForBoxI(j, compute_box_a)
            {
               compute_box = hypre_BoxArrayBox(compute_box_a, j);

               start  = hypre_BoxIMin(compute_box);
               hypre_BoxGetSize(compute_box, loop_size);

               /* Are we relaxing index start or start+(1,0,0)? */
               redblack = rb;
               for (d = 0; d < ndim; d++)
               {
                  redblack += hypre_IndexD(start, d);
               }
               redblack = hypre_abs(redblack) % 2;

               Astart = hypre_BoxIndexRank(A_dbox, start);
               bstart = hypre_BoxIndexRank(b_dbox, start);
               xstart = hypre_BoxIndexRank(x_dbox, start);
               ni = hypre_IndexX(loop_size);
               nj = hypre_IndexY(loop_size);
               nk = hypre_IndexZ(loop_size);
               Ani = hypre_BoxSizeX(A_dbox);
               bni = hypre_BoxSizeX(b_dbox);
               xni = hypre_BoxSizeX(x_dbox);
               Anj = hypre_BoxSizeY(A_dbox);
               bnj = hypre_BoxSizeY(b_dbox);
               xnj = hypre_BoxSizeY(x_dbox);
               if (ndim < 3)
               {
                  nk = 1;
                  if (ndim < 2)
                  {
                     nj = 1;
                  }
               }

               hypre_RedBlackLoopInit();
#ifdef HYPRE_USING_OPENMP
#pragma omp parallel for private(HYPRE_REDBLACK_PRIVATE) HYPRE_SMP_SCHEDULE
#endif
<<<<<<< HEAD
	       hypre_RedBlackLoopBegin(ni,nj,nk,redblack,
				       Astart,Ani,Anj,Ai,
				       bstart,bni,bnj,bi,
				       xstart,xni,xnj,xi);
	       {
		   xp[xi] = bp[bi] / Ap[Ai];
	       }
	       hypre_RedBlackLoopEnd();
=======
               hypre_RedBlackLoopBegin(ni,nj,nk,redblack,
                                       Astart,Ani,Anj,Ai,
                                       bstart,bni,bnj,bi,
                                       xstart,xni,xnj,xi);
               {
                  xp[xi] = bp[bi] / Ap[Ai];
               }
               hypre_RedBlackLoopEnd();
>>>>>>> 51f9646c
            }
         }
      }
      
      rb = (rb + 1) % 2;
      iter++;
   }

   /*----------------------------------------------------------
    * Do regular iterations
    *----------------------------------------------------------*/

   while (iter < 2*max_iter)
   {
      for (compute_i = 0; compute_i < 2; compute_i++)
      {
         switch(compute_i)
         {
            case 0:
            {
               xp = hypre_StructVectorData(x);
               hypre_InitializeIndtComputations(compute_pkg, xp, &comm_handle);
               compute_box_aa = hypre_ComputePkgIndtBoxes(compute_pkg);
            }
            break;

            case 1:
            {
               hypre_FinalizeIndtComputations(comm_handle);
               compute_box_aa = hypre_ComputePkgDeptBoxes(compute_pkg);
            }
            break;
         }

         hypre_ForBoxArrayI(i, compute_box_aa)
         {
            compute_box_a = hypre_BoxArrayArrayBoxArray(compute_box_aa, i);

            A_dbox = hypre_BoxArrayBox(hypre_StructMatrixDataSpace(A), i);
            b_dbox = hypre_BoxArrayBox(hypre_StructVectorDataSpace(b), i);
            x_dbox = hypre_BoxArrayBox(hypre_StructVectorDataSpace(x), i);

            Ap = hypre_StructMatrixBoxData(A, i, diag_rank);
            bp = hypre_StructVectorBoxData(b, i);
            xp = hypre_StructVectorBoxData(x, i);

            hypre_ForBoxI(j, compute_box_a)
            {
               compute_box = hypre_BoxArrayBox(compute_box_a, j);

               start  = hypre_BoxIMin(compute_box);
               hypre_BoxGetSize(compute_box, loop_size);

               /* Are we relaxing index start or start+(1,0,0)? */
               redblack = rb;
               for (d = 0; d < ndim; d++)
               {
                  redblack += hypre_IndexD(start, d);
               }
               redblack = hypre_abs(redblack) % 2;

               Astart = hypre_BoxIndexRank(A_dbox, start);
               bstart = hypre_BoxIndexRank(b_dbox, start);
               xstart = hypre_BoxIndexRank(x_dbox, start);
               ni = hypre_IndexX(loop_size);
               nj = hypre_IndexY(loop_size);
               nk = hypre_IndexZ(loop_size);
               Ani = hypre_BoxSizeX(A_dbox);
               bni = hypre_BoxSizeX(b_dbox);
               xni = hypre_BoxSizeX(x_dbox);
               Anj = hypre_BoxSizeY(A_dbox);
               bnj = hypre_BoxSizeY(b_dbox);
               xnj = hypre_BoxSizeY(x_dbox);
               if (ndim < 3)
               {
                  nk = 1;
                  if (ndim < 2)
                  {
                     nj = 1;
                  }
               }

               switch(stencil_size)
               {
                  case 7:
                     Ap5 = hypre_StructMatrixBoxData(A, i, offd[5]);
                     Ap4 = hypre_StructMatrixBoxData(A, i, offd[4]);
                     xoff5 = hypre_BoxOffsetDistance(
                        x_dbox, stencil_shape[offd[5]]);
                     xoff4 = hypre_BoxOffsetDistance(
                        x_dbox, stencil_shape[offd[4]]);

                  case 5:
                     Ap3 = hypre_StructMatrixBoxData(A, i, offd[3]);
                     Ap2 = hypre_StructMatrixBoxData(A, i, offd[2]);
                     xoff3 = hypre_BoxOffsetDistance(
                        x_dbox, stencil_shape[offd[3]]);
                     xoff2 = hypre_BoxOffsetDistance(
                        x_dbox, stencil_shape[offd[2]]);

                  case 3:
                     Ap1 = hypre_StructMatrixBoxData(A, i, offd[1]);
                     Ap0 = hypre_StructMatrixBoxData(A, i, offd[0]);
                     xoff1 = hypre_BoxOffsetDistance(
                        x_dbox, stencil_shape[offd[1]]);
                     xoff0 = hypre_BoxOffsetDistance(
                        x_dbox, stencil_shape[offd[0]]);
                     break;
               }

               switch(stencil_size)
               {
                  case 7:
                     hypre_RedBlackLoopInit();
#ifdef HYPRE_USING_OPENMP
#pragma omp parallel for private(HYPRE_REDBLACK_PRIVATE) HYPRE_SMP_SCHEDULE
#endif
<<<<<<< HEAD
		    hypre_RedBlackLoopBegin(ni,nj,nk,redblack,
					    Astart,Ani,Anj,Ai,
					    bstart,bni,bnj,bi,
					    xstart,xni,xnj,xi);
		    {
		        xp[xi] =
			  (bp[bi] - 
			   Ap0[Ai] * xp[xi + xoff0] -
			   Ap1[Ai] * xp[xi + xoff1] -
			   Ap2[Ai] * xp[xi + xoff2] -
			   Ap3[Ai] * xp[xi + xoff3] -
			   Ap4[Ai] * xp[xi + xoff4] -
			   Ap5[Ai] * xp[xi + xoff5]) / Ap[Ai];
		    }
		    hypre_RedBlackLoopEnd();
=======
                     hypre_RedBlackLoopBegin(ni,nj,nk,redblack,
                                             Astart,Ani,Anj,Ai,
                                             bstart,bni,bnj,bi,
                                             xstart,xni,xnj,xi);
                     {
                        xp[xi] =
                           (bp[bi] - 
                            Ap0[Ai] * xp[xi + xoff0] -
                            Ap1[Ai] * xp[xi + xoff1] -
                            Ap2[Ai] * xp[xi + xoff2] -
                            Ap3[Ai] * xp[xi + xoff3] -
                            Ap4[Ai] * xp[xi + xoff4] -
                            Ap5[Ai] * xp[xi + xoff5]) / Ap[Ai];
                     }
                     hypre_RedBlackLoopEnd();
>>>>>>> 51f9646c
                     break;

                  case 5:
                     hypre_RedBlackLoopInit();
#ifdef HYPRE_USING_OPENMP
#pragma omp parallel for private(HYPRE_REDBLACK_PRIVATE) HYPRE_SMP_SCHEDULE
#endif
<<<<<<< HEAD
		    hypre_RedBlackLoopBegin(ni,nj,nk,redblack,
					    Astart,Ani,Anj,Ai,
					    bstart,bni,bnj,bi,
					    xstart,xni,xnj,xi);
		    {
		        xp[xi] =
			  (bp[bi] - 
			   Ap0[Ai] * xp[xi + xoff0] -
			   Ap1[Ai] * xp[xi + xoff1] -
			   Ap2[Ai] * xp[xi + xoff2] -
			   Ap3[Ai] * xp[xi + xoff3]) / Ap[Ai];
		    }
		    hypre_RedBlackLoopEnd();
=======
                     hypre_RedBlackLoopBegin(ni,nj,nk,redblack,
                                             Astart,Ani,Anj,Ai,
                                             bstart,bni,bnj,bi,
                                             xstart,xni,xnj,xi);
                     {
                        xp[xi] =
                           (bp[bi] - 
                            Ap0[Ai] * xp[xi + xoff0] -
                            Ap1[Ai] * xp[xi + xoff1] -
                            Ap2[Ai] * xp[xi + xoff2] -
                            Ap3[Ai] * xp[xi + xoff3]) / Ap[Ai];
                     }
                     hypre_RedBlackLoopEnd();
>>>>>>> 51f9646c
                     break;

                  case 3:
                     hypre_RedBlackLoopInit();
#ifdef HYPRE_USING_OPENMP
#pragma omp parallel for private(HYPRE_REDBLACK_PRIVATE) HYPRE_SMP_SCHEDULE
#endif
<<<<<<< HEAD
		    hypre_RedBlackLoopBegin(ni,nj,nk,redblack,
					    Astart,Ani,Anj,Ai,
					    bstart,bni,bnj,bi,
					    xstart,xni,xnj,xi);
		    {
		        xp[xi] =
			  (bp[bi] - 
			   Ap0[Ai] * xp[xi + xoff0] -
			   Ap1[Ai] * xp[xi + xoff1]) / Ap[Ai];
		    }
		    hypre_RedBlackLoopEnd();
=======
                     hypre_RedBlackLoopBegin(ni,nj,nk,redblack,
                                             Astart,Ani,Anj,Ai,
                                             bstart,bni,bnj,bi,
                                             xstart,xni,xnj,xi);
                     {
                        xp[xi] =
                           (bp[bi] - 
                            Ap0[Ai] * xp[xi + xoff0] -
                            Ap1[Ai] * xp[xi + xoff1]) / Ap[Ai];
                     }
                     hypre_RedBlackLoopEnd();
>>>>>>> 51f9646c

                     break;
               }
            }
         }
      }

      rb = (rb + 1) % 2;
      iter++;
   }
   
   (relax_data -> num_iterations) = iter / 2;

   /*-----------------------------------------------------------------------
    * Return
    *-----------------------------------------------------------------------*/

   hypre_IncFLOPCount(relax_data -> flops);
   hypre_EndTiming(relax_data -> time_index);

   return hypre_error_flag;
}

/*--------------------------------------------------------------------------
 *--------------------------------------------------------------------------*/

HYPRE_Int
hypre_RedBlackGSSetTol( void   *relax_vdata,
                        HYPRE_Real  tol )
{
   hypre_RedBlackGSData *relax_data = (hypre_RedBlackGSData *)relax_vdata;

   (relax_data -> tol) = tol;

   return hypre_error_flag;
}

/*--------------------------------------------------------------------------
 *--------------------------------------------------------------------------*/

HYPRE_Int
hypre_RedBlackGSSetMaxIter( void *relax_vdata,
                            HYPRE_Int   max_iter )
{
   hypre_RedBlackGSData *relax_data = (hypre_RedBlackGSData *)relax_vdata;

   (relax_data -> max_iter) = max_iter;

   return hypre_error_flag;
}

/*--------------------------------------------------------------------------
 *--------------------------------------------------------------------------*/

HYPRE_Int
hypre_RedBlackGSSetZeroGuess( void *relax_vdata,
                              HYPRE_Int   zero_guess )
{
   hypre_RedBlackGSData *relax_data = (hypre_RedBlackGSData *)relax_vdata;

   (relax_data -> zero_guess) = zero_guess;

   return hypre_error_flag;
}

/*--------------------------------------------------------------------------
 *--------------------------------------------------------------------------*/

HYPRE_Int
hypre_RedBlackGSSetStartRed( void *relax_vdata )
{
   hypre_RedBlackGSData *relax_data = (hypre_RedBlackGSData *)relax_vdata;

   (relax_data -> rb_start) = 1;

   return hypre_error_flag;
}

/*--------------------------------------------------------------------------
 *--------------------------------------------------------------------------*/

HYPRE_Int
hypre_RedBlackGSSetStartBlack( void *relax_vdata )
{
   hypre_RedBlackGSData *relax_data = (hypre_RedBlackGSData *)relax_vdata;

   (relax_data -> rb_start) = 0;

   return hypre_error_flag;
}
<|MERGE_RESOLUTION|>--- conflicted
+++ resolved
@@ -292,16 +292,6 @@
 #ifdef HYPRE_USING_OPENMP
 #pragma omp parallel for private(HYPRE_REDBLACK_PRIVATE) HYPRE_SMP_SCHEDULE
 #endif
-<<<<<<< HEAD
-	       hypre_RedBlackLoopBegin(ni,nj,nk,redblack,
-				       Astart,Ani,Anj,Ai,
-				       bstart,bni,bnj,bi,
-				       xstart,xni,xnj,xi);
-	       {
-		   xp[xi] = bp[bi] / Ap[Ai];
-	       }
-	       hypre_RedBlackLoopEnd();
-=======
                hypre_RedBlackLoopBegin(ni,nj,nk,redblack,
                                        Astart,Ani,Anj,Ai,
                                        bstart,bni,bnj,bi,
@@ -310,7 +300,6 @@
                   xp[xi] = bp[bi] / Ap[Ai];
                }
                hypre_RedBlackLoopEnd();
->>>>>>> 51f9646c
             }
          }
       }
@@ -428,23 +417,6 @@
 #ifdef HYPRE_USING_OPENMP
 #pragma omp parallel for private(HYPRE_REDBLACK_PRIVATE) HYPRE_SMP_SCHEDULE
 #endif
-<<<<<<< HEAD
-		    hypre_RedBlackLoopBegin(ni,nj,nk,redblack,
-					    Astart,Ani,Anj,Ai,
-					    bstart,bni,bnj,bi,
-					    xstart,xni,xnj,xi);
-		    {
-		        xp[xi] =
-			  (bp[bi] - 
-			   Ap0[Ai] * xp[xi + xoff0] -
-			   Ap1[Ai] * xp[xi + xoff1] -
-			   Ap2[Ai] * xp[xi + xoff2] -
-			   Ap3[Ai] * xp[xi + xoff3] -
-			   Ap4[Ai] * xp[xi + xoff4] -
-			   Ap5[Ai] * xp[xi + xoff5]) / Ap[Ai];
-		    }
-		    hypre_RedBlackLoopEnd();
-=======
                      hypre_RedBlackLoopBegin(ni,nj,nk,redblack,
                                              Astart,Ani,Anj,Ai,
                                              bstart,bni,bnj,bi,
@@ -460,7 +432,6 @@
                             Ap5[Ai] * xp[xi + xoff5]) / Ap[Ai];
                      }
                      hypre_RedBlackLoopEnd();
->>>>>>> 51f9646c
                      break;
 
                   case 5:
@@ -468,21 +439,6 @@
 #ifdef HYPRE_USING_OPENMP
 #pragma omp parallel for private(HYPRE_REDBLACK_PRIVATE) HYPRE_SMP_SCHEDULE
 #endif
-<<<<<<< HEAD
-		    hypre_RedBlackLoopBegin(ni,nj,nk,redblack,
-					    Astart,Ani,Anj,Ai,
-					    bstart,bni,bnj,bi,
-					    xstart,xni,xnj,xi);
-		    {
-		        xp[xi] =
-			  (bp[bi] - 
-			   Ap0[Ai] * xp[xi + xoff0] -
-			   Ap1[Ai] * xp[xi + xoff1] -
-			   Ap2[Ai] * xp[xi + xoff2] -
-			   Ap3[Ai] * xp[xi + xoff3]) / Ap[Ai];
-		    }
-		    hypre_RedBlackLoopEnd();
-=======
                      hypre_RedBlackLoopBegin(ni,nj,nk,redblack,
                                              Astart,Ani,Anj,Ai,
                                              bstart,bni,bnj,bi,
@@ -496,7 +452,6 @@
                             Ap3[Ai] * xp[xi + xoff3]) / Ap[Ai];
                      }
                      hypre_RedBlackLoopEnd();
->>>>>>> 51f9646c
                      break;
 
                   case 3:
@@ -504,19 +459,6 @@
 #ifdef HYPRE_USING_OPENMP
 #pragma omp parallel for private(HYPRE_REDBLACK_PRIVATE) HYPRE_SMP_SCHEDULE
 #endif
-<<<<<<< HEAD
-		    hypre_RedBlackLoopBegin(ni,nj,nk,redblack,
-					    Astart,Ani,Anj,Ai,
-					    bstart,bni,bnj,bi,
-					    xstart,xni,xnj,xi);
-		    {
-		        xp[xi] =
-			  (bp[bi] - 
-			   Ap0[Ai] * xp[xi + xoff0] -
-			   Ap1[Ai] * xp[xi + xoff1]) / Ap[Ai];
-		    }
-		    hypre_RedBlackLoopEnd();
-=======
                      hypre_RedBlackLoopBegin(ni,nj,nk,redblack,
                                              Astart,Ani,Anj,Ai,
                                              bstart,bni,bnj,bi,
@@ -528,7 +470,6 @@
                             Ap1[Ai] * xp[xi + xoff1]) / Ap[Ai];
                      }
                      hypre_RedBlackLoopEnd();
->>>>>>> 51f9646c
 
                      break;
                }
