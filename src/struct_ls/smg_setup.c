--- conflicted
+++ resolved
@@ -312,14 +312,9 @@
 #endif
    }
 
-<<<<<<< HEAD
-   data = hypre_DeviceCTAlloc(HYPRE_Real,data_size);
-   data_const = hypre_CTAlloc(HYPRE_Real,data_size_const);
+   data = hypre_CTAlloc(HYPRE_Real, data_size, HYPRE_MEMORY_DEVICE);
+   data_const = hypre_CTAlloc(HYPRE_Real,data_size_const,HYPRE_MEMORY_HOST);
    //printf("data =%d,data_const=%d,data_location = %d\n",data_size,data_size_const,data_location);
-=======
-   data =  hypre_CTAlloc(HYPRE_Real, data_size, HYPRE_MEMORY_DEVICE);
-
->>>>>>> 68076e52
    (smg_data -> data) = data;
    (smg_data -> data_const) = data_const;
 #ifdef HYPRE_USE_OMP45
