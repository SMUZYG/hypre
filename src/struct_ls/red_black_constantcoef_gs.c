/*BHEADER**********************************************************************
 * Copyright (c) 2008,  Lawrence Livermore National Security, LLC.
 * Produced at the Lawrence Livermore National Laboratory.
 * This file is part of HYPRE.  See file COPYRIGHT for details.
 *
 * HYPRE is free software; you can redistribute it and/or modify it under the
 * terms of the GNU Lesser General Public License (as published by the Free
 * Software Foundation) version 2.1 dated February 1999.
 *
 * $Revision$
 ***********************************************************************EHEADER*/

#include "_hypre_struct_ls.h"
#include "red_black_gs.h"

#ifndef hypre_abs
#define hypre_abs(a)  (((a)>0) ? (a) : -(a))
#endif

/*--------------------------------------------------------------------------
 *--------------------------------------------------------------------------*/

HYPRE_Int
hypre_RedBlackConstantCoefGS( void               *relax_vdata,
                              hypre_StructMatrix *A,
                              hypre_StructVector *b,
                              hypre_StructVector *x )
{
   hypre_RedBlackGSData  *relax_data = (hypre_RedBlackGSData  *)relax_vdata;

   HYPRE_Int              max_iter    = (relax_data -> max_iter);
   HYPRE_Int              zero_guess  = (relax_data -> zero_guess);
   HYPRE_Int              rb_start    = (relax_data -> rb_start);
   HYPRE_Int              diag_rank   = (relax_data -> diag_rank);
   hypre_ComputePkg      *compute_pkg = (relax_data -> compute_pkg);
   HYPRE_Int              ndim = hypre_StructMatrixNDim(A);

   hypre_CommHandle      *comm_handle;
                        
   hypre_BoxArrayArray   *compute_box_aa;
   hypre_BoxArray        *compute_box_a;
   hypre_Box             *compute_box;
                        
   hypre_Box             *A_dbox;
   hypre_Box             *b_dbox;
   hypre_Box             *x_dbox;
                        
   HYPRE_Int              Ai, Astart, Ani, Anj;
   HYPRE_Int              bstart, bni, bnj;
   HYPRE_Int              xstart, xni, xnj;
   HYPRE_Int              xoff0, xoff1, xoff2, xoff3, xoff4, xoff5;
                        
   HYPRE_Real            *Ap;
   HYPRE_Real            *App;
   HYPRE_Real            *bp;
   HYPRE_Real            *xp;

   /* constant coefficient */
   HYPRE_Int              constant_coeff= hypre_StructMatrixConstantCoefficient(A);
   HYPRE_Real             App0, App1, App2, App3, App4, App5, AApd;
                        
   hypre_IndexRef         start;
   hypre_Index            loop_size;
                        
   hypre_StructStencil   *stencil;
   hypre_Index           *stencil_shape;
   HYPRE_Int              stencil_size;
   HYPRE_Int              offd[6];
                        
   HYPRE_Int              iter, rb, redblack, d;
   HYPRE_Int              compute_i, i, j;
   HYPRE_Int              ni, nj, nk;

   /*----------------------------------------------------------
    * Initialize some things and deal with special cases
    *----------------------------------------------------------*/

   hypre_BeginTiming(relax_data -> time_index);

   hypre_StructMatrixDestroy(relax_data -> A);
   hypre_StructVectorDestroy(relax_data -> b);
   hypre_StructVectorDestroy(relax_data -> x);
   (relax_data -> A) = hypre_StructMatrixRef(A);
   (relax_data -> x) = hypre_StructVectorRef(x);
   (relax_data -> b) = hypre_StructVectorRef(b);

   (relax_data -> num_iterations) = 0;

   /* if max_iter is zero, return */
   if (max_iter == 0)
   {
      /* if using a zero initial guess, return zero */
      if (zero_guess)
      {
         hypre_StructVectorSetConstantValues(x, 0.0);
      }

      hypre_EndTiming(relax_data -> time_index);
      return hypre_error_flag;
   }
   else
   {
      stencil       = hypre_StructMatrixStencil(A);
      stencil_shape = hypre_StructStencilShape(stencil);
      stencil_size  = hypre_StructStencilSize(stencil);

      /* get off-diag entry ranks ready */
      i = 0;
      for (j = 0; j < stencil_size; j++)
      {
         if (j != diag_rank)
         {
            offd[i] = j;
            i++;
         }
      }
   }

   hypre_StructVectorClearBoundGhostValues(x, 0);

   /*----------------------------------------------------------
    * Do zero_guess iteration
    *----------------------------------------------------------*/

   rb = rb_start;
   iter = 0;

   if (zero_guess)
   {
      for (compute_i = 0; compute_i < 2; compute_i++)
      {
         switch(compute_i)
         {
            case 0:
            {
               compute_box_aa = hypre_ComputePkgIndtBoxes(compute_pkg);
            }
            break;

            case 1:
            {
               compute_box_aa = hypre_ComputePkgDeptBoxes(compute_pkg);
            }
            break;
         }

         hypre_ForBoxArrayI(i, compute_box_aa)
         {
            compute_box_a = hypre_BoxArrayArrayBoxArray(compute_box_aa, i);

            A_dbox = hypre_BoxArrayBox(hypre_StructMatrixDataSpace(A), i);
            b_dbox = hypre_BoxArrayBox(hypre_StructVectorDataSpace(b), i);
            x_dbox = hypre_BoxArrayBox(hypre_StructVectorDataSpace(x), i);

            Ap = hypre_StructMatrixBoxData(A, i, diag_rank);
            bp = hypre_StructVectorBoxData(b, i);
            xp = hypre_StructVectorBoxData(x, i);

            hypre_ForBoxI(j, compute_box_a)
            {
               compute_box = hypre_BoxArrayBox(compute_box_a, j);

               start  = hypre_BoxIMin(compute_box);
               hypre_BoxGetSize(compute_box, loop_size);

               /* Are we relaxing index start or start+(1,0,0)? */
               redblack = rb;
               for (d = 0; d < ndim; d++)
               {
                  redblack += hypre_IndexD(start, d);
               }
               redblack = hypre_abs(redblack) % 2;
                     
               bstart = hypre_BoxIndexRank(b_dbox, start);
               xstart = hypre_BoxIndexRank(x_dbox, start);
               ni = hypre_IndexX(loop_size);
               nj = hypre_IndexY(loop_size);
               nk = hypre_IndexZ(loop_size);
               bni = hypre_BoxSizeX(b_dbox);
               xni = hypre_BoxSizeX(x_dbox);
               bnj = hypre_BoxSizeY(b_dbox);
               xnj = hypre_BoxSizeY(x_dbox);
               if (ndim < 3)
               {
                  nk = 1;
                  if (ndim < 2)
                  {
                     nj = 1;
                  }
               }

               if (constant_coeff == 1)
               {
                  Ai= hypre_CCBoxIndexRank(A_dbox, start);
                  AApd= 1.0/Ap[Ai];

                  hypre_RedBlackLoopInit();
<<<<<<< HEAD
#if defined(HYPRE_USING_OPENMP) && !defined(HYPRE_USE_RAJA)
#pragma omp parallel for private(HYPRE_REDBLACK_PRIVATE) HYPRE_SMP_SCHEDULE
#endif
=======

#undef DEVICE_VAR
#define DEVICE_VAR is_device_ptr(xp,bp)
>>>>>>> 52e3b4f2
                  hypre_RedBlackConstantcoefLoopBegin(ni,nj,nk,redblack,
                                                      bstart,bni,bnj,bi,
                                                      xstart,xni,xnj,xi);
                  {
                     xp[xi] = bp[bi]*AApd;
                  }
                  hypre_RedBlackConstantcoefLoopEnd();                  
#undef DEVICE_VAR
#define DEVICE_VAR 
               }

               else      /* variable coefficient diag */
               {
                  Astart = hypre_BoxIndexRank(A_dbox, start);
                  Ani = hypre_BoxSizeX(A_dbox);
                  Anj = hypre_BoxSizeY(A_dbox);

                  hypre_RedBlackLoopInit();
<<<<<<< HEAD
#if defined(HYPRE_USING_OPENMP) && !defined(HYPRE_USE_RAJA)
#pragma omp parallel for private(HYPRE_REDBLACK_PRIVATE) HYPRE_SMP_SCHEDULE
#endif
=======
#undef DEVICE_VAR
#define DEVICE_VAR is_device_ptr(xp,bp,Ap)
>>>>>>> 52e3b4f2
                  hypre_RedBlackLoopBegin(ni,nj,nk,redblack,
                                          Astart,Ani,Anj,Ai,
                                          bstart,bni,bnj,bi,
                                          xstart,xni,xnj,xi);
                  {
                     xp[xi] = bp[bi] / Ap[Ai];
                  }
                  hypre_RedBlackLoopEnd();
#undef DEVICE_VAR
#define DEVICE_VAR 
               }

            }
         }
      }
      
      rb = (rb + 1) % 2;
      iter++;
   }

   /*----------------------------------------------------------
    * Do regular iterations
    *----------------------------------------------------------*/

   while (iter < 2*max_iter)
   {
      for (compute_i = 0; compute_i < 2; compute_i++)
      {
         switch(compute_i)
         {
            case 0:
            {
               xp = hypre_StructVectorData(x);
               hypre_InitializeIndtComputations(compute_pkg, xp, &comm_handle);
               compute_box_aa = hypre_ComputePkgIndtBoxes(compute_pkg);
            }
            break;

            case 1:
            {
               hypre_FinalizeIndtComputations(comm_handle);
               compute_box_aa = hypre_ComputePkgDeptBoxes(compute_pkg);
            }
            break;
         }

         hypre_ForBoxArrayI(i, compute_box_aa)
         {
            compute_box_a = hypre_BoxArrayArrayBoxArray(compute_box_aa, i);

            A_dbox = hypre_BoxArrayBox(hypre_StructMatrixDataSpace(A), i);
            b_dbox = hypre_BoxArrayBox(hypre_StructVectorDataSpace(b), i);
            x_dbox = hypre_BoxArrayBox(hypre_StructVectorDataSpace(x), i);

            Ap = hypre_StructMatrixBoxData(A, i, diag_rank);
            bp = hypre_StructVectorBoxData(b, i);
            xp = hypre_StructVectorBoxData(x, i);

            hypre_ForBoxI(j, compute_box_a)
            {
               compute_box = hypre_BoxArrayBox(compute_box_a, j);

               start  = hypre_BoxIMin(compute_box);
               hypre_BoxGetSize(compute_box, loop_size);

               /* Are we relaxing index start or start+(1,0,0)? */
               redblack = rb;
               for (d = 0; d < ndim; d++)
               {
                  redblack += hypre_IndexD(start, d);
               }
               redblack = hypre_abs(redblack) % 2;

               bstart = hypre_BoxIndexRank(b_dbox, start);
               xstart = hypre_BoxIndexRank(x_dbox, start);
               ni = hypre_IndexX(loop_size);
               nj = hypre_IndexY(loop_size);
               nk = hypre_IndexZ(loop_size);
               bni= hypre_BoxSizeX(b_dbox);
               xni= hypre_BoxSizeX(x_dbox);
               bnj= hypre_BoxSizeY(b_dbox);
               xnj= hypre_BoxSizeY(x_dbox);
               Ai = hypre_CCBoxIndexRank(A_dbox, start);
               if (ndim < 3)
               {
                  nk = 1;
                  if (ndim < 2)
                  {
                     nj = 1;
                  }
               }

               switch(stencil_size)
               {
                  case 7:
                     App = hypre_StructMatrixBoxData(A, i, offd[5]);
                     App5= App[Ai];
                     App = hypre_StructMatrixBoxData(A, i, offd[4]);
                     App4= App[Ai];
                     xoff5 = hypre_BoxOffsetDistance(
                        x_dbox, stencil_shape[offd[5]]);
                     xoff4 = hypre_BoxOffsetDistance(
                        x_dbox, stencil_shape[offd[4]]);

                  case 5:
                     App = hypre_StructMatrixBoxData(A, i, offd[3]);
                     App3= App[Ai];
                     App = hypre_StructMatrixBoxData(A, i, offd[2]);
                     App2= App[Ai];
                     xoff3 = hypre_BoxOffsetDistance(
                        x_dbox, stencil_shape[offd[3]]);
                     xoff2 = hypre_BoxOffsetDistance(
                        x_dbox, stencil_shape[offd[2]]);

                  case 3:
                     App = hypre_StructMatrixBoxData(A, i, offd[1]);
                     App1= App[Ai];
                     App = hypre_StructMatrixBoxData(A, i, offd[0]);
                     App0= App[Ai];
                     xoff1 = hypre_BoxOffsetDistance(
                        x_dbox, stencil_shape[offd[1]]);
                     xoff0 = hypre_BoxOffsetDistance(
                        x_dbox, stencil_shape[offd[0]]);
                     break;
               }

               if (constant_coeff == 1)
               {
                  AApd = 1/Ap[Ai];

                  switch(stencil_size)
                  {
                     case 7:
                        hypre_RedBlackLoopInit();
<<<<<<< HEAD
#if defined(HYPRE_USING_OPENMP) && !defined(HYPRE_USE_RAJA)
#pragma omp parallel for private(HYPRE_REDBLACK_PRIVATE) HYPRE_SMP_SCHEDULE
#endif
=======
#undef DEVICE_VAR
#define DEVICE_VAR is_device_ptr(xp,bp)
>>>>>>> 52e3b4f2
                        hypre_RedBlackConstantcoefLoopBegin(ni,nj,nk,redblack,
                                                            bstart,bni,bnj,bi,
                                                            xstart,xni,xnj,xi);
                        {
                           xp[xi] =
                              (bp[bi] - 
                               App0*xp[xi + xoff0] -
                               App1*xp[xi + xoff1] -
                               App2*xp[xi + xoff2] -
                               App3*xp[xi + xoff3] -
                               App4*xp[xi + xoff4] -
                               App5*xp[xi + xoff5])*AApd;
                        }
                        hypre_RedBlackConstantcoefLoopEnd();
#undef DEVICE_VAR
#define DEVICE_VAR 
                        
                        break;

                     case 5:
                        hypre_RedBlackLoopInit();
<<<<<<< HEAD
#if defined(HYPRE_USING_OPENMP) && !defined(HYPRE_USE_RAJA)
#pragma omp parallel for private(HYPRE_REDBLACK_PRIVATE) HYPRE_SMP_SCHEDULE
#endif
=======
#undef DEVICE_VAR
#define DEVICE_VAR is_device_ptr(xp,bp)
>>>>>>> 52e3b4f2
                        hypre_RedBlackConstantcoefLoopBegin(ni,nj,nk,redblack,
                                                            bstart,bni,bnj,bi,
                                                            xstart,xni,xnj,xi);
                        {
                           xp[xi] =
                              (bp[bi] -
                               App0*xp[xi + xoff0] -
                               App1*xp[xi + xoff1] -
                               App2*xp[xi + xoff2] -
                               App3*xp[xi + xoff3])*AApd;
                        }
                        hypre_RedBlackConstantcoefLoopEnd();
#undef DEVICE_VAR
#define DEVICE_VAR 
                        break;

                     case 3:
                        hypre_RedBlackLoopInit();
<<<<<<< HEAD
#if defined(HYPRE_USING_OPENMP) && !defined(HYPRE_USE_RAJA)
#pragma omp parallel for private(HYPRE_REDBLACK_PRIVATE) HYPRE_SMP_SCHEDULE
#endif
=======
#undef DEVICE_VAR
#define DEVICE_VAR is_device_ptr(xp,bp)
>>>>>>> 52e3b4f2
                        hypre_RedBlackConstantcoefLoopBegin(ni,nj,nk,redblack,
                                                            bstart,bni,bnj,bi,
                                                            xstart,xni,xnj,xi);
                        {
                           xp[xi] =
                              (bp[bi] -
                               App0*xp[xi + xoff0] -
                               App1*xp[xi + xoff1])*AApd;
                        }
                        hypre_RedBlackConstantcoefLoopEnd();
#undef DEVICE_VAR
#define DEVICE_VAR 
                        break;
                  }

               }  /* if (constant_coeff == 1) */

               else /* variable diagonal */
               {
                  Astart = hypre_BoxIndexRank(A_dbox, start);
                  Ani = hypre_BoxSizeX(A_dbox);
                  Anj = hypre_BoxSizeY(A_dbox);

                  switch(stencil_size)
                  {
                     case 7:
                        hypre_RedBlackLoopInit();
<<<<<<< HEAD
#if defined(HYPRE_USING_OPENMP) && !defined(HYPRE_USE_RAJA)
#pragma omp parallel for private(HYPRE_REDBLACK_PRIVATE) HYPRE_SMP_SCHEDULE
#endif
=======
#undef DEVICE_VAR
#define DEVICE_VAR is_device_ptr(xp,bp,Ap)
>>>>>>> 52e3b4f2
                        hypre_RedBlackLoopBegin(ni,nj,nk,redblack,
                                                Astart,Ani,Anj,Ai,
                                                bstart,bni,bnj,bi,
                                                xstart,xni,xnj,xi);
                        {
                           xp[xi] =
                              (bp[bi] - 
                               App0*xp[xi + xoff0] -
                               App1*xp[xi + xoff1] -
                               App2*xp[xi + xoff2] -
                               App3*xp[xi + xoff3] -
                               App4*xp[xi + xoff4] -
                               App5*xp[xi + xoff5]) / Ap[Ai];
                        }
                        hypre_RedBlackLoopEnd();
#undef DEVICE_VAR
#define DEVICE_VAR 
                        break;

                     case 5:
                        hypre_RedBlackLoopInit();
<<<<<<< HEAD
#if defined(HYPRE_USING_OPENMP) && !defined(HYPRE_USE_RAJA)
#pragma omp parallel for private(HYPRE_REDBLACK_PRIVATE) HYPRE_SMP_SCHEDULE
#endif
=======
#undef DEVICE_VAR
#define DEVICE_VAR is_device_ptr(xp,bp,Ap)
>>>>>>> 52e3b4f2
                        hypre_RedBlackLoopBegin(ni,nj,nk,redblack,
                                                Astart,Ani,Anj,Ai,
                                                bstart,bni,bnj,bi,
                                                xstart,xni,xnj,xi);
                        {
                           xp[xi] =
                              (bp[bi] - 
                               App0*xp[xi + xoff0] -
                               App1*xp[xi + xoff1] -
                               App2*xp[xi + xoff2] -
                               App3*xp[xi + xoff3]) / Ap[Ai]; 
                        }
                        hypre_RedBlackLoopEnd();
#undef DEVICE_VAR
#define DEVICE_VAR 
                        break;

                     case 3:
                        hypre_RedBlackLoopInit();
<<<<<<< HEAD
#if defined(HYPRE_USING_OPENMP) && !defined(HYPRE_USE_RAJA)
#pragma omp parallel for private(HYPRE_REDBLACK_PRIVATE) HYPRE_SMP_SCHEDULE
#endif
=======
#undef DEVICE_VAR
#define DEVICE_VAR is_device_ptr(xp,bp,Ap)
>>>>>>> 52e3b4f2
                        hypre_RedBlackLoopBegin(ni,nj,nk,redblack,
                                                Astart,Ani,Anj,Ai,
                                                bstart,bni,bnj,bi,
                                                xstart,xni,xnj,xi);
                        {
                           xp[xi] =
                              (bp[bi] -
                               App0*xp[xi + xoff0] -
                               App1*xp[xi + xoff1]) / Ap[Ai]; 
                        }
                        hypre_RedBlackLoopEnd();
#undef DEVICE_VAR
#define DEVICE_VAR 
                        break;

                  }  /* switch(stencil_size) */
               }     /* else */
            }
         }
      }

      rb = (rb + 1) % 2;
      iter++;
   }
   
   (relax_data -> num_iterations) = iter / 2;

   /*-----------------------------------------------------------------------
    * Return
    *-----------------------------------------------------------------------*/

   hypre_IncFLOPCount(relax_data -> flops);
   hypre_EndTiming(relax_data -> time_index);

   return hypre_error_flag;
}

<|MERGE_RESOLUTION|>--- conflicted
+++ resolved
@@ -195,15 +195,9 @@
                   AApd= 1.0/Ap[Ai];
 
                   hypre_RedBlackLoopInit();
-<<<<<<< HEAD
-#if defined(HYPRE_USING_OPENMP) && !defined(HYPRE_USE_RAJA)
-#pragma omp parallel for private(HYPRE_REDBLACK_PRIVATE) HYPRE_SMP_SCHEDULE
-#endif
-=======
 
 #undef DEVICE_VAR
 #define DEVICE_VAR is_device_ptr(xp,bp)
->>>>>>> 52e3b4f2
                   hypre_RedBlackConstantcoefLoopBegin(ni,nj,nk,redblack,
                                                       bstart,bni,bnj,bi,
                                                       xstart,xni,xnj,xi);
@@ -222,14 +216,8 @@
                   Anj = hypre_BoxSizeY(A_dbox);
 
                   hypre_RedBlackLoopInit();
-<<<<<<< HEAD
-#if defined(HYPRE_USING_OPENMP) && !defined(HYPRE_USE_RAJA)
-#pragma omp parallel for private(HYPRE_REDBLACK_PRIVATE) HYPRE_SMP_SCHEDULE
-#endif
-=======
 #undef DEVICE_VAR
 #define DEVICE_VAR is_device_ptr(xp,bp,Ap)
->>>>>>> 52e3b4f2
                   hypre_RedBlackLoopBegin(ni,nj,nk,redblack,
                                           Astart,Ani,Anj,Ai,
                                           bstart,bni,bnj,bi,
@@ -364,14 +352,8 @@
                   {
                      case 7:
                         hypre_RedBlackLoopInit();
-<<<<<<< HEAD
-#if defined(HYPRE_USING_OPENMP) && !defined(HYPRE_USE_RAJA)
-#pragma omp parallel for private(HYPRE_REDBLACK_PRIVATE) HYPRE_SMP_SCHEDULE
-#endif
-=======
 #undef DEVICE_VAR
 #define DEVICE_VAR is_device_ptr(xp,bp)
->>>>>>> 52e3b4f2
                         hypre_RedBlackConstantcoefLoopBegin(ni,nj,nk,redblack,
                                                             bstart,bni,bnj,bi,
                                                             xstart,xni,xnj,xi);
@@ -393,14 +375,8 @@
 
                      case 5:
                         hypre_RedBlackLoopInit();
-<<<<<<< HEAD
-#if defined(HYPRE_USING_OPENMP) && !defined(HYPRE_USE_RAJA)
-#pragma omp parallel for private(HYPRE_REDBLACK_PRIVATE) HYPRE_SMP_SCHEDULE
-#endif
-=======
 #undef DEVICE_VAR
 #define DEVICE_VAR is_device_ptr(xp,bp)
->>>>>>> 52e3b4f2
                         hypre_RedBlackConstantcoefLoopBegin(ni,nj,nk,redblack,
                                                             bstart,bni,bnj,bi,
                                                             xstart,xni,xnj,xi);
@@ -419,14 +395,8 @@
 
                      case 3:
                         hypre_RedBlackLoopInit();
-<<<<<<< HEAD
-#if defined(HYPRE_USING_OPENMP) && !defined(HYPRE_USE_RAJA)
-#pragma omp parallel for private(HYPRE_REDBLACK_PRIVATE) HYPRE_SMP_SCHEDULE
-#endif
-=======
 #undef DEVICE_VAR
 #define DEVICE_VAR is_device_ptr(xp,bp)
->>>>>>> 52e3b4f2
                         hypre_RedBlackConstantcoefLoopBegin(ni,nj,nk,redblack,
                                                             bstart,bni,bnj,bi,
                                                             xstart,xni,xnj,xi);
@@ -454,14 +424,8 @@
                   {
                      case 7:
                         hypre_RedBlackLoopInit();
-<<<<<<< HEAD
-#if defined(HYPRE_USING_OPENMP) && !defined(HYPRE_USE_RAJA)
-#pragma omp parallel for private(HYPRE_REDBLACK_PRIVATE) HYPRE_SMP_SCHEDULE
-#endif
-=======
 #undef DEVICE_VAR
 #define DEVICE_VAR is_device_ptr(xp,bp,Ap)
->>>>>>> 52e3b4f2
                         hypre_RedBlackLoopBegin(ni,nj,nk,redblack,
                                                 Astart,Ani,Anj,Ai,
                                                 bstart,bni,bnj,bi,
@@ -483,14 +447,8 @@
 
                      case 5:
                         hypre_RedBlackLoopInit();
-<<<<<<< HEAD
-#if defined(HYPRE_USING_OPENMP) && !defined(HYPRE_USE_RAJA)
-#pragma omp parallel for private(HYPRE_REDBLACK_PRIVATE) HYPRE_SMP_SCHEDULE
-#endif
-=======
 #undef DEVICE_VAR
 #define DEVICE_VAR is_device_ptr(xp,bp,Ap)
->>>>>>> 52e3b4f2
                         hypre_RedBlackLoopBegin(ni,nj,nk,redblack,
                                                 Astart,Ani,Anj,Ai,
                                                 bstart,bni,bnj,bi,
@@ -510,14 +468,8 @@
 
                      case 3:
                         hypre_RedBlackLoopInit();
-<<<<<<< HEAD
-#if defined(HYPRE_USING_OPENMP) && !defined(HYPRE_USE_RAJA)
-#pragma omp parallel for private(HYPRE_REDBLACK_PRIVATE) HYPRE_SMP_SCHEDULE
-#endif
-=======
 #undef DEVICE_VAR
 #define DEVICE_VAR is_device_ptr(xp,bp,Ap)
->>>>>>> 52e3b4f2
                         hypre_RedBlackLoopBegin(ni,nj,nk,redblack,
                                                 Astart,Ani,Anj,Ai,
                                                 bstart,bni,bnj,bi,
