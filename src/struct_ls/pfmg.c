/*BHEADER**********************************************************************
 * Copyright (c) 2008,  Lawrence Livermore National Security, LLC.
 * Produced at the Lawrence Livermore National Laboratory.
 * This file is part of HYPRE.  See file COPYRIGHT for details.
 *
 * HYPRE is free software; you can redistribute it and/or modify it under the
 * terms of the GNU Lesser General Public License (as published by the Free
 * Software Foundation) version 2.1 dated February 1999.
 *
 * $Revision$
 ***********************************************************************EHEADER*/

#include "_hypre_struct_ls.h"
#include "pfmg.h"

/*--------------------------------------------------------------------------
 *--------------------------------------------------------------------------*/

void *
hypre_PFMGCreate( MPI_Comm  comm )
{
   hypre_PFMGData *pfmg_data;

   pfmg_data = hypre_CTAlloc(hypre_PFMGData, 1);

   (pfmg_data -> comm)       = comm;
   (pfmg_data -> time_index) = hypre_InitializeTiming("PFMG");

   /* set defaults */
   (pfmg_data -> tol)              = 1.0e-06;
   (pfmg_data -> max_iter)         = 200;
   (pfmg_data -> rel_change)       = 0;
   (pfmg_data -> zero_guess)       = 0;
   (pfmg_data -> max_levels)       = 0;
   (pfmg_data -> dxyz)[0]          = 0.0;
   (pfmg_data -> dxyz)[1]          = 0.0;
   (pfmg_data -> dxyz)[2]          = 0.0;
   (pfmg_data -> relax_type)       = 1;       /* weighted Jacobi */
   (pfmg_data -> jacobi_weight)    = 0.0;  
   (pfmg_data -> usr_jacobi_weight)= 0;     /* no user Jacobi weight */
   (pfmg_data -> rap_type)         = 0;       
   (pfmg_data -> num_pre_relax)    = 1;
   (pfmg_data -> num_post_relax)   = 1;
   (pfmg_data -> skip_relax)       = 1;
   (pfmg_data -> logging)          = 0;
   (pfmg_data -> print_level)      = 0;

   /* initialize */
   (pfmg_data -> num_levels) = -1;

   return (void *) pfmg_data;
}

/*--------------------------------------------------------------------------
 *--------------------------------------------------------------------------*/

HYPRE_Int
hypre_PFMGDestroy( void *pfmg_vdata )
{
   hypre_PFMGData *pfmg_data = (hypre_PFMGData *)pfmg_vdata;

   HYPRE_Int l;
   
   HYPRE_ANNOTATION_BEGIN("PFMG.destroy");

   if (pfmg_data)
   {
      if ((pfmg_data -> logging) > 0)
      {
         hypre_TFree(pfmg_data -> norms);
         hypre_TFree(pfmg_data -> rel_norms);
      }

      if ((pfmg_data -> num_levels) > -1)
      {
         HYPRE_Int constant_coefficient =
            hypre_StructMatrixConstantCoefficient(pfmg_data -> A_l[0]);

         for (l = 0; l < (pfmg_data -> num_levels); l++)
         {
            if (pfmg_data -> active_l[l])
            {
               hypre_PFMGRelaxDestroy(pfmg_data -> relax_data_l[l]);
            }
            hypre_StructMatvecDestroy(pfmg_data -> matvec_data_l[l]);
         }
         for (l = 0; l < ((pfmg_data -> num_levels) - 1); l++)
         {
            hypre_SemiRestrictDestroy(pfmg_data -> restrict_data_l[l]);
            hypre_SemiInterpDestroy(pfmg_data -> interp_data_l[l]);
         }
         hypre_TFree(pfmg_data -> relax_data_l);
         hypre_TFree(pfmg_data -> matvec_data_l);
         hypre_TFree(pfmg_data -> restrict_data_l);
         hypre_TFree(pfmg_data -> interp_data_l);
 
         hypre_StructVectorDestroy(pfmg_data -> tx_l[0]);
         hypre_StructGridDestroy(pfmg_data -> grid_l[0]);
         hypre_StructMatrixDestroy(pfmg_data -> A_l[0]);
         hypre_StructVectorDestroy(pfmg_data -> b_l[0]);
         hypre_StructVectorDestroy(pfmg_data -> x_l[0]);
         for (l = 0; l < ((pfmg_data -> num_levels) - 1); l++)
         {
            hypre_StructGridDestroy(pfmg_data -> grid_l[l+1]);
            hypre_StructGridDestroy(pfmg_data -> P_grid_l[l+1]);
            hypre_StructMatrixDestroy(pfmg_data -> A_l[l+1]);
            hypre_StructMatrixDestroy(pfmg_data -> P_l[l]);
            hypre_StructVectorDestroy(pfmg_data -> b_l[l+1]);
            hypre_StructVectorDestroy(pfmg_data -> x_l[l+1]);
            hypre_StructVectorDestroy(pfmg_data -> tx_l[l+1]);
         }
<<<<<<< HEAD

	 if (constant_coefficient==0)
	 {    
	    hypre_DeviceTFree(pfmg_data -> data_matrix);
	 }
	 else if (constant_coefficient==1)
	 {    
	    hypre_TFree(pfmg_data -> data_matrix);
	 }
	 else
	 {
	    hypre_UMTFree(pfmg_data -> data_matrix);
	 }
	 
	 hypre_DeviceTFree(pfmg_data -> data_vector);
	 
=======
         if (constant_coefficient == 0)
	 {
#ifdef HYPRE_USE_OMP45
            hypre_DeviceTFree(pfmg_data -> data, HYPRE_Real,
                              pfmg_data -> data_size);
#elif
            hypre_DeviceTFree(pfmg_data -> data);
#endif
         }
         else
	 {
            hypre_UMTFree(pfmg_data -> data);
         }
      
>>>>>>> 3e19d971
         hypre_TFree(pfmg_data -> cdir_l);
         hypre_TFree(pfmg_data -> active_l);
         hypre_TFree(pfmg_data -> grid_l);
         hypre_TFree(pfmg_data -> P_grid_l);
         hypre_TFree(pfmg_data -> A_l);
         hypre_TFree(pfmg_data -> P_l);
         hypre_TFree(pfmg_data -> RT_l);
         hypre_TFree(pfmg_data -> b_l);
         hypre_TFree(pfmg_data -> x_l);
         hypre_TFree(pfmg_data -> tx_l);
      }
 
      hypre_FinalizeTiming(pfmg_data -> time_index);
      hypre_TFree(pfmg_data);
   }

   HYPRE_ANNOTATION_END("PFMG.destroy");

   return hypre_error_flag;
}

/*--------------------------------------------------------------------------
 *--------------------------------------------------------------------------*/

HYPRE_Int
hypre_PFMGSetTol( void   *pfmg_vdata,
                  HYPRE_Real  tol       )
{
   hypre_PFMGData *pfmg_data = (hypre_PFMGData *)pfmg_vdata;
 
   (pfmg_data -> tol) = tol;
 
   return hypre_error_flag;
}

HYPRE_Int
hypre_PFMGGetTol( void   *pfmg_vdata,
                  HYPRE_Real *tol       )
{
   hypre_PFMGData *pfmg_data = (hypre_PFMGData *)pfmg_vdata;
 
   *tol = (pfmg_data -> tol);
 
   return hypre_error_flag;
}

/*--------------------------------------------------------------------------
 *--------------------------------------------------------------------------*/

HYPRE_Int
hypre_PFMGSetMaxIter( void *pfmg_vdata,
                      HYPRE_Int   max_iter  )
{
   hypre_PFMGData *pfmg_data = (hypre_PFMGData *)pfmg_vdata;
 
   (pfmg_data -> max_iter) = max_iter;
 
   return hypre_error_flag;
}

HYPRE_Int
hypre_PFMGGetMaxIter( void *pfmg_vdata,
                      HYPRE_Int * max_iter  )
{
   hypre_PFMGData *pfmg_data = (hypre_PFMGData *)pfmg_vdata;
 
   *max_iter = (pfmg_data -> max_iter);
 
   return hypre_error_flag;
}

/*--------------------------------------------------------------------------
 *--------------------------------------------------------------------------*/

HYPRE_Int
hypre_PFMGSetMaxLevels( void *pfmg_vdata,
                        HYPRE_Int   max_levels  )
{
   hypre_PFMGData *pfmg_data = (hypre_PFMGData *)pfmg_vdata;
 
   (pfmg_data -> max_levels) = max_levels;
 
   return hypre_error_flag;
}

HYPRE_Int
hypre_PFMGGetMaxLevels( void *pfmg_vdata,
                        HYPRE_Int * max_levels  )
{
   hypre_PFMGData *pfmg_data = (hypre_PFMGData *)pfmg_vdata;
 
   *max_levels = (pfmg_data -> max_levels);
 
   return hypre_error_flag;
}

/*--------------------------------------------------------------------------
 *--------------------------------------------------------------------------*/

HYPRE_Int
hypre_PFMGSetRelChange( void *pfmg_vdata,
                        HYPRE_Int   rel_change  )
{
   hypre_PFMGData *pfmg_data = (hypre_PFMGData *)pfmg_vdata;
 
   (pfmg_data -> rel_change) = rel_change;
 
   return hypre_error_flag;
}

HYPRE_Int
hypre_PFMGGetRelChange( void *pfmg_vdata,
                        HYPRE_Int * rel_change  )
{
   hypre_PFMGData *pfmg_data = (hypre_PFMGData *)pfmg_vdata;
 
   *rel_change = (pfmg_data -> rel_change);
 
   return hypre_error_flag;
}

/*--------------------------------------------------------------------------
 *--------------------------------------------------------------------------*/
 
HYPRE_Int
hypre_PFMGSetZeroGuess( void *pfmg_vdata,
                        HYPRE_Int   zero_guess )
{
   hypre_PFMGData *pfmg_data = (hypre_PFMGData *)pfmg_vdata;
 
   (pfmg_data -> zero_guess) = zero_guess;
 
   return hypre_error_flag;
}

HYPRE_Int
hypre_PFMGGetZeroGuess( void *pfmg_vdata,
                        HYPRE_Int * zero_guess )
{
   hypre_PFMGData *pfmg_data = (hypre_PFMGData *)pfmg_vdata;
 
   *zero_guess = (pfmg_data -> zero_guess);
 
   return hypre_error_flag;
}

/*--------------------------------------------------------------------------
 *--------------------------------------------------------------------------*/

HYPRE_Int
hypre_PFMGSetRelaxType( void *pfmg_vdata,
                        HYPRE_Int   relax_type )
{
   hypre_PFMGData *pfmg_data = (hypre_PFMGData *)pfmg_vdata;
 
   (pfmg_data -> relax_type) = relax_type;
 
   return hypre_error_flag;
}

HYPRE_Int
hypre_PFMGGetRelaxType( void *pfmg_vdata,
                        HYPRE_Int * relax_type )
{
   hypre_PFMGData *pfmg_data = (hypre_PFMGData *)pfmg_vdata;
 
   *relax_type = (pfmg_data -> relax_type);
 
   return hypre_error_flag;
}

/*--------------------------------------------------------------------------
 *--------------------------------------------------------------------------*/
HYPRE_Int
hypre_PFMGSetJacobiWeight( void  *pfmg_vdata,
                           HYPRE_Real weight )
{
   hypre_PFMGData *pfmg_data = (hypre_PFMGData *)pfmg_vdata;

   (pfmg_data -> jacobi_weight)    = weight;
   (pfmg_data -> usr_jacobi_weight)= 1;
                                                                                                                                      
   return hypre_error_flag;
}

HYPRE_Int
hypre_PFMGGetJacobiWeight( void  *pfmg_vdata,
                           HYPRE_Real *weight )
{
   hypre_PFMGData *pfmg_data = (hypre_PFMGData *)pfmg_vdata;

   *weight = (pfmg_data -> jacobi_weight);

   return hypre_error_flag;
}


/*--------------------------------------------------------------------------
 *--------------------------------------------------------------------------*/

HYPRE_Int
hypre_PFMGSetRAPType( void *pfmg_vdata,
                      HYPRE_Int   rap_type )
{
   hypre_PFMGData *pfmg_data = (hypre_PFMGData *)pfmg_vdata;
 
   (pfmg_data -> rap_type) = rap_type;
 
   return hypre_error_flag;
}

HYPRE_Int
hypre_PFMGGetRAPType( void *pfmg_vdata,
                      HYPRE_Int * rap_type )
{
   hypre_PFMGData *pfmg_data = (hypre_PFMGData *)pfmg_vdata;
 
   *rap_type = (pfmg_data -> rap_type);
 
   return hypre_error_flag;
}

/*--------------------------------------------------------------------------
 *--------------------------------------------------------------------------*/

HYPRE_Int
hypre_PFMGSetNumPreRelax( void *pfmg_vdata,
                          HYPRE_Int   num_pre_relax )
{
   hypre_PFMGData *pfmg_data = (hypre_PFMGData *)pfmg_vdata;
 
   (pfmg_data -> num_pre_relax) = num_pre_relax;
 
   return hypre_error_flag;
}

HYPRE_Int
hypre_PFMGGetNumPreRelax( void *pfmg_vdata,
                          HYPRE_Int * num_pre_relax )
{
   hypre_PFMGData *pfmg_data = (hypre_PFMGData *)pfmg_vdata;
 
   *num_pre_relax = (pfmg_data -> num_pre_relax);
 
   return hypre_error_flag;
}

/*--------------------------------------------------------------------------
 *--------------------------------------------------------------------------*/

HYPRE_Int
hypre_PFMGSetNumPostRelax( void *pfmg_vdata,
                           HYPRE_Int   num_post_relax )
{
   hypre_PFMGData *pfmg_data = (hypre_PFMGData *)pfmg_vdata;
 
   (pfmg_data -> num_post_relax) = num_post_relax;
 
   return hypre_error_flag;
}

HYPRE_Int
hypre_PFMGGetNumPostRelax( void *pfmg_vdata,
                           HYPRE_Int * num_post_relax )
{
   hypre_PFMGData *pfmg_data = (hypre_PFMGData *)pfmg_vdata;
 
   *num_post_relax = (pfmg_data -> num_post_relax);
 
   return hypre_error_flag;
}

/*--------------------------------------------------------------------------
 *--------------------------------------------------------------------------*/

HYPRE_Int
hypre_PFMGSetSkipRelax( void *pfmg_vdata,
                        HYPRE_Int  skip_relax )
{
   hypre_PFMGData *pfmg_data = (hypre_PFMGData *)pfmg_vdata;
 
   (pfmg_data -> skip_relax) = skip_relax;
 
   return hypre_error_flag;
}

HYPRE_Int
hypre_PFMGGetSkipRelax( void *pfmg_vdata,
                        HYPRE_Int *skip_relax )
{
   hypre_PFMGData *pfmg_data = (hypre_PFMGData *)pfmg_vdata;
 
   *skip_relax = (pfmg_data -> skip_relax);
 
   return hypre_error_flag;
}

/*--------------------------------------------------------------------------
 *--------------------------------------------------------------------------*/

HYPRE_Int
hypre_PFMGSetDxyz( void   *pfmg_vdata,
                   HYPRE_Real *dxyz       )
{
   hypre_PFMGData *pfmg_data = (hypre_PFMGData *)pfmg_vdata;

   (pfmg_data -> dxyz[0]) = dxyz[0];
   (pfmg_data -> dxyz[1]) = dxyz[1];
   (pfmg_data -> dxyz[2]) = dxyz[2];
 
   return hypre_error_flag;
}

/*--------------------------------------------------------------------------
 *--------------------------------------------------------------------------*/

HYPRE_Int
hypre_PFMGSetLogging( void *pfmg_vdata,
                      HYPRE_Int   logging)
{
   hypre_PFMGData *pfmg_data = (hypre_PFMGData *)pfmg_vdata;
 
   (pfmg_data -> logging) = logging;
 
   return hypre_error_flag;
}

HYPRE_Int
hypre_PFMGGetLogging( void *pfmg_vdata,
                      HYPRE_Int * logging)
{
   hypre_PFMGData *pfmg_data = (hypre_PFMGData *)pfmg_vdata;
 
   *logging = (pfmg_data -> logging);
 
   return hypre_error_flag;
}

/*--------------------------------------------------------------------------
 *--------------------------------------------------------------------------*/

HYPRE_Int
hypre_PFMGSetPrintLevel( void *pfmg_vdata,
                         HYPRE_Int   print_level)
{
   hypre_PFMGData *pfmg_data = (hypre_PFMGData *)pfmg_vdata;
 
   (pfmg_data -> print_level) = print_level;
 
   return hypre_error_flag;
}

HYPRE_Int
hypre_PFMGGetPrintLevel( void *pfmg_vdata,
                         HYPRE_Int * print_level)
{
   hypre_PFMGData *pfmg_data = (hypre_PFMGData *)pfmg_vdata;
 
   *print_level = (pfmg_data -> print_level);
 
   return hypre_error_flag;
}

/*--------------------------------------------------------------------------
 *--------------------------------------------------------------------------*/

HYPRE_Int
hypre_PFMGGetNumIterations( void *pfmg_vdata,
                            HYPRE_Int  *num_iterations )
{
   hypre_PFMGData *pfmg_data = (hypre_PFMGData *)pfmg_vdata;

   *num_iterations = (pfmg_data -> num_iterations);

   return hypre_error_flag;
}

/*--------------------------------------------------------------------------
 *--------------------------------------------------------------------------*/

HYPRE_Int
hypre_PFMGPrintLogging( void *pfmg_vdata,
                        HYPRE_Int   myid)
{
   hypre_PFMGData *pfmg_data = (hypre_PFMGData *)pfmg_vdata;
   HYPRE_Int       i;
   HYPRE_Int       num_iterations  = (pfmg_data -> num_iterations);
   HYPRE_Int       logging   = (pfmg_data -> logging);
   HYPRE_Int    print_level  = (pfmg_data -> print_level);
   HYPRE_Real     *norms     = (pfmg_data -> norms);
   HYPRE_Real     *rel_norms = (pfmg_data -> rel_norms);

   if (myid == 0)
   {
      if (print_level > 0)
      {
         if (logging > 0)
         {
            for (i = 0; i < num_iterations; i++)
            {
               hypre_printf("Residual norm[%d] = %e   ",i,norms[i]);
               hypre_printf("Relative residual norm[%d] = %e\n",i,rel_norms[i]);
            }
         }
      }
   }
  
   return hypre_error_flag;
}

/*--------------------------------------------------------------------------
 *--------------------------------------------------------------------------*/

HYPRE_Int
hypre_PFMGGetFinalRelativeResidualNorm( void   *pfmg_vdata,
                                        HYPRE_Real *relative_residual_norm )
{
   hypre_PFMGData *pfmg_data = (hypre_PFMGData *)pfmg_vdata;

   HYPRE_Int       max_iter        = (pfmg_data -> max_iter);
   HYPRE_Int       num_iterations  = (pfmg_data -> num_iterations);
   HYPRE_Int       logging         = (pfmg_data -> logging);
   HYPRE_Real     *rel_norms       = (pfmg_data -> rel_norms);
            
   if (logging > 0)
   {
      if (max_iter == 0)
      {
         hypre_error_in_arg(1);
      }
      else if (num_iterations == max_iter)
      {
         *relative_residual_norm = rel_norms[num_iterations-1];
      }
      else
      {
         *relative_residual_norm = rel_norms[num_iterations];
      }
   }
   
   return hypre_error_flag;
}

<|MERGE_RESOLUTION|>--- conflicted
+++ resolved
@@ -109,11 +109,15 @@
             hypre_StructVectorDestroy(pfmg_data -> x_l[l+1]);
             hypre_StructVectorDestroy(pfmg_data -> tx_l[l+1]);
          }
-<<<<<<< HEAD
 
 	 if (constant_coefficient==0)
 	 {    
-	    hypre_DeviceTFree(pfmg_data -> data_matrix);
+#ifdef HYPRE_USE_OMP45
+            hypre_DeviceTFree(pfmg_data -> data_matrix, HYPRE_Real,
+                              pfmg_data -> data_size_matrix);
+#elif
+            hypre_DeviceTFree(pfmg_data -> data);
+#endif
 	 }
 	 else if (constant_coefficient==1)
 	 {    
@@ -126,22 +130,6 @@
 	 
 	 hypre_DeviceTFree(pfmg_data -> data_vector);
 	 
-=======
-         if (constant_coefficient == 0)
-	 {
-#ifdef HYPRE_USE_OMP45
-            hypre_DeviceTFree(pfmg_data -> data, HYPRE_Real,
-                              pfmg_data -> data_size);
-#elif
-            hypre_DeviceTFree(pfmg_data -> data);
-#endif
-         }
-         else
-	 {
-            hypre_UMTFree(pfmg_data -> data);
-         }
-      
->>>>>>> 3e19d971
          hypre_TFree(pfmg_data -> cdir_l);
          hypre_TFree(pfmg_data -> active_l);
          hypre_TFree(pfmg_data -> grid_l);
