/*BHEADER**********************************************************************
 * Copyright (c) 2008,  Lawrence Livermore National Security, LLC.
 * Produced at the Lawrence Livermore National Laboratory.
 * This file is part of HYPRE.  See file COPYRIGHT for details.
 *
 * HYPRE is free software; you can redistribute it and/or modify it under the
 * terms of the GNU Lesser General Public License (as published by the Free
 * Software Foundation) version 2.1 dated February 1999.
 *
 * $Revision$
 ***********************************************************************EHEADER*/

/******************************************************************************
 * Cyclic reduction algorithm (coded as if it were a 1D MG method)
 *
 *****************************************************************************/

#include "_hypre_struct_ls.h"

#define DEBUG 0

/*--------------------------------------------------------------------------
 * Macros
 *--------------------------------------------------------------------------*/

#define hypre_CycRedSetCIndex(base_index, base_stride, level, cdir, cindex) \
   {                                                                    \
      if (level > 0)                                                    \
         hypre_SetIndex3(cindex, 0, 0, 0);                              \
      else                                                              \
         hypre_CopyIndex(base_index,  cindex);                          \
      hypre_IndexD(cindex, cdir) += 0;                                  \
   }

#define hypre_CycRedSetFIndex(base_index, base_stride, level, cdir, findex) \
   {                                                                    \
      if (level > 0)                                                    \
         hypre_SetIndex3(findex, 0, 0, 0);                              \
      else                                                              \
         hypre_CopyIndex(base_index,  findex);                          \
      hypre_IndexD(findex, cdir) += 1;                                  \
   }

#define hypre_CycRedSetStride(base_index, base_stride, level, cdir, stride) \
   {                                                                    \
      if (level > 0)                                                    \
         hypre_SetIndex3(stride, 1, 1, 1);                              \
      else                                                              \
         hypre_CopyIndex(base_stride, stride);                          \
      hypre_IndexD(stride, cdir) *= 2;                                  \
   }

/*--------------------------------------------------------------------------
 * hypre_CyclicReductionData data structure
 *--------------------------------------------------------------------------*/

typedef struct
{
   MPI_Comm              comm;
                      
   HYPRE_Int             num_levels;
                      
   HYPRE_Int             ndim;
   HYPRE_Int             cdir;         /* coarsening direction */
   hypre_Index           base_index;
   hypre_Index           base_stride;

   hypre_StructGrid    **grid_l;
                    
   hypre_BoxArray       *base_points;
   hypre_BoxArray      **fine_points_l;

   HYPRE_Real           *data;
   hypre_StructMatrix  **A_l;
   hypre_StructVector  **x_l;

   hypre_ComputePkg    **down_compute_pkg_l;
   hypre_ComputePkg    **up_compute_pkg_l;

   HYPRE_Int             time_index;
   HYPRE_Int             solve_flops;

} hypre_CyclicReductionData;

/*--------------------------------------------------------------------------
 * hypre_CyclicReductionCreate
 *--------------------------------------------------------------------------*/

void *
hypre_CyclicReductionCreate( MPI_Comm  comm )
{
   hypre_CyclicReductionData *cyc_red_data;

   cyc_red_data = hypre_CTAlloc(hypre_CyclicReductionData, 1);
   
   (cyc_red_data -> comm) = comm;
   (cyc_red_data -> ndim) = 3;
   (cyc_red_data -> cdir) = 0;
   (cyc_red_data -> time_index)  = hypre_InitializeTiming("CyclicReduction");

   /* set defaults */
   hypre_SetIndex3((cyc_red_data -> base_index), 0, 0, 0);
   hypre_SetIndex3((cyc_red_data -> base_stride), 1, 1, 1);

   return (void *) cyc_red_data;
}

/*--------------------------------------------------------------------------
 * hypre_CycRedCreateCoarseOp
 *
 * NOTE: This routine assumes that domain boundary ghost zones (i.e., ghost
 * zones that do not intersect the grid) have the identity equation in them.
 * This is currently insured by the MatrixAssemble routine.
 *--------------------------------------------------------------------------*/

hypre_StructMatrix *
hypre_CycRedCreateCoarseOp( hypre_StructMatrix *A,
                            hypre_StructGrid   *coarse_grid,
                            HYPRE_Int           cdir        )
{
   HYPRE_Int              ndim = hypre_StructMatrixNDim(A);
   hypre_StructMatrix    *Ac;
   hypre_Index           *Ac_stencil_shape;
   hypre_StructStencil   *Ac_stencil;
   HYPRE_Int              Ac_stencil_size;
   HYPRE_Int              Ac_num_ghost[] = {0, 0, 0, 0, 0, 0};
                       
   HYPRE_Int              i;
   HYPRE_Int              stencil_rank;
 
   /*-----------------------------------------------
    * Define Ac_stencil
    *-----------------------------------------------*/

   stencil_rank = 0;

   /*-----------------------------------------------
    * non-symmetric case:
    *
    * 3 point fine grid stencil produces 3 point Ac
    *-----------------------------------------------*/

   if (!hypre_StructMatrixSymmetric(A))
   {
      Ac_stencil_size = 3;
      Ac_stencil_shape = hypre_CTAlloc(hypre_Index, Ac_stencil_size);
      for (i = -1; i < 2; i++)
      {
         /* Storage for 3 elements (c,w,e) */
         hypre_SetIndex3(Ac_stencil_shape[stencil_rank],0,0,0);
         hypre_IndexD(Ac_stencil_shape[stencil_rank], cdir) = i;
         stencil_rank++;
      }
   }

   /*-----------------------------------------------
    * symmetric case:
    *
    * 3 point fine grid stencil produces 3 point Ac
    *
    * Only store the lower triangular part + diagonal = 2 entries,
    * lower triangular means the lower triangular part on the matrix
    * in the standard lexicalgraphic ordering.
    *-----------------------------------------------*/

   else
   {
      Ac_stencil_size = 2;
      Ac_stencil_shape = hypre_CTAlloc(hypre_Index, Ac_stencil_size);
      for (i = -1; i < 1; i++)
      {

         /* Storage for 2 elements in (c,w) */
         hypre_SetIndex3(Ac_stencil_shape[stencil_rank],0,0,0);
         hypre_IndexD(Ac_stencil_shape[stencil_rank], cdir) = i;
         stencil_rank++;
      }
   }

   Ac_stencil = hypre_StructStencilCreate(ndim, Ac_stencil_size, Ac_stencil_shape);

   Ac = hypre_StructMatrixCreate(hypre_StructMatrixComm(A),
                                 coarse_grid, Ac_stencil);

   hypre_StructStencilDestroy(Ac_stencil);

   /*-----------------------------------------------
    * Coarse operator in symmetric iff fine operator is
    *-----------------------------------------------*/

   hypre_StructMatrixSymmetric(Ac) = hypre_StructMatrixSymmetric(A);

   /*-----------------------------------------------
    * Set number of ghost points
    *-----------------------------------------------*/

   Ac_num_ghost[2*cdir] = 1;
   if (!hypre_StructMatrixSymmetric(A))
   {
      Ac_num_ghost[2*cdir + 1] = 1;
   }
   hypre_StructMatrixSetNumGhost(Ac, Ac_num_ghost);

   hypre_StructMatrixInitializeShell(Ac);
 
   return Ac;
}

/*--------------------------------------------------------------------------
 * hypre_CycRedSetupCoarseOp
 *--------------------------------------------------------------------------*/

HYPRE_Int
hypre_CycRedSetupCoarseOp( hypre_StructMatrix *A,
                           hypre_StructMatrix *Ac,
                           hypre_Index         cindex,
                           hypre_Index         cstride,
                           HYPRE_Int           cdir )
{
   hypre_Index             index;

   hypre_StructGrid       *fgrid;
   HYPRE_Int              *fgrid_ids;
   hypre_StructGrid       *cgrid;
   hypre_BoxArray         *cgrid_boxes;
   HYPRE_Int              *cgrid_ids;
   hypre_Box              *cgrid_box;
   hypre_IndexRef          cstart;
   hypre_Index             stridec;
   hypre_Index             fstart;
   hypre_IndexRef          stridef;
   hypre_Index             loop_size;

   HYPRE_Int               fi, ci;

   hypre_Box              *A_dbox;
   hypre_Box              *Ac_dbox;

   HYPRE_Real             *a_cc, *a_cw, *a_ce;
   HYPRE_Real             *ac_cc, *ac_cw, *ac_ce;
                         
   HYPRE_Int               offsetA;
                         
   stridef = cstride;
   hypre_SetIndex3(stridec, 1, 1, 1);

   fgrid = hypre_StructMatrixGrid(A);
   fgrid_ids = hypre_StructGridIDs(fgrid);

   cgrid = hypre_StructMatrixGrid(Ac);
   cgrid_boxes = hypre_StructGridBoxes(cgrid);
   cgrid_ids = hypre_StructGridIDs(cgrid);

   fi = 0;
   hypre_ForBoxI(ci, cgrid_boxes)
   {
      while (fgrid_ids[fi] != cgrid_ids[ci])
      {
         fi++;
      }

      cgrid_box = hypre_BoxArrayBox(cgrid_boxes, ci);

      cstart = hypre_BoxIMin(cgrid_box);
      hypre_StructMapCoarseToFine(cstart, cindex, cstride, fstart);

      A_dbox = hypre_BoxArrayBox(hypre_StructMatrixDataSpace(A), fi);
      Ac_dbox = hypre_BoxArrayBox(hypre_StructMatrixDataSpace(Ac), ci);

      /*-----------------------------------------------
       * Extract pointers for 3-point fine grid operator:
       * 
       * a_cc is pointer for center coefficient
       * a_cw is pointer for west coefficient
       * a_ce is pointer for east coefficient
       *-----------------------------------------------*/

      hypre_SetIndex3(index,0,0,0);
      a_cc = hypre_StructMatrixExtractPointerByIndex(A, fi, index);

      hypre_IndexD(index, cdir) = -1;
      a_cw = hypre_StructMatrixExtractPointerByIndex(A, fi, index);

      hypre_IndexD(index, cdir) = 1;
      a_ce = hypre_StructMatrixExtractPointerByIndex(A, fi, index);

      /*-----------------------------------------------
       * Extract pointers for coarse grid operator - always 3-point:
       *
       * If A is symmetric so is Ac.  We build only the
       * lower triangular part (plus diagonal).
       * 
       * ac_cc is pointer for center coefficient (etc.)
       *-----------------------------------------------*/

      hypre_SetIndex3(index,0,0,0);
      ac_cc = hypre_StructMatrixExtractPointerByIndex(Ac, ci, index);

      hypre_IndexD(index, cdir) = -1;
      ac_cw = hypre_StructMatrixExtractPointerByIndex(Ac, ci, index);

      if(!hypre_StructMatrixSymmetric(A))
      {
         hypre_IndexD(index, cdir) = 1;
         ac_ce = hypre_StructMatrixExtractPointerByIndex(Ac, ci, index);
      }

      /*-----------------------------------------------
       * Define offsets for fine grid stencil and interpolation
       *
       * In the BoxLoop below I assume iA and iP refer
       * to data associated with the point which we are
       * building the stencil for.  The below offsets
       * are used in refering to data associated with
       * other points. 
       *-----------------------------------------------*/

      hypre_SetIndex3(index,0,0,0);
      hypre_IndexD(index, cdir) = 1;
      offsetA = hypre_BoxOffsetDistance(A_dbox,index); 

      /*-----------------------------------------------
       * non-symmetric case
       *-----------------------------------------------*/

      if(!hypre_StructMatrixSymmetric(A))
      {
         hypre_BoxGetSize(cgrid_box, loop_size);

         hypre_BoxLoop2Begin(hypre_StructMatrixNDim(A), loop_size,
                             A_dbox, fstart, stridef, iA,
                             Ac_dbox, cstart, stridec, iAc);
#ifdef HYPRE_USING_OPENMP
#pragma omp parallel for private(HYPRE_BOX_PRIVATE) HYPRE_SMP_SCHEDULE
#endif
         hypre_BoxLoop2For(iA, iAc)
         {
            HYPRE_Int iAm1 = iA - offsetA;
            HYPRE_Int iAp1 = iA + offsetA;

            ac_cw[iAc] = - a_cw[iA] *a_cw[iAm1] / a_cc[iAm1];

            ac_cc[iAc] = a_cc[iA]
               - a_cw[iA] * a_ce[iAm1] / a_cc[iAm1]   
               - a_ce[iA] * a_cw[iAp1] / a_cc[iAp1];   

            ac_ce[iAc] = - a_ce[iA] *a_ce[iAp1] / a_cc[iAp1];

         }
         hypre_BoxLoop2End(iA, iAc);
      }

      /*-----------------------------------------------
       * symmetric case
       *-----------------------------------------------*/

      else
      {
         hypre_BoxGetSize(cgrid_box, loop_size);

         hypre_BoxLoop2Begin(hypre_StructMatrixNDim(A), loop_size,
                             A_dbox, fstart, stridef, iA,
                             Ac_dbox, cstart, stridec, iAc);
#ifdef HYPRE_USING_OPENMP
#pragma omp parallel for private(HYPRE_BOX_PRIVATE) HYPRE_SMP_SCHEDULE
#endif
         hypre_BoxLoop2For(iA, iAc)
         {
            HYPRE_Int iAm1 = iA - offsetA;
            HYPRE_Int iAp1 = iA + offsetA;

            ac_cw[iAc] = - a_cw[iA] *a_cw[iAm1] / a_cc[iAm1];

            ac_cc[iAc] = a_cc[iA]
               - a_cw[iA] * a_ce[iAm1] / a_cc[iAm1]   
               - a_ce[iA] * a_cw[iAp1] / a_cc[iAp1];   
         }
         hypre_BoxLoop2End(iA, iAc);
      }

   } /* end ForBoxI */

   hypre_StructMatrixAssemble(Ac);

   /*-----------------------------------------------------------------------
    * Collapse stencil in periodic direction on coarsest grid.
    *-----------------------------------------------------------------------*/

   if (hypre_IndexD(hypre_StructGridPeriodic(cgrid), cdir) == 1)
   {
      hypre_ForBoxI(ci, cgrid_boxes)
      {
         cgrid_box = hypre_BoxArrayBox(cgrid_boxes, ci);

         cstart = hypre_BoxIMin(cgrid_box);

         Ac_dbox = hypre_BoxArrayBox(hypre_StructMatrixDataSpace(Ac), ci);

         /*-----------------------------------------------
          * Extract pointers for coarse grid operator - always 3-point:
          *
          * If A is symmetric so is Ac.  We build only the
          * lower triangular part (plus diagonal).
          *
          * ac_cc is pointer for center coefficient (etc.)
          *-----------------------------------------------*/

         hypre_SetIndex3(index,0,0,0);
         ac_cc = hypre_StructMatrixExtractPointerByIndex(Ac, ci, index);

         hypre_IndexD(index, cdir) = -1;
         ac_cw = hypre_StructMatrixExtractPointerByIndex(Ac, ci, index);

         if(!hypre_StructMatrixSymmetric(A))
         {
            hypre_IndexD(index, cdir) = 1;
            ac_ce = hypre_StructMatrixExtractPointerByIndex(Ac, ci, index);
         }

         /*-----------------------------------------------
          * non-symmetric case
          *-----------------------------------------------*/

         if(!hypre_StructMatrixSymmetric(A))
         {
            hypre_BoxGetSize(cgrid_box, loop_size);

            hypre_BoxLoop1Begin(hypre_StructMatrixNDim(A), loop_size,
                                Ac_dbox, cstart, stridec, iAc);
#ifdef HYPRE_USING_OPENMP
#pragma omp parallel for private(HYPRE_BOX_PRIVATE) HYPRE_SMP_SCHEDULE
#endif
            hypre_BoxLoop1For(iAc)
            {
               ac_cc[iAc] += (ac_cw[iAc] + ac_ce[iAc]);
               ac_cw[iAc]  =  0.0;
               ac_ce[iAc]  =  0.0;
            }
            hypre_BoxLoop1End(iAc);
         }

         /*-----------------------------------------------
          * symmetric case
          *-----------------------------------------------*/

         else
         {
            hypre_BoxGetSize(cgrid_box, loop_size);

            hypre_BoxLoop1Begin(hypre_StructMatrixNDim(A), loop_size,
                                Ac_dbox, cstart, stridec, iAc);
#ifdef HYPRE_USING_OPENMP
#pragma omp parallel for private(HYPRE_BOX_PRIVATE) HYPRE_SMP_SCHEDULE
#endif
            hypre_BoxLoop1For(iAc)
            {
               ac_cc[iAc] += (2.0  *  ac_cw[iAc]);
               ac_cw[iAc]  =  0.0;
            }
            hypre_BoxLoop1End(iAc);
         }

      } /* end ForBoxI */

   }

   hypre_StructMatrixAssemble(Ac);

   return hypre_error_flag;
}

/*--------------------------------------------------------------------------
 * hypre_CyclicReductionSetup
 *--------------------------------------------------------------------------*/

HYPRE_Int
hypre_CyclicReductionSetup( void               *cyc_red_vdata,
                            hypre_StructMatrix *A,
                            hypre_StructVector *b,
                            hypre_StructVector *x             )
{
   hypre_CyclicReductionData *cyc_red_data = (hypre_CyclicReductionData *) cyc_red_vdata;

   MPI_Comm                comm        = (cyc_red_data -> comm);
   HYPRE_Int               cdir        = (cyc_red_data -> cdir);
   hypre_IndexRef          base_index  = (cyc_red_data -> base_index);
   hypre_IndexRef          base_stride = (cyc_red_data -> base_stride);

   HYPRE_Int               num_levels;
   hypre_StructGrid      **grid_l;
   hypre_BoxArray         *base_points;
   hypre_BoxArray        **fine_points_l;
   HYPRE_Real             *data;
   HYPRE_Int               data_size = 0;
   hypre_StructMatrix    **A_l;
   hypre_StructVector    **x_l;
   hypre_ComputePkg      **down_compute_pkg_l;
   hypre_ComputePkg      **up_compute_pkg_l;
   hypre_ComputeInfo      *compute_info;

   hypre_Index             cindex;
   hypre_Index             findex;
   hypre_Index             stride;

   hypre_StructGrid       *grid;

   hypre_Box              *cbox;
                    
   HYPRE_Int               l;
   HYPRE_Int               flop_divisor;
                         
   HYPRE_Int               x_num_ghost[] = {0, 0, 0, 0, 0, 0};
                         
   /*-----------------------------------------------------
    * Set up coarse grids
    *-----------------------------------------------------*/

   grid = hypre_StructMatrixGrid(A);

   /* Compute a preliminary num_levels value based on the grid */
   cbox = hypre_BoxDuplicate(hypre_StructGridBoundingBox(grid));
   num_levels = hypre_Log2(hypre_BoxSizeD(cbox, cdir)) + 2;

   grid_l    = hypre_TAlloc(hypre_StructGrid *, num_levels);
   hypre_StructGridRef(grid, &grid_l[0]);
   for (l = 0; ; l++)
   {
      /* set cindex and stride */
      hypre_CycRedSetCIndex(base_index, base_stride, l, cdir, cindex);
      hypre_CycRedSetStride(base_index, base_stride, l, cdir, stride);

      /* check to see if we should coarsen */
      if ( hypre_BoxIMinD(cbox, cdir) == hypre_BoxIMaxD(cbox, cdir) )
      {
         /* stop coarsening */
         break;
      }

      /* coarsen cbox */
      hypre_ProjectBox(cbox, cindex, stride);
      hypre_StructMapFineToCoarse(hypre_BoxIMin(cbox), cindex, stride,
                                  hypre_BoxIMin(cbox));
      hypre_StructMapFineToCoarse(hypre_BoxIMax(cbox), cindex, stride,
                                  hypre_BoxIMax(cbox));

      /* coarsen the grid */
      hypre_StructCoarsen(grid_l[l], cindex, stride, 1, &grid_l[l+1]);
   }
   num_levels = l + 1;

   /* free up some things */
   hypre_BoxDestroy(cbox);

   (cyc_red_data -> ndim)            = hypre_StructGridNDim(grid);
   (cyc_red_data -> num_levels)      = num_levels;
   (cyc_red_data -> grid_l)          = grid_l;

   /*-----------------------------------------------------
    * Set up base points
    *-----------------------------------------------------*/

   base_points = hypre_BoxArrayDuplicate(hypre_StructGridBoxes(grid_l[0]));
   hypre_ProjectBoxArray(base_points, base_index, base_stride);

   (cyc_red_data -> base_points) = base_points;

   /*-----------------------------------------------------
    * Set up fine points
    *-----------------------------------------------------*/

   fine_points_l   = hypre_TAlloc(hypre_BoxArray *,  num_levels);

   for (l = 0; l < (num_levels - 1); l++)
   {
      hypre_CycRedSetCIndex(base_index, base_stride, l, cdir, cindex);
      hypre_CycRedSetFIndex(base_index, base_stride, l, cdir, findex);
      hypre_CycRedSetStride(base_index, base_stride, l, cdir, stride);

      fine_points_l[l] = hypre_BoxArrayDuplicate(hypre_StructGridBoxes(grid_l[l]));
      hypre_ProjectBoxArray(fine_points_l[l], findex, stride);
   }
  
   fine_points_l[l] = hypre_BoxArrayDuplicate(hypre_StructGridBoxes(grid_l[l]));
   if (num_levels == 1)
   {
      hypre_ProjectBoxArray(fine_points_l[l], base_index, base_stride);
   }

   (cyc_red_data -> fine_points_l)   = fine_points_l;

   /*-----------------------------------------------------
    * Set up matrix and vector structures
    *-----------------------------------------------------*/
   
   A_l  = hypre_TAlloc(hypre_StructMatrix *, num_levels);
   x_l  = hypre_TAlloc(hypre_StructVector *, num_levels);

   A_l[0] = hypre_StructMatrixRef(A);
   x_l[0] = hypre_StructVectorRef(x);

   x_num_ghost[2*cdir]     = 1;
   x_num_ghost[2*cdir + 1] = 1;

   for (l = 0; l < (num_levels - 1); l++)
   {
      A_l[l+1] = hypre_CycRedCreateCoarseOp(A_l[l], grid_l[l+1], cdir);
      data_size += hypre_StructMatrixDataSize(A_l[l+1]);

      x_l[l+1] = hypre_StructVectorCreate(comm, grid_l[l+1]);
      hypre_StructVectorSetNumGhost(x_l[l+1], x_num_ghost);
      hypre_StructVectorInitializeShell(x_l[l+1]);
      data_size += hypre_StructVectorDataSize(x_l[l+1]);
   }

   //data = hypre_SharedCTAlloc(HYPRE_Real, data_size);
<<<<<<< HEAD
  data =  hypre_DeviceCTAlloc(HYPRE_Real,data_size);
=======
   data =  hypre_DeviceCTAlloc(HYPRE_Real,data_size);
>>>>>>> 51f9646c
   
   (cyc_red_data -> data) = data;

   for (l = 0; l < (num_levels - 1); l++)
   {
      hypre_StructMatrixInitializeData(A_l[l+1], data);
      data += hypre_StructMatrixDataSize(A_l[l+1]);
      hypre_StructVectorInitializeData(x_l[l+1], data);
      hypre_StructVectorAssemble(x_l[l+1]);
      data += hypre_StructVectorDataSize(x_l[l+1]);
   }

   (cyc_red_data -> A_l)  = A_l;
   (cyc_red_data -> x_l)  = x_l;

   /*-----------------------------------------------------
    * Set up coarse grid operators
    *-----------------------------------------------------*/

   for (l = 0; l < (num_levels - 1); l++)
   {
      hypre_CycRedSetCIndex(base_index, base_stride, l, cdir, cindex);
      hypre_CycRedSetStride(base_index, base_stride, l, cdir, stride);

      hypre_CycRedSetupCoarseOp(A_l[l], A_l[l+1], cindex, stride, cdir);
   }

   /*----------------------------------------------------------
    * Set up compute packages
    *----------------------------------------------------------*/

   down_compute_pkg_l = hypre_TAlloc(hypre_ComputePkg *, (num_levels - 1));
   up_compute_pkg_l   = hypre_TAlloc(hypre_ComputePkg *, (num_levels - 1));

   for (l = 0; l < (num_levels - 1); l++)
   {
      hypre_CycRedSetCIndex(base_index, base_stride, l, cdir, cindex);
      hypre_CycRedSetFIndex(base_index, base_stride, l, cdir, findex);
      hypre_CycRedSetStride(base_index, base_stride, l, cdir, stride);

      /* down-cycle */
      hypre_CreateComputeInfo(grid_l[l], hypre_StructMatrixStencil(A_l[l]),
                              &compute_info);
      hypre_ComputeInfoProjectSend(compute_info, findex, stride);
      hypre_ComputeInfoProjectRecv(compute_info, findex, stride);
      hypre_ComputeInfoProjectComp(compute_info, cindex, stride);
      hypre_ComputePkgCreate(compute_info,
                             hypre_StructVectorDataSpace(x_l[l]), 1,
                             grid_l[l], &down_compute_pkg_l[l]);

      /* up-cycle */
      hypre_CreateComputeInfo(grid_l[l], hypre_StructMatrixStencil(A_l[l]),
                              &compute_info);
      hypre_ComputeInfoProjectSend(compute_info, cindex, stride);
      hypre_ComputeInfoProjectRecv(compute_info, cindex, stride);
      hypre_ComputeInfoProjectComp(compute_info, findex, stride);
      hypre_ComputePkgCreate(compute_info,
                             hypre_StructVectorDataSpace(x_l[l]), 1,
                             grid_l[l], &up_compute_pkg_l[l]);
   }

   (cyc_red_data -> down_compute_pkg_l) = down_compute_pkg_l;
   (cyc_red_data -> up_compute_pkg_l)   = up_compute_pkg_l;

   /*-----------------------------------------------------
    * Compute solve flops
    *-----------------------------------------------------*/

   flop_divisor = (hypre_IndexX(base_stride) *
                   hypre_IndexY(base_stride) *
                   hypre_IndexZ(base_stride)  );
   (cyc_red_data -> solve_flops) =
      hypre_StructVectorGlobalSize(x_l[0])/2/flop_divisor;
   (cyc_red_data -> solve_flops) +=
      5*hypre_StructVectorGlobalSize(x_l[0])/2/flop_divisor;
   for (l = 1; l < (num_levels - 1); l++)
   {
      (cyc_red_data -> solve_flops) +=
         10*hypre_StructVectorGlobalSize(x_l[l])/2;
   }

   if (num_levels > 1)
   {
      (cyc_red_data -> solve_flops) +=  
         hypre_StructVectorGlobalSize(x_l[l])/2;
   }
   

   /*-----------------------------------------------------
    * Finalize some things
    *-----------------------------------------------------*/

#if DEBUG
   {
      char  filename[255];

      /* debugging stuff */
      for (l = 0; l < num_levels; l++)
      {
         hypre_sprintf(filename, "yout_A.%02d", l);
         hypre_StructMatrixPrint(filename, A_l[l], 0);
      }
   }
#endif

   return hypre_error_flag;
}

/*--------------------------------------------------------------------------
 * hypre_CyclicReduction
 *
 * The solution vectors on each level are also used to store the
 * right-hand-side data.  We can do this because of the red-black
 * nature of the algorithm and the fact that the method is exact,
 * allowing one to assume initial guesses of zero on all grid levels.
 *--------------------------------------------------------------------------*/

HYPRE_Int
hypre_CyclicReduction( void               *cyc_red_vdata,
                       hypre_StructMatrix *A,
                       hypre_StructVector *b,
                       hypre_StructVector *x             )
{
   hypre_CyclicReductionData *cyc_red_data = (hypre_CyclicReductionData *)cyc_red_vdata;

   HYPRE_Int             num_levels      = (cyc_red_data -> num_levels);
   HYPRE_Int             cdir            = (cyc_red_data -> cdir);
   hypre_IndexRef        base_index      = (cyc_red_data -> base_index);
   hypre_IndexRef        base_stride     = (cyc_red_data -> base_stride);
   hypre_BoxArray       *base_points     = (cyc_red_data -> base_points);
   hypre_BoxArray      **fine_points_l   = (cyc_red_data -> fine_points_l);
   hypre_StructMatrix  **A_l             = (cyc_red_data -> A_l);
   hypre_StructVector  **x_l             = (cyc_red_data -> x_l);
   hypre_ComputePkg    **down_compute_pkg_l = (cyc_red_data -> down_compute_pkg_l);
   hypre_ComputePkg    **up_compute_pkg_l   = (cyc_red_data -> up_compute_pkg_l);
                    
   hypre_StructGrid     *fgrid;
   HYPRE_Int            *fgrid_ids;
   hypre_StructGrid     *cgrid;
   hypre_BoxArray       *cgrid_boxes;
   HYPRE_Int            *cgrid_ids;

   hypre_CommHandle     *comm_handle;
                     
   hypre_BoxArrayArray  *compute_box_aa;
   hypre_BoxArray       *compute_box_a;
   hypre_Box            *compute_box;
                     
   hypre_Box            *A_dbox;
   hypre_Box            *x_dbox;
   hypre_Box            *b_dbox;
   hypre_Box            *xc_dbox;
                     
   HYPRE_Real           *Ap, *Awp, *Aep;
   HYPRE_Real           *xp, *xwp, *xep;
   HYPRE_Real           *bp;
   HYPRE_Real           *xcp;
                     
   hypre_Index           cindex;
   hypre_Index           stride;
                       
   hypre_Index           index;
   hypre_Index           loop_size;
   hypre_Index           start;
   hypre_Index           startc;
   hypre_Index           stridec;
                     
   HYPRE_Int             compute_i, fi, ci, j, l;
                      
   hypre_BeginTiming(cyc_red_data -> time_index);


   /*--------------------------------------------------
    * Initialize some things
    *--------------------------------------------------*/

   hypre_SetIndex3(stridec, 1, 1, 1);

   hypre_StructMatrixDestroy(A_l[0]);
   hypre_StructVectorDestroy(x_l[0]);
   A_l[0] = hypre_StructMatrixRef(A);
   x_l[0] = hypre_StructVectorRef(x);

   /*--------------------------------------------------
    * Copy b into x
    *--------------------------------------------------*/

   compute_box_a = base_points;
   hypre_ForBoxI(fi, compute_box_a)
   {
      compute_box = hypre_BoxArrayBox(compute_box_a, fi);

      x_dbox = hypre_BoxArrayBox(hypre_StructVectorDataSpace(x), fi);
      b_dbox = hypre_BoxArrayBox(hypre_StructVectorDataSpace(b), fi);

      xp = hypre_StructVectorBoxData(x, fi);
      bp = hypre_StructVectorBoxData(b, fi);

      hypre_CopyIndex(hypre_BoxIMin(compute_box), start);
      hypre_BoxGetStrideSize(compute_box, base_stride, loop_size);
<<<<<<< HEAD
	  
=======
          
>>>>>>> 51f9646c
      hypre_BoxLoop2Begin(hypre_StructVectorNDim(x), loop_size,
                          x_dbox, start, base_stride, xi,
                          b_dbox, start, base_stride, bi);
#ifdef HYPRE_USING_OPENMP
#pragma omp parallel for private(HYPRE_BOX_PRIVATE) HYPRE_SMP_SCHEDULE
#endif
      hypre_BoxLoop2For(xi, bi)
      {
         xp[xi] = bp[bi];
      }
      hypre_BoxLoop2End(xi, bi);
   }

   /*--------------------------------------------------
    * Down cycle:
    *
    * 1) Do an F-relaxation sweep with zero initial guess
    * 2) Compute and inject residual at C-points
    *    - computations are at C-points
    *    - communications are at F-points
    *
    * Notes:
    * - Before these two steps are executed, the
    * fine-grid solution vector contains the right-hand-side.
    * - After these two steps are executed, the fine-grid
    * solution vector contains the right-hand side at
    * C-points and the current solution approximation at
    * F-points.  The coarse-grid solution vector contains
    * the restricted (injected) fine-grid residual.
    *--------------------------------------------------*/
 
   for (l = 0; l < num_levels - 1 ; l++)
   {
      /* set cindex and stride */
      hypre_CycRedSetCIndex(base_index, base_stride, l, cdir, cindex);
      hypre_CycRedSetStride(base_index, base_stride, l, cdir, stride);

      /* Step 1 */
      compute_box_a = fine_points_l[l];
      hypre_ForBoxI(fi, compute_box_a)
      {
         compute_box = hypre_BoxArrayBox(compute_box_a, fi);

         A_dbox = hypre_BoxArrayBox(hypre_StructMatrixDataSpace(A_l[l]), fi);
         x_dbox = hypre_BoxArrayBox(hypre_StructVectorDataSpace(x_l[l]), fi);

         hypre_SetIndex3(index, 0, 0, 0);
         Ap = hypre_StructMatrixExtractPointerByIndex(A_l[l], fi, index);
         xp = hypre_StructVectorBoxData(x_l[l], fi);

         hypre_CopyIndex(hypre_BoxIMin(compute_box), start);
         hypre_BoxGetStrideSize(compute_box, stride, loop_size);

         hypre_BoxLoop2Begin(hypre_StructVectorNDim(x), loop_size,
                             A_dbox, start, stride, Ai,
                             x_dbox, start, stride, xi);
#ifdef HYPRE_USING_OPENMP
#pragma omp parallel for private(HYPRE_BOX_PRIVATE) HYPRE_SMP_SCHEDULE
#endif
         hypre_BoxLoop2For(Ai, xi)
         {
            xp[xi] /= Ap[Ai]; 
         }
         hypre_BoxLoop2End(Ai, xi);
      }

      /* Step 2 */
      fgrid = hypre_StructVectorGrid(x_l[l]);
      fgrid_ids = hypre_StructGridIDs(fgrid);
      cgrid = hypre_StructVectorGrid(x_l[l+1]);
      cgrid_boxes = hypre_StructGridBoxes(cgrid);
      cgrid_ids = hypre_StructGridIDs(cgrid);
      for (compute_i = 0; compute_i < 2; compute_i++)
      {
         switch(compute_i)
         {
            case 0:
            {
               xp = hypre_StructVectorData(x_l[l]);
               hypre_InitializeIndtComputations(down_compute_pkg_l[l], xp,
                                                &comm_handle);
               compute_box_aa = hypre_ComputePkgIndtBoxes(down_compute_pkg_l[l]);
            }
            break;

            case 1:
            {
               hypre_FinalizeIndtComputations(comm_handle);
               compute_box_aa = hypre_ComputePkgDeptBoxes(down_compute_pkg_l[l]);
            }
            break;
         }

         fi = 0;
         hypre_ForBoxI(ci, cgrid_boxes)
         {
            while (fgrid_ids[fi] != cgrid_ids[ci])
            {
               fi++;
            }

            compute_box_a = hypre_BoxArrayArrayBoxArray(compute_box_aa, fi);

            A_dbox  = hypre_BoxArrayBox(hypre_StructMatrixDataSpace(A_l[l]), fi);
            x_dbox  = hypre_BoxArrayBox(hypre_StructVectorDataSpace(x_l[l]), fi);
            xc_dbox = hypre_BoxArrayBox(hypre_StructVectorDataSpace(x_l[l+1]), ci);

            xp  = hypre_StructVectorBoxData(x_l[l], fi);
            xcp = hypre_StructVectorBoxData(x_l[l+1], ci);

            hypre_SetIndex3(index, 0, 0, 0);
            hypre_IndexD(index, cdir) = -1;
            Awp = hypre_StructMatrixExtractPointerByIndex(A_l[l], fi, index);
            xwp = hypre_StructVectorBoxData(x_l[l], fi) +
               hypre_BoxOffsetDistance(x_dbox, index);

            hypre_SetIndex3(index, 0, 0, 0);
            hypre_IndexD(index, cdir) = 1;
            Aep = hypre_StructMatrixExtractPointerByIndex(A_l[l], fi, index);
            xep = hypre_StructVectorBoxData(x_l[l], fi) +
               hypre_BoxOffsetDistance(x_dbox, index);

            hypre_ForBoxI(j, compute_box_a)
            {
               compute_box = hypre_BoxArrayBox(compute_box_a, j);

               hypre_CopyIndex(hypre_BoxIMin(compute_box), start);
               hypre_StructMapFineToCoarse(start, cindex, stride, startc);

               hypre_BoxGetStrideSize(compute_box, stride, loop_size);
<<<<<<< HEAD
			   
=======
                           
>>>>>>> 51f9646c
               hypre_BoxLoop3Begin(hypre_StructVectorNDim(x), loop_size,
                                   A_dbox, start, stride, Ai,
                                   x_dbox, start, stride, xi,
                                   xc_dbox, startc, stridec, xci);
#ifdef HYPRE_USING_OPENMP
#pragma omp parallel for private(HYPRE_BOX_PRIVATE) HYPRE_SMP_SCHEDULE
#endif
               hypre_BoxLoop3For(Ai, xi, xci)
               {
                  xcp[xci] = xp[xi] - Awp[Ai]*xwp[xi] - Aep[Ai]*xep[xi];
               }
               hypre_BoxLoop3End(Ai, xi, xci);
            }
         }
      }
   }
   /*--------------------------------------------------
    * Coarsest grid:
    *
    * Do an F-relaxation sweep with zero initial guess
    *
    * This is the same as step 1 in above, but is
    * broken out as a sepecial case to add a check
    * for zero diagonal that can occur for singlar
    * problems like the full Neumann problem.
    *--------------------------------------------------*/
 
   /* set cindex and stride */
   hypre_CycRedSetCIndex(base_index, base_stride, l, cdir, cindex);
   hypre_CycRedSetStride(base_index, base_stride, l, cdir, stride);

   compute_box_a = fine_points_l[l];
   hypre_ForBoxI(fi, compute_box_a)
   {
      compute_box = hypre_BoxArrayBox(compute_box_a, fi);

      A_dbox = hypre_BoxArrayBox(hypre_StructMatrixDataSpace(A_l[l]), fi);
      x_dbox = hypre_BoxArrayBox(hypre_StructVectorDataSpace(x_l[l]), fi);

      hypre_SetIndex3(index, 0, 0, 0);
      Ap = hypre_StructMatrixExtractPointerByIndex(A_l[l], fi, index);
      xp = hypre_StructVectorBoxData(x_l[l], fi);

      hypre_CopyIndex(hypre_BoxIMin(compute_box), start);
      hypre_BoxGetStrideSize(compute_box, stride, loop_size);

      hypre_BoxLoop2Begin(hypre_StructVectorNDim(x), loop_size,
                          A_dbox, start, stride, Ai,
                          x_dbox, start, stride, xi);
#ifdef HYPRE_USING_OPENMP
#pragma omp parallel for private(HYPRE_BOX_PRIVATE) HYPRE_SMP_SCHEDULE
#endif
      hypre_BoxLoop2For(Ai, xi)
      {
         if (Ap[Ai] != 0.0)
         {
            xp[xi] /= Ap[Ai]; 
         }
      }
      hypre_BoxLoop2End(Ai, xi);
   }

   /*--------------------------------------------------
    * Up cycle:
    *
    * 1) Inject coarse error into fine-grid solution
    *    vector (this is the solution at the C-points)
    * 2) Do an F-relaxation sweep on Ax = 0 and update
    *    solution at F-points
    *    - computations are at F-points
    *    - communications are at C-points
    *--------------------------------------------------*/

   for (l = (num_levels - 2); l >= 0; l--)
   {
      /* set cindex and stride */
      hypre_CycRedSetCIndex(base_index, base_stride, l, cdir, cindex);
      hypre_CycRedSetStride(base_index, base_stride, l, cdir, stride);

      /* Step 1 */
      fgrid = hypre_StructVectorGrid(x_l[l]);
      fgrid_ids = hypre_StructGridIDs(fgrid);
      cgrid = hypre_StructVectorGrid(x_l[l+1]);
      cgrid_boxes = hypre_StructGridBoxes(cgrid);
      cgrid_ids = hypre_StructGridIDs(cgrid);
      fi = 0;
      hypre_ForBoxI(ci, cgrid_boxes)
      {
         while (fgrid_ids[fi] != cgrid_ids[ci])
         {
            fi++;
         }

         compute_box = hypre_BoxArrayBox(cgrid_boxes, ci);

         hypre_CopyIndex(hypre_BoxIMin(compute_box), startc);
         hypre_StructMapCoarseToFine(startc, cindex, stride, start);

         x_dbox  = hypre_BoxArrayBox(hypre_StructVectorDataSpace(x_l[l]), fi);
         xc_dbox = hypre_BoxArrayBox(hypre_StructVectorDataSpace(x_l[l+1]), ci);

         xp  = hypre_StructVectorBoxData(x_l[l], fi);
         xcp = hypre_StructVectorBoxData(x_l[l+1], ci);

         hypre_BoxGetSize(compute_box, loop_size);

         hypre_BoxLoop2Begin(hypre_StructVectorNDim(x), loop_size,
                             x_dbox, start, stride, xi,
                             xc_dbox, startc, stridec, xci);
#ifdef HYPRE_USING_OPENMP
#pragma omp parallel for private(HYPRE_BOX_PRIVATE,xi,xci) HYPRE_SMP_SCHEDULE
#endif
         hypre_BoxLoop2For(xi, xci)
         {
            xp[xi] = xcp[xci];
         }
         hypre_BoxLoop2End(xi, xci);
      }

      /* Step 2 */
      for (compute_i = 0; compute_i < 2; compute_i++)
      {
         switch(compute_i)
         {
            case 0:
            {
               xp = hypre_StructVectorData(x_l[l]);
               hypre_InitializeIndtComputations(up_compute_pkg_l[l], xp,
                                                &comm_handle);
               compute_box_aa = hypre_ComputePkgIndtBoxes(up_compute_pkg_l[l]);
            }
            break;

            case 1:
            {
               hypre_FinalizeIndtComputations(comm_handle);
               compute_box_aa = hypre_ComputePkgDeptBoxes(up_compute_pkg_l[l]);
            }
            break;
         }

         hypre_ForBoxArrayI(fi, compute_box_aa)
         {
            compute_box_a = hypre_BoxArrayArrayBoxArray(compute_box_aa, fi);

            A_dbox = hypre_BoxArrayBox(hypre_StructMatrixDataSpace(A_l[l]), fi);
            x_dbox = hypre_BoxArrayBox(hypre_StructVectorDataSpace(x_l[l]), fi);

            hypre_SetIndex3(index, 0, 0, 0);
            Ap = hypre_StructMatrixExtractPointerByIndex(A_l[l], fi, index);
            xp = hypre_StructVectorBoxData(x_l[l], fi);

            hypre_SetIndex3(index, 0, 0, 0);
            hypre_IndexD(index, cdir) = -1;
            Awp = hypre_StructMatrixExtractPointerByIndex(A_l[l], fi, index);
            xwp = hypre_StructVectorBoxData(x_l[l], fi) +
               hypre_BoxOffsetDistance(x_dbox, index);

            hypre_SetIndex3(index, 0, 0, 0);
            hypre_IndexD(index, cdir) = 1;
            Aep = hypre_StructMatrixExtractPointerByIndex(A_l[l], fi, index);
            xep = hypre_StructVectorBoxData(x_l[l], fi) +
               hypre_BoxOffsetDistance(x_dbox, index);

            hypre_ForBoxI(j, compute_box_a)
            {
               compute_box = hypre_BoxArrayBox(compute_box_a, j);

               hypre_CopyIndex(hypre_BoxIMin(compute_box), start);
               hypre_BoxGetStrideSize(compute_box, stride, loop_size);

               hypre_BoxLoop2Begin(hypre_StructVectorNDim(x), loop_size,
                                   A_dbox, start, stride, Ai,
                                   x_dbox, start, stride, xi);
#ifdef HYPRE_USING_OPENMP
#pragma omp parallel for private(HYPRE_BOX_PRIVATE) HYPRE_SMP_SCHEDULE
#endif
               hypre_BoxLoop2For(Ai, xi)
               {
                  xp[xi] -= (Awp[Ai]*xwp[xi] + Aep[Ai]*xep[xi]  ) / Ap[Ai];
               }
               hypre_BoxLoop2End(Ai, xi);
            }
         }
      }
   }

   /*-----------------------------------------------------
    * Finalize some things
    *-----------------------------------------------------*/

   hypre_IncFLOPCount(cyc_red_data -> solve_flops);
   hypre_EndTiming(cyc_red_data -> time_index);

   return hypre_error_flag;
}

/*--------------------------------------------------------------------------
 * hypre_CyclicReductionSetBase
 *--------------------------------------------------------------------------*/
 
HYPRE_Int
hypre_CyclicReductionSetBase( void        *cyc_red_vdata,
                              hypre_Index  base_index,
                              hypre_Index  base_stride )
{
   hypre_CyclicReductionData *cyc_red_data = (hypre_CyclicReductionData *)cyc_red_vdata;
   HYPRE_Int                d;
 
   for (d = 0; d < 3; d++)
   {
      hypre_IndexD((cyc_red_data -> base_index),  d) =
         hypre_IndexD(base_index,  d);
      hypre_IndexD((cyc_red_data -> base_stride), d) =
         hypre_IndexD(base_stride, d);
   }
 
   return hypre_error_flag;
}

/*--------------------------------------------------------------------------
 * hypre_CyclicReductionSetCDir
 *--------------------------------------------------------------------------*/
 
HYPRE_Int
hypre_CyclicReductionSetCDir( void        *cyc_red_vdata,
                              HYPRE_Int    cdir )
{
   hypre_CyclicReductionData *cyc_red_data = (hypre_CyclicReductionData *)cyc_red_vdata;
 
   (cyc_red_data -> cdir) = cdir;

   return hypre_error_flag;
}

/*--------------------------------------------------------------------------
 * hypre_CyclicReductionDestroy
 *--------------------------------------------------------------------------*/

HYPRE_Int
hypre_CyclicReductionDestroy( void *cyc_red_vdata )
{
   hypre_CyclicReductionData *cyc_red_data = (hypre_CyclicReductionData *)cyc_red_vdata;

   HYPRE_Int l;

   if (cyc_red_data)
   {
      hypre_BoxArrayDestroy(cyc_red_data -> base_points);
      hypre_StructGridDestroy(cyc_red_data -> grid_l[0]);
      hypre_StructMatrixDestroy(cyc_red_data -> A_l[0]);
      hypre_StructVectorDestroy(cyc_red_data -> x_l[0]);
      for (l = 0; l < ((cyc_red_data -> num_levels) - 1); l++)
      {
         hypre_StructGridDestroy(cyc_red_data -> grid_l[l+1]);
         hypre_BoxArrayDestroy(cyc_red_data -> fine_points_l[l]);
         hypre_StructMatrixDestroy(cyc_red_data -> A_l[l+1]);
         hypre_StructVectorDestroy(cyc_red_data -> x_l[l+1]);
         hypre_ComputePkgDestroy(cyc_red_data -> down_compute_pkg_l[l]);
         hypre_ComputePkgDestroy(cyc_red_data -> up_compute_pkg_l[l]);
      }
      hypre_BoxArrayDestroy(cyc_red_data -> fine_points_l[l]);
      hypre_DeviceTFree(cyc_red_data -> data);
      hypre_TFree(cyc_red_data -> grid_l);
      hypre_TFree(cyc_red_data -> fine_points_l);
      hypre_TFree(cyc_red_data -> A_l);
      hypre_TFree(cyc_red_data -> x_l);
      hypre_TFree(cyc_red_data -> down_compute_pkg_l);
      hypre_TFree(cyc_red_data -> up_compute_pkg_l);

      hypre_FinalizeTiming(cyc_red_data -> time_index);
      hypre_TFree(cyc_red_data);
   }

   return hypre_error_flag;
}
<|MERGE_RESOLUTION|>--- conflicted
+++ resolved
@@ -613,11 +613,7 @@
    }
 
    //data = hypre_SharedCTAlloc(HYPRE_Real, data_size);
-<<<<<<< HEAD
-  data =  hypre_DeviceCTAlloc(HYPRE_Real,data_size);
-=======
    data =  hypre_DeviceCTAlloc(HYPRE_Real,data_size);
->>>>>>> 51f9646c
    
    (cyc_red_data -> data) = data;
 
@@ -818,11 +814,7 @@
 
       hypre_CopyIndex(hypre_BoxIMin(compute_box), start);
       hypre_BoxGetStrideSize(compute_box, base_stride, loop_size);
-<<<<<<< HEAD
-	  
-=======
           
->>>>>>> 51f9646c
       hypre_BoxLoop2Begin(hypre_StructVectorNDim(x), loop_size,
                           x_dbox, start, base_stride, xi,
                           b_dbox, start, base_stride, bi);
@@ -953,11 +945,7 @@
                hypre_StructMapFineToCoarse(start, cindex, stride, startc);
 
                hypre_BoxGetStrideSize(compute_box, stride, loop_size);
-<<<<<<< HEAD
-			   
-=======
                            
->>>>>>> 51f9646c
                hypre_BoxLoop3Begin(hypre_StructVectorNDim(x), loop_size,
                                    A_dbox, start, stride, Ai,
                                    x_dbox, start, stride, xi,
