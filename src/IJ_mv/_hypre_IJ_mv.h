--- conflicted
+++ resolved
@@ -397,10 +397,6 @@
 HYPRE_Int hypre_IJMatrixGetValuesParCSR ( hypre_IJMatrix *matrix , HYPRE_Int nrows , HYPRE_Int *ncols , HYPRE_BigInt *rows , HYPRE_BigInt *cols , HYPRE_Complex *values );
 HYPRE_Int hypre_IJMatrixSetValuesParCSR ( hypre_IJMatrix *matrix , HYPRE_Int nrows , HYPRE_Int *ncols , const HYPRE_BigInt *rows , const HYPRE_Int *row_indexes , const HYPRE_BigInt *cols , const HYPRE_Complex *values );
 HYPRE_Int hypre_IJMatrixSetAddValuesParCSRDevice ( hypre_IJMatrix *matrix , HYPRE_Int nrows , HYPRE_Int *ncols , const HYPRE_BigInt *rows , const HYPRE_Int *row_indexes , const HYPRE_BigInt *cols , const HYPRE_Complex *values, const char *action );
-<<<<<<< HEAD
-HYPRE_Int hypre_IJMatrixSetAddValuesParCSRDevice0( hypre_IJMatrix *matrix, HYPRE_Int nelms, const HYPRE_BigInt *rows, const HYPRE_BigInt *cols, const HYPRE_Complex *values, const char *action);
-=======
->>>>>>> 249383ad
 HYPRE_Int hypre_IJMatrixSetConstantValuesParCSR ( hypre_IJMatrix *matrix , HYPRE_Complex value );
 HYPRE_Int hypre_IJMatrixAddToValuesParCSR ( hypre_IJMatrix *matrix , HYPRE_Int nrows , HYPRE_Int *ncols , const HYPRE_BigInt *rows , const HYPRE_Int *row_indexes , const HYPRE_BigInt *cols , const HYPRE_Complex *values );
 HYPRE_Int hypre_IJMatrixDestroyParCSR ( hypre_IJMatrix *matrix );
