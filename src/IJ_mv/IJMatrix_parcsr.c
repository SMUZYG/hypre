/******************************************************************************
 * Copyright 1998-2019 Lawrence Livermore National Security, LLC and other
 * HYPRE Project Developers. See the top-level COPYRIGHT file for details.
 *
 * SPDX-License-Identifier: (Apache-2.0 OR MIT)
 ******************************************************************************/

/******************************************************************************
 *
 * IJMatrix_ParCSR interface
 *
 *****************************************************************************/

#include "_hypre_IJ_mv.h"
#include "_hypre_parcsr_mv.h"

#include "../HYPRE.h"

/******************************************************************************
 *
 * hypre_IJMatrixCreateParCSR
 *
 *****************************************************************************/

HYPRE_Int
hypre_IJMatrixCreateParCSR(hypre_IJMatrix *matrix)
{
   MPI_Comm comm = hypre_IJMatrixComm(matrix);
   HYPRE_BigInt *row_partitioning = hypre_IJMatrixRowPartitioning(matrix);
   HYPRE_BigInt *col_partitioning = hypre_IJMatrixColPartitioning(matrix);
   hypre_ParCSRMatrix *par_matrix;
   HYPRE_BigInt *row_starts;
   HYPRE_BigInt *col_starts;
   HYPRE_Int num_procs;
   HYPRE_Int i;

   hypre_MPI_Comm_size(comm,&num_procs);

#ifdef HYPRE_NO_GLOBAL_PARTITION
   row_starts = hypre_CTAlloc(HYPRE_BigInt, 2, HYPRE_MEMORY_HOST);
   if (hypre_IJMatrixGlobalFirstRow(matrix))
   {
      for (i=0; i < 2; i++)
      {
         row_starts[i] = row_partitioning[i]- hypre_IJMatrixGlobalFirstRow(matrix);
      }
   }
   else
   {
      for (i=0; i < 2; i++)
      {
         row_starts[i] = row_partitioning[i];
      }
   }

   if (row_partitioning != col_partitioning)
   {
      col_starts = hypre_CTAlloc(HYPRE_BigInt, 2, HYPRE_MEMORY_HOST);
      if (hypre_IJMatrixGlobalFirstCol(matrix))
      {
         for (i=0; i < 2; i++)
         {
            col_starts[i] = col_partitioning[i]-hypre_IJMatrixGlobalFirstCol(matrix);
         }
      }
      else
      {
         for (i=0; i < 2; i++)
         {
            col_starts[i] = col_partitioning[i];
         }
      }
   }
   else
   {
      col_starts = row_starts;
   }

   par_matrix = hypre_ParCSRMatrixCreate(comm, hypre_IJMatrixGlobalNumRows(matrix),
                                         hypre_IJMatrixGlobalNumCols(matrix),
                                         row_starts, col_starts, 0, 0, 0);

#else
   row_starts = hypre_CTAlloc(HYPRE_BigInt, num_procs+1, HYPRE_MEMORY_HOST);
   if (row_partitioning[0])
   {
      for (i=0; i < num_procs+1; i++)
      {
         row_starts[i] = row_partitioning[i]-row_partitioning[0];
      }
   }
   else
   {
      for (i=0; i < num_procs+1; i++)
      {
         row_starts[i] = row_partitioning[i];
      }
   }

   if (row_partitioning != col_partitioning)
   {
      col_starts = hypre_CTAlloc(HYPRE_BigInt, num_procs+1, HYPRE_MEMORY_HOST);
      if (col_partitioning[0])
      {
         for (i=0; i < num_procs+1; i++)
         {
            col_starts[i] = col_partitioning[i]-col_partitioning[0];
         }
      }
      else
      {
         for (i=0; i < num_procs+1; i++)
         {
            col_starts[i] = col_partitioning[i];
         }
      }
   }
   else
   {
      col_starts = row_starts;
   }

   par_matrix = hypre_ParCSRMatrixCreate(comm,row_starts[num_procs],
                                         col_starts[num_procs],
                                         row_starts, col_starts, 0, 0, 0);
#endif

   hypre_IJMatrixObject(matrix) = par_matrix;

   return hypre_error_flag;
}

/******************************************************************************
 *
 * hypre_IJMatrixSetRowSizesParCSR
 *
 *****************************************************************************/

HYPRE_Int
hypre_IJMatrixSetRowSizesParCSR(hypre_IJMatrix  *matrix,
                                const HYPRE_Int *sizes)
{
   HYPRE_Int local_num_rows, local_num_cols;
   HYPRE_Int i, my_id;
   HYPRE_Int *row_space;
   HYPRE_BigInt *row_partitioning = hypre_IJMatrixRowPartitioning(matrix);
   HYPRE_BigInt *col_partitioning = hypre_IJMatrixColPartitioning(matrix);
   hypre_AuxParCSRMatrix *aux_matrix;
   MPI_Comm comm = hypre_IJMatrixComm(matrix);

   hypre_MPI_Comm_rank(comm,&my_id);
#ifdef HYPRE_NO_GLOBAL_PARTITION
   local_num_rows = (HYPRE_Int)(row_partitioning[1]-row_partitioning[0]);
   local_num_cols = (HYPRE_Int)(col_partitioning[1]-col_partitioning[0]);
#else
   local_num_rows = (HYPRE_Int)(row_partitioning[my_id+1]-row_partitioning[my_id]);
   local_num_cols = (HYPRE_Int)(col_partitioning[my_id+1]-col_partitioning[my_id]);
#endif
   aux_matrix = (hypre_AuxParCSRMatrix *)hypre_IJMatrixTranslator(matrix);
   row_space = NULL;
   if (aux_matrix)
   {
      row_space =  hypre_AuxParCSRMatrixRowSpace(aux_matrix);
   }
   if (!row_space)
   {
      row_space = hypre_CTAlloc(HYPRE_Int,  local_num_rows, HYPRE_MEMORY_HOST);
   }
   for (i = 0; i < local_num_rows; i++)
   {
      row_space[i] = sizes[i];
   }
   if (!aux_matrix)
   {
      hypre_AuxParCSRMatrixCreate(&aux_matrix, local_num_rows,
                                  local_num_cols, row_space);
      hypre_IJMatrixTranslator(matrix) = aux_matrix;
   }
   hypre_AuxParCSRMatrixRowSpace(aux_matrix) = row_space;

   return hypre_error_flag;
}

/******************************************************************************
 *
 * hypre_IJMatrixSetDiagOffdSizesParCSR
 * sets diag_i inside the diag part of the ParCSRMatrix
 * and offd_i inside the offd part,
 * requires exact row sizes for diag and offd
 *
 *****************************************************************************/

HYPRE_Int
hypre_IJMatrixSetDiagOffdSizesParCSR(hypre_IJMatrix  *matrix,
                                     const HYPRE_Int *diag_sizes,
                                     const HYPRE_Int *offdiag_sizes)
{
   HYPRE_Int local_num_rows;
   HYPRE_Int i;
   hypre_ParCSRMatrix *par_matrix = (hypre_ParCSRMatrix *)hypre_IJMatrixObject(matrix);
   hypre_AuxParCSRMatrix *aux_matrix = (hypre_AuxParCSRMatrix *)hypre_IJMatrixTranslator(matrix);
   hypre_CSRMatrix *diag;
   hypre_CSRMatrix *offd;
   HYPRE_Int *diag_i;
   HYPRE_Int *offd_i;

   if (!par_matrix)
   {
      hypre_IJMatrixCreateParCSR(matrix);
      par_matrix = (hypre_ParCSRMatrix *)hypre_IJMatrixObject(matrix);
   }

   diag = hypre_ParCSRMatrixDiag(par_matrix);
   diag_i = hypre_CSRMatrixI(diag);
   local_num_rows = hypre_CSRMatrixNumRows(diag);
   if (!diag_i)
   {
      diag_i = hypre_CTAlloc(HYPRE_Int,  local_num_rows+1, HYPRE_MEMORY_SHARED);
   }
   for (i = 0; i < local_num_rows; i++)
   {
      diag_i[i+1] = diag_i[i] + diag_sizes[i];
   }
   hypre_CSRMatrixI(diag) = diag_i;
   hypre_CSRMatrixNumNonzeros(diag) = diag_i[local_num_rows];
   offd =  hypre_ParCSRMatrixOffd(par_matrix);
   offd_i =  hypre_CSRMatrixI(offd);
   if (!offd_i)
   {
      offd_i = hypre_CTAlloc(HYPRE_Int,  local_num_rows+1, HYPRE_MEMORY_SHARED);
   }
   for (i = 0; i < local_num_rows; i++)
   {
      offd_i[i+1] = offd_i[i] + offdiag_sizes[i];
   }
   hypre_CSRMatrixI(offd) = offd_i;
   hypre_CSRMatrixNumNonzeros(offd) = offd_i[local_num_rows];
   if (!aux_matrix)
   {
      hypre_AuxParCSRMatrixCreate(&aux_matrix, local_num_rows,
                                  hypre_CSRMatrixNumCols(diag), NULL);
      hypre_IJMatrixTranslator(matrix) = aux_matrix;
   }
   hypre_AuxParCSRMatrixNeedAux(aux_matrix) = 0;

   return hypre_error_flag;

}

/******************************************************************************
 *
 * hypre_IJMatrixSetMaxOffProcElmtsParCSR
 *
 *****************************************************************************/

HYPRE_Int
hypre_IJMatrixSetMaxOffProcElmtsParCSR(hypre_IJMatrix *matrix,
                                       HYPRE_Int       max_off_proc_elmts)
{
   hypre_AuxParCSRMatrix *aux_matrix;
   HYPRE_Int local_num_rows, local_num_cols, my_id;
   HYPRE_BigInt *row_partitioning = hypre_IJMatrixRowPartitioning(matrix);
   HYPRE_BigInt *col_partitioning = hypre_IJMatrixColPartitioning(matrix);
   MPI_Comm comm = hypre_IJMatrixComm(matrix);

   hypre_MPI_Comm_rank(comm,&my_id);
   aux_matrix = (hypre_AuxParCSRMatrix *) hypre_IJMatrixTranslator(matrix);
   if (!aux_matrix)
   {
#ifdef HYPRE_NO_GLOBAL_PARTITION
      local_num_rows = (HYPRE_Int)(row_partitioning[1]-row_partitioning[0]);
      local_num_cols = (HYPRE_Int)(col_partitioning[1]-col_partitioning[0]);
#else
      local_num_rows = (HYPRE_Int)(row_partitioning[my_id+1]-row_partitioning[my_id]);
      local_num_cols = (HYPRE_Int)(col_partitioning[my_id+1]-col_partitioning[my_id]);
#endif
      hypre_AuxParCSRMatrixCreate(&aux_matrix, local_num_rows,
                                  local_num_cols, NULL);
      hypre_IJMatrixTranslator(matrix) = aux_matrix;
   }
   hypre_AuxParCSRMatrixMaxOffProcElmts(aux_matrix) = max_off_proc_elmts;

   return hypre_error_flag;
}

/******************************************************************************
 *
 * hypre_IJMatrixInitializeParCSR
 *
 * initializes AuxParCSRMatrix and ParCSRMatrix as necessary
 *
 *****************************************************************************/

HYPRE_Int
hypre_IJMatrixInitializeParCSR(hypre_IJMatrix *matrix)
{
   hypre_ParCSRMatrix *par_matrix = (hypre_ParCSRMatrix *) hypre_IJMatrixObject(matrix);
   hypre_AuxParCSRMatrix *aux_matrix = (hypre_AuxParCSRMatrix *) hypre_IJMatrixTranslator(matrix);
   HYPRE_Int local_num_rows;

   if (hypre_IJMatrixAssembleFlag(matrix) == 0)
   {
      if (!par_matrix)
      {
         hypre_IJMatrixCreateParCSR(matrix);
         par_matrix = (hypre_ParCSRMatrix *) hypre_IJMatrixObject(matrix);
      }
      local_num_rows =
         hypre_CSRMatrixNumRows(hypre_ParCSRMatrixDiag(par_matrix));
      if (!aux_matrix)
      {
         hypre_AuxParCSRMatrixCreate(
            &aux_matrix, local_num_rows,
            hypre_CSRMatrixNumCols(hypre_ParCSRMatrixDiag(par_matrix)), NULL);
         hypre_IJMatrixTranslator(matrix) = aux_matrix;
      }

      hypre_ParCSRMatrixInitialize(par_matrix);
      hypre_AuxParCSRMatrixInitialize(aux_matrix);
      if (! hypre_AuxParCSRMatrixNeedAux(aux_matrix))
      {
         HYPRE_Int i, *indx_diag, *indx_offd, *diag_i, *offd_i;
         diag_i = hypre_CSRMatrixI(hypre_ParCSRMatrixDiag(par_matrix));
         offd_i = hypre_CSRMatrixI(hypre_ParCSRMatrixOffd(par_matrix));
         indx_diag = hypre_AuxParCSRMatrixIndxDiag(aux_matrix);

         indx_offd = hypre_AuxParCSRMatrixIndxOffd(aux_matrix);
#ifdef HYPRE_USING_OPENMP
#pragma omp parallel for private(i) HYPRE_SMP_SCHEDULE
#endif
         for (i=0; i < local_num_rows; i++)
         {
            indx_diag[i] = diag_i[i];
            indx_offd[i] = offd_i[i];
         }
      }
   }
   else /* AB 4/06 - the assemble routine destroys the aux matrix - so we need
           to recreate if initialize is called again*/
   {
      if (!aux_matrix)
      {
         local_num_rows =
            hypre_CSRMatrixNumRows(hypre_ParCSRMatrixDiag(par_matrix));
         hypre_AuxParCSRMatrixCreate(
            &aux_matrix, local_num_rows,
            hypre_CSRMatrixNumCols(hypre_ParCSRMatrixDiag(par_matrix)), NULL);
         hypre_AuxParCSRMatrixNeedAux(aux_matrix) = 0;
         hypre_IJMatrixTranslator(matrix) = aux_matrix;
      }

   }

   return hypre_error_flag;
}

/******************************************************************************
 *
 * hypre_IJMatrixGetRowCountsParCSR
 *
 * gets the number of columns for rows specified by the user
 *
 *****************************************************************************/

HYPRE_Int hypre_IJMatrixGetRowCountsParCSR( hypre_IJMatrix *matrix,
                                            HYPRE_Int       nrows,
                                            HYPRE_BigInt   *rows,
                                            HYPRE_Int      *ncols)
{
   HYPRE_BigInt row_index;
   MPI_Comm comm = hypre_IJMatrixComm(matrix);
   hypre_ParCSRMatrix *par_matrix = (hypre_ParCSRMatrix *) hypre_IJMatrixObject(matrix);

   HYPRE_BigInt *row_partitioning = hypre_IJMatrixRowPartitioning(matrix);

   hypre_CSRMatrix *diag = hypre_ParCSRMatrixDiag(par_matrix);
   HYPRE_Int *diag_i = hypre_CSRMatrixI(diag);

   hypre_CSRMatrix *offd = hypre_ParCSRMatrixOffd(par_matrix);
   HYPRE_Int *offd_i = hypre_CSRMatrixI(offd);

   HYPRE_Int i, my_id, pstart, index;
   HYPRE_Int print_level = hypre_IJMatrixPrintLevel(matrix);

   hypre_MPI_Comm_rank(comm,&my_id);

#ifdef HYPRE_NO_GLOBAL_PARTITION
   pstart = 0;
#else
   pstart = my_id;
#endif

#ifdef HYPRE_USING_OPENMP
#pragma omp parallel for private(i, row_index) HYPRE_SMP_SCHEDULE
#endif
   for (i=0; i < nrows; i++)
   {
      row_index = rows[i];
      if (row_index >= row_partitioning[pstart] &&
          row_index < row_partitioning[pstart+1])
      {
         /* compute local row number */
         index = (HYPRE_Int)(row_index - row_partitioning[pstart]);
         ncols[i] = diag_i[index+1]-diag_i[index]+offd_i[index+1]-offd_i[index];
      }
      else
      {
         ncols[i] = 0;
         if (print_level)
         {
            hypre_printf ("Warning! Row %b is not on Proc. %d!\n",
                          row_index, my_id);
         }
      }
   }

   return hypre_error_flag;
}

/******************************************************************************
 *
 * hypre_IJMatrixGetValuesParCSR
 *
 * gets values of an IJMatrix
 *
 *****************************************************************************/

HYPRE_Int
hypre_IJMatrixGetValuesParCSR( hypre_IJMatrix *matrix,
                               HYPRE_Int       nrows,
                               HYPRE_Int      *ncols,
                               HYPRE_BigInt   *rows,
                               HYPRE_BigInt   *cols,
                               HYPRE_Complex  *values)
{
   MPI_Comm comm = hypre_IJMatrixComm(matrix);
   hypre_ParCSRMatrix *par_matrix = (hypre_ParCSRMatrix *) hypre_IJMatrixObject(matrix);
   HYPRE_Int assemble_flag = hypre_IJMatrixAssembleFlag(matrix);

   hypre_CSRMatrix *diag;
   HYPRE_Int *diag_i;
   HYPRE_Int *diag_j;
   HYPRE_Complex *diag_data;

   hypre_CSRMatrix *offd;
   HYPRE_Int *offd_i;
   HYPRE_Int *offd_j;
   HYPRE_Complex *offd_data;

   HYPRE_BigInt *col_map_offd;
   HYPRE_BigInt *col_starts = hypre_ParCSRMatrixColStarts(par_matrix);

   HYPRE_BigInt *row_partitioning = hypre_IJMatrixRowPartitioning(matrix);

#ifndef HYPRE_NO_GLOBAL_PARTITION
   HYPRE_BigInt *col_partitioning = hypre_IJMatrixColPartitioning(matrix);
#endif

   HYPRE_Int i, j, n, ii, indx, pstart;
   HYPRE_Int num_procs, my_id;
   HYPRE_BigInt col_0, col_n, row, col_indx, first;
   HYPRE_Int row_local, row_size;
   HYPRE_Int warning = 0;
   HYPRE_Int *counter;
   HYPRE_Int print_level = hypre_IJMatrixPrintLevel(matrix);

   hypre_MPI_Comm_size(comm,&num_procs);
   hypre_MPI_Comm_rank(comm,&my_id);

   if (assemble_flag == 0)
   {
      hypre_error_in_arg(1);
      if (print_level)
      {
         hypre_printf("Error! Matrix not assembled yet! HYPRE_IJMatrixGetValues\n");
      }
   }

#ifdef HYPRE_NO_GLOBAL_PARTITION
   col_0 = col_starts[0];
   col_n = col_starts[1]-1;
   first = hypre_IJMatrixGlobalFirstCol(matrix);
   pstart = 0;
#else
   col_0 = col_starts[my_id];
   col_n = col_starts[my_id+1]-1;
   first = col_partitioning[0];
   pstart = my_id;
#endif

   diag = hypre_ParCSRMatrixDiag(par_matrix);
   diag_i = hypre_CSRMatrixI(diag);
   diag_j = hypre_CSRMatrixJ(diag);
   diag_data = hypre_CSRMatrixData(diag);

   offd = hypre_ParCSRMatrixOffd(par_matrix);
   offd_i = hypre_CSRMatrixI(offd);
   if (num_procs > 1)
   {
      offd_j = hypre_CSRMatrixJ(offd);
      offd_data = hypre_CSRMatrixData(offd);
      col_map_offd = hypre_ParCSRMatrixColMapOffd(par_matrix);
   }

   if (nrows < 0)
   {
      nrows = -nrows;

      counter = hypre_CTAlloc(HYPRE_Int, nrows+1, HYPRE_MEMORY_HOST);
      counter[0] = 0;
      for (i=0; i < nrows; i++)
      {
         counter[i+1] = counter[i]+ncols[i];
      }

      indx = 0;
      for (i=0; i < nrows; i++)
      {
         row = rows[i];
         if (row >= row_partitioning[pstart] && row < row_partitioning[pstart+1])
         {
            row_local = (HYPRE_Int)(row - row_partitioning[pstart]);
            row_size = diag_i[row_local+1] - diag_i[row_local] +
                       offd_i[row_local+1] - offd_i[row_local];
            if (counter[i]+row_size > counter[nrows])
            {
               hypre_error_in_arg(1);
               if (print_level)
               {
                  hypre_printf ("Error! Not enough memory! HYPRE_IJMatrixGetValues\n");
               }
            }
            if (ncols[i] < row_size)
            {
               warning = 1;
            }
            for (j = diag_i[row_local]; j < diag_i[row_local+1]; j++)
            {
               cols[indx] = (HYPRE_BigInt)diag_j[j] + col_0;
               values[indx++] = diag_data[j];
            }
            for (j = offd_i[row_local]; j < offd_i[row_local+1]; j++)
            {
               cols[indx] = col_map_offd[offd_j[j]];
               values[indx++] = offd_data[j];
            }
            counter[i+1] = indx;
         }
         else
         {
            if (print_level)
            {
               hypre_printf ("Warning! Row %b is not on Proc. %d!\n", row, my_id);
            }
         }
      }
      if (warning)
      {
         for (i=0; i < nrows; i++)
         {
            ncols[i] = counter[i+1] - counter[i];
         }
         if (print_level)
         {
            hypre_printf ("Warning!  ncols has been changed!\n");
         }
      }
      hypre_TFree(counter, HYPRE_MEMORY_HOST);
   }
   else
   {
      indx = 0;
      for (ii=0; ii < nrows; ii++)
      {
         row = rows[ii];
         n = ncols[ii];
         if (n == 0) /* empty row */
         {
            continue;
         }
         if (row >= row_partitioning[pstart] && row < row_partitioning[pstart+1])
         {
            row_local = (HYPRE_Int)(row - row_partitioning[pstart]);
            /* compute local row number */
            for (i=0; i < n; i++)
            {
               col_indx = cols[indx] - first;
               values[indx] = 0.0;
               if (col_indx < col_0 || col_indx > col_n)
                  /* search in offd */
               {
                  for (j=offd_i[row_local]; j < offd_i[row_local+1]; j++)
                  {
                     if (col_map_offd[offd_j[j]] == col_indx)
                     {
                        values[indx] = offd_data[j];
                        break;
                     }
                  }
               }
               else  /* search in diag */
               {
                  col_indx = col_indx - col_0;
                  for (j=diag_i[row_local]; j < diag_i[row_local+1]; j++)
                  {
                     if (diag_j[j] == (HYPRE_Int)col_indx)
                     {
                        values[indx] = diag_data[j];
                        break;
                     }
                  }
               }
               indx++;
            }
         }
         else
         {
            if (print_level)
            {
               hypre_printf ("Warning! Row %b is not on Proc. %d!\n", row, my_id);
            }
         }
      }
   }

   return hypre_error_flag;

}

/******************************************************************************
 *
 * hypre_IJMatrixSetValuesParCSR
 *
 * sets values in an IJMatrix before assembly,
 *
 *****************************************************************************/

HYPRE_Int
hypre_IJMatrixSetValuesParCSR( hypre_IJMatrix       *matrix,
                               HYPRE_Int             nrows,
                               HYPRE_Int            *ncols,
                               const HYPRE_BigInt   *rows,
                               const HYPRE_Int      *row_indexes,
                               const HYPRE_BigInt   *cols,
                               const HYPRE_Complex  *values )
{
   hypre_ParCSRMatrix *par_matrix;
   hypre_CSRMatrix *diag, *offd;
   hypre_AuxParCSRMatrix *aux_matrix;
   HYPRE_BigInt *row_partitioning;
   HYPRE_BigInt *col_partitioning;
   MPI_Comm comm = hypre_IJMatrixComm(matrix);
   HYPRE_Int num_procs, my_id;
   HYPRE_Int row_local;
   //HYPRE_Int row_len;
   HYPRE_BigInt col_0, col_n, row;
   HYPRE_Int i, ii, j, n, not_found;
   //HYPRE_Int col_indx, cnt1;
   HYPRE_BigInt **aux_j;
   HYPRE_BigInt *local_j;
   HYPRE_BigInt *tmp_j;
   HYPRE_Complex **aux_data;
   HYPRE_Complex  *local_data;
   HYPRE_Complex  *tmp_data;
   HYPRE_Int diag_space, offd_space;
   HYPRE_Int *row_length, *row_space;
   HYPRE_Int need_aux;
   HYPRE_Int tmp_indx, indx;
   HYPRE_Int space, size, old_size;
   HYPRE_Int cnt, cnt_diag, cnt_offd;
   HYPRE_Int pos_diag, pos_offd;
   HYPRE_Int len_diag, len_offd;
   HYPRE_Int offd_indx, diag_indx;
   HYPRE_Int *diag_i;
   HYPRE_Int *diag_j;
   HYPRE_Complex *diag_data;
   HYPRE_Int *offd_i;
   HYPRE_Int *offd_j;
   HYPRE_Complex *offd_data;
   HYPRE_BigInt first;
   HYPRE_Int pstart;
   /*HYPRE_Int current_num_elmts;*/
   /*HYPRE_Int max_off_proc_elmts;*/
   //HYPRE_Int off_proc_i_indx;
   //HYPRE_BigInt *off_proc_i;
   //HYPRE_BigInt *off_proc_j;
   HYPRE_Int print_level = hypre_IJMatrixPrintLevel(matrix);
   /*HYPRE_Complex *off_proc_data;*/
   hypre_MPI_Comm_size(comm, &num_procs);
   hypre_MPI_Comm_rank(comm, &my_id);
   par_matrix = (hypre_ParCSRMatrix *) hypre_IJMatrixObject( matrix );
   row_partitioning = hypre_IJMatrixRowPartitioning(matrix);
   col_partitioning = hypre_IJMatrixColPartitioning(matrix);

#ifdef HYPRE_NO_GLOBAL_PARTITION
   col_0 = col_partitioning[0];
   col_n = col_partitioning[1]-1;
   first =  hypre_IJMatrixGlobalFirstCol(matrix);
   pstart = 0;
#else
   col_0 = col_partitioning[my_id];
   col_n = col_partitioning[my_id+1]-1;
   first = col_partitioning[0];
   pstart = my_id;
#endif
   if (nrows < 0)
   {
      hypre_error_in_arg(2);
      if (print_level)
      {
         hypre_printf("Error! nrows negative! HYPRE_IJMatrixSetValues\n");
      }
   }

   if (hypre_IJMatrixAssembleFlag(matrix))  /* matrix already assembled*/
   {
      HYPRE_BigInt *col_map_offd;
      HYPRE_Int num_cols_offd;
      HYPRE_Int j_offd;
      for (ii=0; ii < nrows; ii++)
      {
         row = rows[ii];
         n = ncols[ii];
         if (n == 0) /* empty row */
         {
            continue;
         }
         indx = row_indexes[ii];

         /* processor owns the row */
         if (row >= row_partitioning[pstart] && row < row_partitioning[pstart+1])
         {
            row_local = (HYPRE_Int)(row - row_partitioning[pstart]);

            /* compute local row number */
            diag = hypre_ParCSRMatrixDiag(par_matrix);
            diag_i = hypre_CSRMatrixI(diag);
            diag_j = hypre_CSRMatrixJ(diag);
            diag_data = hypre_CSRMatrixData(diag);
            offd = hypre_ParCSRMatrixOffd(par_matrix);
            offd_i = hypre_CSRMatrixI(offd);
            num_cols_offd = hypre_CSRMatrixNumCols(offd);
            if (num_cols_offd)
            {
               col_map_offd = hypre_ParCSRMatrixColMapOffd(par_matrix);
               offd_j = hypre_CSRMatrixJ(offd);
               offd_data = hypre_CSRMatrixData(offd);
            }
            size = diag_i[row_local+1] - diag_i[row_local] +
                   offd_i[row_local+1] - offd_i[row_local];

            if (n > size)  /* >>>>> Should we change this and allow this?
                              This could be same column index, i.e. only last
                              value is set, previous ones overwritten. <<<< */
            {
               hypre_error(HYPRE_ERROR_GENERIC);
               if (print_level)
               {
                  hypre_printf (" row %b too long! \n", row);
               }
               return hypre_error_flag;
            }

            pos_diag = diag_i[row_local];
            pos_offd = offd_i[row_local];
            len_diag = diag_i[row_local+1];
            len_offd = offd_i[row_local+1];
            not_found = 1;

            for (i=0; i < n; i++)
            {
               if (cols[indx] < col_0 || cols[indx] > col_n)
                  /* insert into offd */
               {
                  j_offd = hypre_BigBinarySearch(col_map_offd,cols[indx]-first,
                                              num_cols_offd);
                  if (j_offd == -1)
                  {
                     hypre_error(HYPRE_ERROR_GENERIC);
                     if (print_level)
                     {
                        hypre_printf (" Error, element %b %b does not exist\n",
                                      row, cols[indx]);
                     }
                     return hypre_error_flag;
                  }
                  for (j=pos_offd; j < len_offd; j++)
                  {
                     if (offd_j[j] == j_offd)
                     {
                        offd_data[j] = values[indx];
                        not_found = 0;
                        break;
                     }
                  }
                  if (not_found)
                  {
                     hypre_error(HYPRE_ERROR_GENERIC);
                     if (print_level)
                     {
                        hypre_printf (" Error, element %b %b does not exist\n",
                                      row, cols[indx]);
                     }
                     return hypre_error_flag;
                  }
                  not_found = 1;
               }
               /* diagonal element */
               else if (cols[indx] == row)
               {
                  if (diag_j[pos_diag] != row_local)
                  {
                     hypre_error(HYPRE_ERROR_GENERIC);
                     if (print_level)
                     {
                        hypre_printf (" Error, element %b %b does not exist\n",
                                      row, cols[indx]);
                     }
                     /* return -1;*/
                     return hypre_error_flag;
                  }
                  diag_data[pos_diag] = values[indx];
               }
               else  /* insert into diag */
               {
                  for (j=pos_diag; j < len_diag; j++)
                  {
                     if (diag_j[j] == (HYPRE_Int)(cols[indx]-col_0))
                     {
                        diag_data[j] = values[indx];
                        not_found = 0;
                        break;
                     }
                  }
                  if (not_found)
                  {
                     hypre_error(HYPRE_ERROR_GENERIC);
                     if (print_level)
                     {
                        hypre_printf (" Error, element %b %b does not exist\n",
                                      row, cols[indx]);
                     }
                     /* return -1; */
                     return hypre_error_flag;
                  }
               }
               indx++;
            }
         }
      }
   }
   else
   {
      aux_matrix = (hypre_AuxParCSRMatrix *) hypre_IJMatrixTranslator(matrix);
      row_space = hypre_AuxParCSRMatrixRowSpace(aux_matrix);
      row_length = hypre_AuxParCSRMatrixRowLength(aux_matrix);
      need_aux = hypre_AuxParCSRMatrixNeedAux(aux_matrix);
      for (ii=0; ii < nrows; ii++)
      {
         row = rows[ii];
         n = ncols[ii];
         if (n == 0) /* empty row */
         {
            continue;
         }
         indx = row_indexes[ii];
         /* processor owns the row */
         if (row >= row_partitioning[pstart] && row < row_partitioning[pstart+1])
         {
            row_local = (HYPRE_Int)(row - row_partitioning[pstart]);
            /* compute local row number */
            if (need_aux)
            {
               aux_j = hypre_AuxParCSRMatrixAuxJ(aux_matrix);
               aux_data = hypre_AuxParCSRMatrixAuxData(aux_matrix);
               local_j = aux_j[row_local];
               local_data = aux_data[row_local];
               space = row_space[row_local];
               old_size = row_length[row_local];
               size = space - old_size;
               if (size < n)
               {
                  size = n - size;
                  tmp_j = hypre_CTAlloc(HYPRE_BigInt, size, HYPRE_MEMORY_HOST);
                  tmp_data = hypre_CTAlloc(HYPRE_Complex, size, HYPRE_MEMORY_HOST);
               }
               else
               {
                  tmp_j = NULL;
               }
               tmp_indx = 0;
               not_found = 1;
               size = old_size;
               for (i=0; i < n; i++)
               {
                  for (j=0; j < old_size; j++)
                  {
                     if (local_j[j] == cols[indx])
                     {
                        local_data[j] = values[indx];
                        not_found = 0;
                        break;
                     }
                  }
                  if (not_found)
                  {
                     if (size < space)
                     {
                        local_j[size] = cols[indx];
                        local_data[size++] = values[indx];
                     }
                     else
                     {
                        tmp_j[tmp_indx] = cols[indx];
                        tmp_data[tmp_indx++] = values[indx];
                     }
                  }
                  not_found = 1;
                  indx++;
               }

               row_length[row_local] = size+tmp_indx;

               if (tmp_indx)
               {
                  aux_j[row_local] = hypre_TReAlloc(aux_j[row_local], HYPRE_BigInt,
                                                    size+tmp_indx, HYPRE_MEMORY_HOST);
                  aux_data[row_local] = hypre_TReAlloc(aux_data[row_local],
                                                       HYPRE_Complex, size+tmp_indx, HYPRE_MEMORY_HOST);
                  row_space[row_local] = size+tmp_indx;
                  local_j = aux_j[row_local];
                  local_data = aux_data[row_local];
               }

               cnt = size;

               for (i=0; i < tmp_indx; i++)
               {
                  local_j[cnt] = tmp_j[i];
                  local_data[cnt++] = tmp_data[i];
               }

               if (tmp_j)
               {
                  hypre_TFree(tmp_j, HYPRE_MEMORY_HOST);
                  hypre_TFree(tmp_data, HYPRE_MEMORY_HOST);
               }
            }
            else /* insert immediately into data in ParCSRMatrix structure */
            {
               HYPRE_BigInt *big_offd_j;
               HYPRE_Int col_j;
               offd_indx =hypre_AuxParCSRMatrixIndxOffd(aux_matrix)[row_local];
               diag_indx =hypre_AuxParCSRMatrixIndxDiag(aux_matrix)[row_local];
               diag = hypre_ParCSRMatrixDiag(par_matrix);
               diag_i = hypre_CSRMatrixI(diag);
               diag_j = hypre_CSRMatrixJ(diag);
               diag_data = hypre_CSRMatrixData(diag);
               offd = hypre_ParCSRMatrixOffd(par_matrix);
               offd_i = hypre_CSRMatrixI(offd);
               if (num_procs > 1)
               {
                  big_offd_j = hypre_CSRMatrixBigJ(offd);
                  offd_data = hypre_CSRMatrixData(offd);
                  if (!big_offd_j)
                  {
<<<<<<< HEAD
                     big_offd_j = hypre_CTAlloc(HYPRE_BigInt, offd_i[hypre_CSRMatrixNumRows(offd)],
                                                hypre_CSRMatrixMemoryLocation(offd));
=======
                     big_offd_j = hypre_CTAlloc(HYPRE_BigInt, offd_i[hypre_CSRMatrixNumRows(offd)], HYPRE_MEMORY_SHARED);
>>>>>>> beb01103
                     hypre_CSRMatrixBigJ(offd) = big_offd_j;
                  }
               }
               cnt_diag = diag_indx;
               cnt_offd = offd_indx;
               diag_space = diag_i[row_local+1];
               offd_space = offd_i[row_local+1];
               not_found = 1;
               for (i=0; i < n; i++)
               {
                  if (cols[indx] < col_0 || cols[indx] > col_n)
                     /* insert into offd */
                  {
                     for (j=offd_i[row_local]; j < offd_indx; j++)
                     {
                        if (big_offd_j[j] == cols[indx])
                        {
                           offd_data[j] = values[indx];
                           not_found = 0;
                           break;
                        }
                     }
                     if (not_found)
                     {
                        if (cnt_offd < offd_space)
                        {
                           big_offd_j[cnt_offd] = cols[indx];
                           offd_data[cnt_offd++] = values[indx];
                        }
                        else
                        {
                           hypre_error(HYPRE_ERROR_GENERIC);
                           if (print_level)
                           {
                              hypre_printf("Error in row %b ! Too many elements!\n",
                                           row);
                           }
                           /* return 1; */
                           return hypre_error_flag;
                        }
                     }
                     not_found = 1;
                  }
                  else  /* insert into diag */
                  {
                     col_j = (HYPRE_Int)(cols[indx]-col_0);
                     for (j=diag_i[row_local]; j < diag_indx; j++)
                     {
                        if (diag_j[j] == col_j)
                        {
                           diag_data[j] = values[indx];
                           not_found = 0;
                           break;
                        }
                     }
                     if (not_found)
                     {
                        if (cnt_diag < diag_space)
                        {
                           diag_j[cnt_diag] = col_j;
                           diag_data[cnt_diag++] = values[indx];
                        }
                        else
                        {
                           hypre_error(HYPRE_ERROR_GENERIC);
                           if (print_level)
                           {
                              hypre_printf("Error in row %b ! Too many elements !\n",
                                           row);
                           }
                           /* return 1; */
                           return hypre_error_flag;
                        }
                     }
                     not_found = 1;
                  }
                  indx++;
               }

               hypre_AuxParCSRMatrixIndxDiag(aux_matrix)[row_local] = cnt_diag;
               hypre_AuxParCSRMatrixIndxOffd(aux_matrix)[row_local] = cnt_offd;
            }
         }
      }
   }

   return hypre_error_flag;
}

/******************************************************************************
 *
 * hypre_IJMatrixSetConstantValuesParCSR
 *
 * sets all values in an already assembled IJMatrix to a constant value.
 *
 *****************************************************************************/

HYPRE_Int
hypre_IJMatrixSetConstantValuesParCSR( hypre_IJMatrix       *matrix,
                                       HYPRE_Complex   value )
{
   hypre_ParCSRMatrix *par_matrix;
   par_matrix = (hypre_ParCSRMatrix *) hypre_IJMatrixObject( matrix );

   if (hypre_IJMatrixAssembleFlag(matrix))  /* matrix already assembled*/
   {
      hypre_CSRMatrix *diag, *offd;
      HYPRE_Int *diag_i, *offd_i;
      HYPRE_Complex *diag_data, *offd_data;
      HYPRE_Int num_rows;
      HYPRE_Int ii;
      diag = hypre_ParCSRMatrixDiag(par_matrix);
      offd = hypre_ParCSRMatrixOffd(par_matrix);
      diag_i = hypre_CSRMatrixI(diag);
      offd_i = hypre_CSRMatrixI(offd);
      diag_data = hypre_CSRMatrixData(diag);
      offd_data = hypre_CSRMatrixData(offd);
      num_rows = hypre_CSRMatrixNumRows(diag);
#ifdef HYPRE_USING_OPENMP
#pragma omp parallel for private(ii) HYPRE_SMP_SCHEDULE
#endif
      for (ii=0; ii < diag_i[num_rows]; ii++)
      {
         diag_data[ii] = value;
      }
#ifdef HYPRE_USING_OPENMP
#pragma omp parallel for private(ii) HYPRE_SMP_SCHEDULE
#endif
      for (ii=0; ii < offd_i[num_rows]; ii++)
      {
         offd_data[ii] = value;
      }
   }
   else
   {
      hypre_error_w_msg(HYPRE_ERROR_GENERIC,
                        "Matrix not assembled! Required to set constant values!");
   }

   return hypre_error_flag;
}

/******************************************************************************
 *
 * hypre_IJMatrixAddToValuesParCSR
 *
 * adds row values to an IJMatrix
 *
 *****************************************************************************/

HYPRE_Int
hypre_IJMatrixAddToValuesParCSR( hypre_IJMatrix       *matrix,
                                 HYPRE_Int             nrows,
                                 HYPRE_Int            *ncols,
                                 const HYPRE_BigInt   *rows,
                                 const HYPRE_Int      *row_indexes,
                                 const HYPRE_BigInt   *cols,
                                 const HYPRE_Complex  *values )
{
   hypre_ParCSRMatrix *par_matrix;
   hypre_CSRMatrix *diag, *offd;
   hypre_AuxParCSRMatrix *aux_matrix;
   HYPRE_BigInt *row_partitioning;
   HYPRE_BigInt *col_partitioning;
   MPI_Comm comm = hypre_IJMatrixComm(matrix);
   HYPRE_Int num_procs, my_id;
   HYPRE_Int row_local;
   HYPRE_BigInt row;
   HYPRE_BigInt col_0, col_n;
   HYPRE_Int i, ii, j, n, not_found;
   HYPRE_BigInt **aux_j;
   HYPRE_BigInt *local_j;
   HYPRE_BigInt *tmp_j;
   HYPRE_Complex **aux_data;
   HYPRE_Complex  *local_data;
   HYPRE_Complex  *tmp_data;
   HYPRE_Int diag_space, offd_space;
   HYPRE_Int *row_length, *row_space;
   HYPRE_Int need_aux;
   HYPRE_Int tmp_indx, indx;
   HYPRE_Int space, size, old_size;
   HYPRE_Int cnt, cnt_diag, cnt_offd;
   HYPRE_Int pos_diag, pos_offd;
   HYPRE_Int len_diag, len_offd;
   HYPRE_Int offd_indx, diag_indx;
   HYPRE_BigInt first;
   HYPRE_Int pstart;
   HYPRE_Int *diag_i;
   HYPRE_Int *diag_j;
   HYPRE_Complex *diag_data;
   HYPRE_Int *offd_i;
   HYPRE_Int *offd_j;
   HYPRE_Complex *offd_data;
   HYPRE_Int current_num_elmts;
   HYPRE_Int max_off_proc_elmts;
   HYPRE_Int off_proc_i_indx;
   HYPRE_BigInt *off_proc_i;
   HYPRE_BigInt *off_proc_j;
   HYPRE_Complex *off_proc_data;
   HYPRE_Int print_level = hypre_IJMatrixPrintLevel(matrix);

   hypre_MPI_Comm_size(comm, &num_procs);
   hypre_MPI_Comm_rank(comm, &my_id);
   par_matrix = (hypre_ParCSRMatrix *) hypre_IJMatrixObject( matrix );
   row_partitioning = hypre_IJMatrixRowPartitioning(matrix);
   col_partitioning = hypre_IJMatrixColPartitioning(matrix);
#ifdef HYPRE_NO_GLOBAL_PARTITION
   col_0 = col_partitioning[0];
   col_n = col_partitioning[1]-1;
   first = hypre_IJMatrixGlobalFirstCol(matrix);
   pstart = 0;
#else
   col_0 = col_partitioning[my_id];
   col_n = col_partitioning[my_id+1]-1;
   first = col_partitioning[0];
   pstart = my_id;
#endif
   if (hypre_IJMatrixAssembleFlag(matrix))
   {
      HYPRE_Int num_cols_offd;
      HYPRE_BigInt *col_map_offd;
      HYPRE_Int j_offd;

      /* AB - 4/06 - need to get this object*/
      aux_matrix = (hypre_AuxParCSRMatrix *) hypre_IJMatrixTranslator(matrix);

      for (ii=0; ii < nrows; ii++)
      {
         row = rows[ii];
         n = ncols[ii];
         if (n == 0) /* empty row */
         {
            continue;
         }
         indx = row_indexes[ii];
         if (row >= row_partitioning[pstart] && row < row_partitioning[pstart+1])
         {
            row_local = (HYPRE_Int)(row - row_partitioning[pstart]);
            /* compute local row number */
            diag = hypre_ParCSRMatrixDiag(par_matrix);
            diag_i = hypre_CSRMatrixI(diag);
            diag_j = hypre_CSRMatrixJ(diag);
            diag_data = hypre_CSRMatrixData(diag);
            offd = hypre_ParCSRMatrixOffd(par_matrix);
            offd_i = hypre_CSRMatrixI(offd);
            num_cols_offd = hypre_CSRMatrixNumCols(offd);
            if (num_cols_offd)
            {
               col_map_offd = hypre_ParCSRMatrixColMapOffd(par_matrix);
               offd_j = hypre_CSRMatrixJ(offd);
               offd_data = hypre_CSRMatrixData(offd);
            }
            size = diag_i[row_local+1] - diag_i[row_local] +
                   offd_i[row_local+1] - offd_i[row_local];

            if (n > size)  /* >>>>> Should we change this and allow this?
                              This could be same column index, i.e. only last
                              value is set, previous ones overwritten. <<<< */
            {
               hypre_error(HYPRE_ERROR_GENERIC);
               if (print_level)
               {
                  hypre_printf (" row %b too long! \n", row);
               }
               return hypre_error_flag;
            }

            pos_diag = diag_i[row_local];
            pos_offd = offd_i[row_local];
            len_diag = diag_i[row_local+1];
            len_offd = offd_i[row_local+1];
            not_found = 1;

            for (i=0; i < n; i++)
            {
               if (cols[indx] < col_0 || cols[indx] > col_n)
                  /* insert into offd */
               {
                  j_offd = hypre_BigBinarySearch(col_map_offd,cols[indx]-first,
                                              num_cols_offd);
                  if (j_offd == -1)
                  {
                     hypre_error(HYPRE_ERROR_GENERIC);
                     if (print_level)
                     {
                        hypre_printf (" Error, element %b %b does not exist\n",
                                      row, cols[indx]);
                     }
                     return hypre_error_flag;
                     /* return -1; */
                  }
                  for (j=pos_offd; j < len_offd; j++)
                  {
                     if (offd_j[j] == j_offd)
                     {
                        offd_data[j] += values[indx];
                        not_found = 0;
                        break;
                     }
                  }
                  if (not_found)
                  {
                     hypre_error(HYPRE_ERROR_GENERIC);
                     if (print_level)
                     {
                        hypre_printf (" Error, element %b %b does not exist\n",
                                      row, cols[indx]);
                     }
                     return hypre_error_flag;
                  }
                  not_found = 1;
               }
               /* diagonal element */
               else if (cols[indx] == row)
               {
                  if (diag_j[pos_diag] != row_local)
                  {
                     hypre_error(HYPRE_ERROR_GENERIC);
                     if (print_level)
                     {
                        hypre_printf (" Error, element %b %b does not exist\n",
                                      row, cols[indx]);
                     }
                     return hypre_error_flag;
                  }
                  diag_data[pos_diag] += values[indx];
               }
               else  /* insert into diag */
               {
                  for (j=pos_diag; j < len_diag; j++)
                  {
                     if (diag_j[j] == (HYPRE_Int)(cols[indx]-col_0))
                     {
                        diag_data[j] += values[indx];
                        not_found = 0;
                        break;
                     }
                  }
                  if (not_found)
                  {
                     hypre_error(HYPRE_ERROR_GENERIC);
                     if (print_level)
                     {
                        hypre_printf (" Error, element %b %b does not exist\n",
                                      row, cols[indx]);
                     }
                     return hypre_error_flag;
                  }
               }
               indx++;
            }
         }
         /* not my row */
         else
         {
            if (!aux_matrix)
            {
               size = (HYPRE_Int)(row_partitioning[pstart+1]-row_partitioning[pstart]);
               hypre_AuxParCSRMatrixCreate(&aux_matrix, size, size, NULL);
               hypre_AuxParCSRMatrixNeedAux(aux_matrix) = 0;
               hypre_IJMatrixTranslator(matrix) = aux_matrix;
            }
            current_num_elmts
               = hypre_AuxParCSRMatrixCurrentNumElmts(aux_matrix);
            max_off_proc_elmts
               = hypre_AuxParCSRMatrixMaxOffProcElmts(aux_matrix);
            off_proc_i_indx = hypre_AuxParCSRMatrixOffProcIIndx(aux_matrix);
            off_proc_i = hypre_AuxParCSRMatrixOffProcI(aux_matrix);
            off_proc_j = hypre_AuxParCSRMatrixOffProcJ(aux_matrix);
            off_proc_data = hypre_AuxParCSRMatrixOffProcData(aux_matrix);

            if (!max_off_proc_elmts)
            {
               max_off_proc_elmts = hypre_max(n,1000);
               hypre_AuxParCSRMatrixMaxOffProcElmts(aux_matrix) = max_off_proc_elmts;
               hypre_AuxParCSRMatrixOffProcI(aux_matrix)
                  = hypre_CTAlloc(HYPRE_BigInt, 2*max_off_proc_elmts, HYPRE_MEMORY_HOST);
               hypre_AuxParCSRMatrixOffProcJ(aux_matrix)
                  = hypre_CTAlloc(HYPRE_BigInt, max_off_proc_elmts, HYPRE_MEMORY_HOST);
               hypre_AuxParCSRMatrixOffProcData(aux_matrix)
                  = hypre_CTAlloc(HYPRE_Complex, max_off_proc_elmts, HYPRE_MEMORY_HOST);
               off_proc_i = hypre_AuxParCSRMatrixOffProcI(aux_matrix);
               off_proc_j = hypre_AuxParCSRMatrixOffProcJ(aux_matrix);
               off_proc_data = hypre_AuxParCSRMatrixOffProcData(aux_matrix);
            }
            else if (current_num_elmts + n > max_off_proc_elmts)
            {
               max_off_proc_elmts += 3*n;
               off_proc_i = hypre_TReAlloc(off_proc_i, HYPRE_BigInt, 2*max_off_proc_elmts, HYPRE_MEMORY_HOST);
               off_proc_j = hypre_TReAlloc(off_proc_j, HYPRE_BigInt, max_off_proc_elmts, HYPRE_MEMORY_HOST);
               off_proc_data = hypre_TReAlloc(off_proc_data,HYPRE_Complex,
                                              max_off_proc_elmts, HYPRE_MEMORY_HOST);
               hypre_AuxParCSRMatrixMaxOffProcElmts(aux_matrix) = max_off_proc_elmts;
               hypre_AuxParCSRMatrixOffProcI(aux_matrix) = off_proc_i;
               hypre_AuxParCSRMatrixOffProcJ(aux_matrix) = off_proc_j;
               hypre_AuxParCSRMatrixOffProcData(aux_matrix) = off_proc_data;
            }

            /* AB - 4/6 - the row should be negative to indicate an add */
            /* UMY - 12/28/09 - now positive since we eliminated the feature of
               setting on other processors */
            /* off_proc_i[off_proc_i_indx++] = row; */
            off_proc_i[off_proc_i_indx++] = row;

            off_proc_i[off_proc_i_indx++] = n;
            for (i=0; i < n; i++)
            {
               off_proc_j[current_num_elmts] = cols[indx];
               off_proc_data[current_num_elmts++] = values[indx++];
            }
            hypre_AuxParCSRMatrixOffProcIIndx(aux_matrix) = off_proc_i_indx;
            hypre_AuxParCSRMatrixCurrentNumElmts(aux_matrix)
               = current_num_elmts;
         }
      }
   }

   /* not assembled */
   else
   {
      aux_matrix = (hypre_AuxParCSRMatrix *) hypre_IJMatrixTranslator(matrix);
      row_space = hypre_AuxParCSRMatrixRowSpace(aux_matrix);
      row_length = hypre_AuxParCSRMatrixRowLength(aux_matrix);
      need_aux = hypre_AuxParCSRMatrixNeedAux(aux_matrix);
      for (ii=0; ii < nrows; ii++)
      {
         row = rows[ii];
         n = ncols[ii];
         if (n == 0) /* empty row */
         {
            continue;
         }
         indx = row_indexes[ii];
         if (row >= row_partitioning[pstart] && row < row_partitioning[pstart+1])
         {
            row_local = (HYPRE_Int)(row - row_partitioning[pstart]);
            /* compute local row number */
            if (need_aux)
            {
               aux_j = hypre_AuxParCSRMatrixAuxJ(aux_matrix);
               aux_data = hypre_AuxParCSRMatrixAuxData(aux_matrix);
               local_j = aux_j[row_local];
               local_data = aux_data[row_local];
               space = row_space[row_local];
               old_size = row_length[row_local];
               size = space - old_size;
               if (size < n)
               {
                  size = n - size;
                  tmp_j = hypre_CTAlloc(HYPRE_BigInt, size, HYPRE_MEMORY_HOST);
                  tmp_data = hypre_CTAlloc(HYPRE_Complex, size, HYPRE_MEMORY_HOST);
               }
               else
               {
                  tmp_j = NULL;
               }
               tmp_indx = 0;
               not_found = 1;
               size = old_size;
               for (i=0; i < n; i++)
               {
                  for (j=0; j < old_size; j++)
                  {
                     if (local_j[j] == cols[indx])
                     {
                        local_data[j] += values[indx];
                        not_found = 0;
                        break;
                     }
                  }
                  if (not_found)
                  {
                     if (size < space)
                     {
                        local_j[size] = cols[indx];
                        local_data[size++] = values[indx];
                     }
                     else
                     {
                        tmp_j[tmp_indx] = cols[indx];
                        tmp_data[tmp_indx++] = values[indx];
                     }
                  }
                  not_found = 1;
                  indx++;
               }

               row_length[row_local] = size+tmp_indx;

               if (tmp_indx)
               {
                  aux_j[row_local] = hypre_TReAlloc(aux_j[row_local], HYPRE_BigInt,
                                                    size+tmp_indx, HYPRE_MEMORY_HOST);
                  aux_data[row_local] = hypre_TReAlloc(aux_data[row_local],
                                                       HYPRE_Complex, size+tmp_indx, HYPRE_MEMORY_HOST);
                  row_space[row_local] = size+tmp_indx;
                  local_j = aux_j[row_local];
                  local_data = aux_data[row_local];
               }

               cnt = size;

               for (i=0; i < tmp_indx; i++)
               {
                  local_j[cnt] = tmp_j[i];
                  local_data[cnt++] = tmp_data[i];
               }

               if (tmp_j)
               {
                  hypre_TFree(tmp_j, HYPRE_MEMORY_HOST);
                  hypre_TFree(tmp_data, HYPRE_MEMORY_HOST);
               }
            }
            else /* insert immediately into data in ParCSRMatrix structure */
            {
               HYPRE_BigInt *big_offd_j;
               offd_indx = hypre_AuxParCSRMatrixIndxOffd(aux_matrix)[row_local];
               diag_indx = hypre_AuxParCSRMatrixIndxDiag(aux_matrix)[row_local];
               diag = hypre_ParCSRMatrixDiag(par_matrix);
               diag_i = hypre_CSRMatrixI(diag);
               diag_j = hypre_CSRMatrixJ(diag);
               diag_data = hypre_CSRMatrixData(diag);
               offd = hypre_ParCSRMatrixOffd(par_matrix);
               offd_i = hypre_CSRMatrixI(offd);
               if (num_procs > 1)
               {
                  big_offd_j = hypre_CSRMatrixBigJ(offd);
                  offd_data = hypre_CSRMatrixData(offd);
                  if (!big_offd_j)
                  {
<<<<<<< HEAD
                     big_offd_j = hypre_CTAlloc(HYPRE_BigInt, offd_i[hypre_CSRMatrixNumRows(offd)],
                                                hypre_CSRMatrixMemoryLocation(offd));
=======
                     big_offd_j = hypre_CTAlloc(HYPRE_BigInt, offd_i[hypre_CSRMatrixNumRows(offd)], HYPRE_MEMORY_SHARED);
>>>>>>> beb01103
                     hypre_CSRMatrixBigJ(offd) = big_offd_j;
                  }
               }
               cnt_diag = diag_indx;
               cnt_offd = offd_indx;
               diag_space = diag_i[row_local+1];
               offd_space = offd_i[row_local+1];
               not_found = 1;
               for (i=0; i < n; i++)
               {
                  if (cols[indx] < col_0 || cols[indx] > col_n)
                     /* insert into offd */
                  {
                     for (j=offd_i[row_local]; j < offd_indx; j++)
                     {
                        if (big_offd_j[j] == cols[indx])
                        {
                           offd_data[j] += values[indx];
                           not_found = 0;
                           break;
                        }
                     }
                     if (not_found)
                     {
                        if (cnt_offd < offd_space)
                        {
                           big_offd_j[cnt_offd] = cols[indx];
                           offd_data[cnt_offd++] = values[indx];
                        }
                        else
                        {
                           hypre_error(HYPRE_ERROR_GENERIC);
                           if (print_level)
                           {
                              hypre_printf("Error in row %b ! Too many elements!\n",
                                           row);
                           }
                           /* return 1;*/
                           return hypre_error_flag;
                        }
                     }
                     not_found = 1;
                  }
                  else  /* insert into diag */
                  {
                     HYPRE_Int col_j = (HYPRE_Int)( cols[indx] - col_0);
                     for (j=diag_i[row_local]; j < diag_indx; j++)
                     {
                        if (diag_j[j] == col_j)
                        {
                           diag_data[j] += values[indx];
                           not_found = 0;
                           break;
                        }
                     }
                     if (not_found)
                     {
                        if (cnt_diag < diag_space)
                        {
                           diag_j[cnt_diag] = col_j;
                           diag_data[cnt_diag++] = values[indx];
                        }
                        else
                        {
                           hypre_error(HYPRE_ERROR_GENERIC);
                           if (print_level)
                           {
                              hypre_printf("Error in row %b ! Too many elements !\n",
                                           row);
                           }
                           /* return 1; */
                           return hypre_error_flag;
                        }
                     }
                     not_found = 1;
                  }
                  indx++;
               }

               hypre_AuxParCSRMatrixIndxDiag(aux_matrix)[row_local] = cnt_diag;
               hypre_AuxParCSRMatrixIndxOffd(aux_matrix)[row_local] = cnt_offd;

            }
         }
         /* not my row */
         else
         {
            current_num_elmts
               = hypre_AuxParCSRMatrixCurrentNumElmts(aux_matrix);
            max_off_proc_elmts
               = hypre_AuxParCSRMatrixMaxOffProcElmts(aux_matrix);
            off_proc_i_indx = hypre_AuxParCSRMatrixOffProcIIndx(aux_matrix);
            off_proc_i = hypre_AuxParCSRMatrixOffProcI(aux_matrix);
            off_proc_j = hypre_AuxParCSRMatrixOffProcJ(aux_matrix);
            off_proc_data = hypre_AuxParCSRMatrixOffProcData(aux_matrix);

            if (!max_off_proc_elmts)
            {
               max_off_proc_elmts = hypre_max(n,1000);
               hypre_AuxParCSRMatrixMaxOffProcElmts(aux_matrix) =
                  max_off_proc_elmts;
               hypre_AuxParCSRMatrixOffProcI(aux_matrix)
                  = hypre_CTAlloc(HYPRE_BigInt, 2*max_off_proc_elmts, HYPRE_MEMORY_HOST);
               hypre_AuxParCSRMatrixOffProcJ(aux_matrix)
                  = hypre_CTAlloc(HYPRE_BigInt, max_off_proc_elmts, HYPRE_MEMORY_HOST);
               hypre_AuxParCSRMatrixOffProcData(aux_matrix)
                  = hypre_CTAlloc(HYPRE_Complex, max_off_proc_elmts, HYPRE_MEMORY_HOST);
               off_proc_i = hypre_AuxParCSRMatrixOffProcI(aux_matrix);
               off_proc_j = hypre_AuxParCSRMatrixOffProcJ(aux_matrix);
               off_proc_data = hypre_AuxParCSRMatrixOffProcData(aux_matrix);
            }
            else if (current_num_elmts + n > max_off_proc_elmts)
            {
               max_off_proc_elmts += 3*n;
               off_proc_i = hypre_TReAlloc(off_proc_i, HYPRE_BigInt, 2*max_off_proc_elmts, HYPRE_MEMORY_HOST);
               off_proc_j = hypre_TReAlloc(off_proc_j, HYPRE_BigInt, max_off_proc_elmts, HYPRE_MEMORY_HOST);
               off_proc_data = hypre_TReAlloc(off_proc_data,HYPRE_Complex,
                                              max_off_proc_elmts, HYPRE_MEMORY_HOST);
               hypre_AuxParCSRMatrixMaxOffProcElmts(aux_matrix)
                  = max_off_proc_elmts;
               hypre_AuxParCSRMatrixOffProcI(aux_matrix) = off_proc_i;
               hypre_AuxParCSRMatrixOffProcJ(aux_matrix) = off_proc_j;
               hypre_AuxParCSRMatrixOffProcData(aux_matrix) = off_proc_data;
            }
            off_proc_i[off_proc_i_indx++] = row;
            off_proc_i[off_proc_i_indx++] = n;
            for (i=0; i < n; i++)
            {
               off_proc_j[current_num_elmts] = cols[indx];
               off_proc_data[current_num_elmts++] = values[indx++];
            }
            hypre_AuxParCSRMatrixOffProcIIndx(aux_matrix) = off_proc_i_indx;
            hypre_AuxParCSRMatrixCurrentNumElmts(aux_matrix)
               = current_num_elmts;
         }
      }
   }

   return hypre_error_flag;
}

/******************************************************************************
 *
 * hypre_IJMatrixDestroyParCSR
 *
 * frees an IJMatrix
 *
 *****************************************************************************/

HYPRE_Int
hypre_IJMatrixDestroyParCSR(hypre_IJMatrix *matrix)
{
   hypre_ParCSRMatrixDestroy((hypre_ParCSRMatrix *)hypre_IJMatrixObject(matrix));
   hypre_AuxParCSRMatrixDestroy((hypre_AuxParCSRMatrix*)hypre_IJMatrixTranslator(matrix));

   return hypre_error_flag;
}

/******************************************************************************
 *
 * hypre_IJMatrixAssembleOffProcValsParCSR
 *
 * This is for handling set and get values calls to off-proc. entries -
 * it is called from matrix assemble.  There is an alternate version for
 * when the assumed partition is being used.
 *
 *****************************************************************************/

#ifndef HYPRE_NO_GLOBAL_PARTITION

HYPRE_Int
hypre_IJMatrixAssembleOffProcValsParCSR( hypre_IJMatrix *matrix,
                                         HYPRE_Int       off_proc_i_indx,
                                         HYPRE_Int       max_off_proc_elmts,
                                         HYPRE_Int       current_num_elmts,
                                         HYPRE_BigInt   *off_proc_i,
                                         HYPRE_BigInt   *off_proc_j,
                                         HYPRE_Complex  *off_proc_data )
{
   MPI_Comm comm = hypre_IJMatrixComm(matrix);
   hypre_MPI_Request *requests = NULL;
   hypre_MPI_Status *status = NULL;
   HYPRE_Int i, ii, j, j2, jj, n, row_index = 0;
   HYPRE_BigInt row;
   HYPRE_Int iii, iid, indx, ip;
   HYPRE_Int proc_id, num_procs, my_id;
   HYPRE_Int num_sends, num_sends3;
   HYPRE_Int num_recvs;
   HYPRE_Int num_requests;
   HYPRE_Int vec_start, vec_len;
   HYPRE_Int *send_procs;
   HYPRE_Int *chunks;
   HYPRE_BigInt *send_i;
   HYPRE_Int *send_map_starts;
   HYPRE_Int *dbl_send_map_starts;
   HYPRE_Int *recv_procs;
   HYPRE_Int *recv_chunks;
   HYPRE_BigInt *recv_i;
   HYPRE_Int *recv_vec_starts;
   HYPRE_Int *dbl_recv_vec_starts;
   HYPRE_Int *info;
   HYPRE_Int *int_buffer;
   HYPRE_Int *proc_id_mem;
   HYPRE_BigInt *partitioning;
   HYPRE_Int *displs;
   HYPRE_Int *recv_buf;
   HYPRE_Complex *send_data;
   HYPRE_Complex *recv_data;

   hypre_MPI_Comm_size(comm,&num_procs);
   hypre_MPI_Comm_rank(comm, &my_id);
   partitioning = hypre_IJMatrixRowPartitioning(matrix);

   info = hypre_CTAlloc(HYPRE_Int, num_procs, HYPRE_MEMORY_HOST);
   chunks = hypre_CTAlloc(HYPRE_Int, num_procs, HYPRE_MEMORY_HOST);
   proc_id_mem = hypre_CTAlloc(HYPRE_Int, off_proc_i_indx/2, HYPRE_MEMORY_HOST);
   j=0;
   for (i=0; i < off_proc_i_indx; i++)
   {
      row = off_proc_i[i++];
      //if (row < 0) row = -row-1;
      n = (HYPRE_Int)off_proc_i[i];
      proc_id = hypre_FindProc(partitioning,row,num_procs);
      proc_id_mem[j++] = proc_id;
      info[proc_id] += n;
      chunks[proc_id]++;
   }

   /* determine send_procs and amount of data to be sent */
   num_sends = 0;
   for (i=0; i < num_procs; i++)
   {
      if (info[i])
      {
         num_sends++;
      }
   }
   send_procs =  hypre_CTAlloc(HYPRE_Int, num_sends, HYPRE_MEMORY_HOST);
   send_map_starts =  hypre_CTAlloc(HYPRE_Int, num_sends+1, HYPRE_MEMORY_HOST);
   dbl_send_map_starts =  hypre_CTAlloc(HYPRE_Int, num_sends+1, HYPRE_MEMORY_HOST);
   num_sends3 = 3*num_sends;
   int_buffer =  hypre_CTAlloc(HYPRE_Int, 3*num_sends, HYPRE_MEMORY_HOST);
   j = 0;
   j2 = 0;
   send_map_starts[0] = 0;
   dbl_send_map_starts[0] = 0;
   for (i=0; i < num_procs; i++)
   {
      if (info[i])
      {
         send_procs[j++] = i;
         send_map_starts[j] = send_map_starts[j-1]+2*chunks[i]+info[i];
         dbl_send_map_starts[j] = dbl_send_map_starts[j-1]+info[i];
         int_buffer[j2++] = i;
         int_buffer[j2++] = chunks[i];
         int_buffer[j2++] = info[i];
      }
   }

   hypre_TFree(chunks, HYPRE_MEMORY_HOST);

   hypre_MPI_Allgather(&num_sends3,1,HYPRE_MPI_INT,info,1,HYPRE_MPI_INT,comm);

   displs = hypre_CTAlloc(HYPRE_Int,  num_procs+1, HYPRE_MEMORY_HOST);
   displs[0] = 0;
   for (i=1; i < num_procs+1; i++)
   {
      displs[i] = displs[i-1]+info[i-1];
   }
   recv_buf = hypre_CTAlloc(HYPRE_Int,  displs[num_procs], HYPRE_MEMORY_HOST);

   hypre_MPI_Allgatherv(int_buffer,num_sends3,HYPRE_MPI_INT,recv_buf,info,displs,
                        HYPRE_MPI_INT,comm);

   hypre_TFree(int_buffer, HYPRE_MEMORY_HOST);
   hypre_TFree(info, HYPRE_MEMORY_HOST);

   /* determine recv procs and amount of data to be received */
   num_recvs = 0;
   for (j=0; j < displs[num_procs]; j+=3)
   {
      if (recv_buf[j] == my_id)
      {
         num_recvs++;
      }
   }

   recv_procs = hypre_CTAlloc(HYPRE_Int, num_recvs, HYPRE_MEMORY_HOST);
   recv_chunks = hypre_CTAlloc(HYPRE_Int, num_recvs, HYPRE_MEMORY_HOST);
   recv_vec_starts = hypre_CTAlloc(HYPRE_Int, num_recvs+1, HYPRE_MEMORY_HOST);
   dbl_recv_vec_starts = hypre_CTAlloc(HYPRE_Int, num_recvs+1, HYPRE_MEMORY_HOST);

   j2 = 0;
   recv_vec_starts[0] = 0;
   dbl_recv_vec_starts[0] = 0;
   for (i=0; i < num_procs; i++)
   {
      for (j=displs[i]; j < displs[i+1]; j+=3)
      {
         if (recv_buf[j] == my_id)
         {
            recv_procs[j2] = i;
            recv_chunks[j2++] = recv_buf[j+1];
            recv_vec_starts[j2] = recv_vec_starts[j2-1]+2*recv_buf[j+1]
               +recv_buf[j+2];
            dbl_recv_vec_starts[j2] = dbl_recv_vec_starts[j2-1]+recv_buf[j+2];
         }
         if (j2 == num_recvs)
         {
            break;
         }
      }
   }
   hypre_TFree(recv_buf, HYPRE_MEMORY_HOST);
   hypre_TFree(displs, HYPRE_MEMORY_HOST);

   /* set up data to be sent to send procs */
   /* send_i contains for each send proc : row no., no. of elmts and column
      indices, send_data contains corresponding values */

   send_i = hypre_CTAlloc(HYPRE_BigInt, send_map_starts[num_sends], HYPRE_MEMORY_HOST);
   send_data = hypre_CTAlloc(HYPRE_Complex, dbl_send_map_starts[num_sends], HYPRE_MEMORY_HOST);
   recv_i = hypre_CTAlloc(HYPRE_BigInt, recv_vec_starts[num_recvs], HYPRE_MEMORY_HOST);
   recv_data = hypre_CTAlloc(HYPRE_Complex, dbl_recv_vec_starts[num_recvs], HYPRE_MEMORY_HOST);

   j=0;
   jj=0;
   for (i=0; i < off_proc_i_indx; i++)
   {
      row = off_proc_i[i++];
      n = (HYPRE_Int)off_proc_i[i];
      proc_id = proc_id_mem[i/2];
      indx = hypre_BinarySearch(send_procs,proc_id,num_sends);
      iii = send_map_starts[indx];
      iid = dbl_send_map_starts[indx];
      send_i[iii++] = row;
      send_i[iii++] = (HYPRE_BigInt) n;
      for (ii = 0; ii < n; ii++)
      {
         send_i[iii++] = off_proc_j[jj];
         send_data[iid++] = off_proc_data[jj++];
      }
      send_map_starts[indx] = iii;
      dbl_send_map_starts[indx] = iid;
   }

   hypre_TFree(proc_id_mem, HYPRE_MEMORY_HOST);

   for (i=num_sends; i > 0; i--)
   {
      send_map_starts[i] = send_map_starts[i-1];
      dbl_send_map_starts[i] = dbl_send_map_starts[i-1];
   }
   send_map_starts[0] = 0;
   dbl_send_map_starts[0] = 0;

   num_requests = num_recvs+num_sends;

   if (num_requests)
   {
      requests = hypre_CTAlloc(hypre_MPI_Request,  num_requests, HYPRE_MEMORY_HOST);
      status = hypre_CTAlloc(hypre_MPI_Status,  num_requests, HYPRE_MEMORY_HOST);
   }

   j=0;
   for (i=0; i < num_recvs; i++)
   {
      vec_start = recv_vec_starts[i];
      vec_len = recv_vec_starts[i+1] - vec_start;
      ip = recv_procs[i];
      hypre_MPI_Irecv(&recv_i[vec_start], vec_len, HYPRE_MPI_BIG_INT, ip, 0, comm,
                      &requests[j++]);
   }

   for (i=0; i < num_sends; i++)
   {
      vec_start = send_map_starts[i];
      vec_len = send_map_starts[i+1] - vec_start;
      ip = send_procs[i];
      hypre_MPI_Isend(&send_i[vec_start], vec_len, HYPRE_MPI_BIG_INT, ip, 0, comm,
                      &requests[j++]);
   }

   if (num_requests)
   {
      hypre_MPI_Waitall(num_requests, requests, status);
   }

   j=0;
   for (i=0; i < num_recvs; i++)
   {
      vec_start = dbl_recv_vec_starts[i];
      vec_len = dbl_recv_vec_starts[i+1] - vec_start;
      ip = recv_procs[i];
      hypre_MPI_Irecv(&recv_data[vec_start], vec_len, HYPRE_MPI_COMPLEX,
                      ip, 0, comm, &requests[j++]);
   }

   for (i=0; i < num_sends; i++)
   {
      vec_start = dbl_send_map_starts[i];
      vec_len = dbl_send_map_starts[i+1] - vec_start;
      ip = send_procs[i];
      hypre_MPI_Isend(&send_data[vec_start], vec_len, HYPRE_MPI_COMPLEX,
                      ip, 0, comm, &requests[j++]);
   }

   if (num_requests)
   {
      hypre_MPI_Waitall(num_requests, requests, status);
      hypre_TFree(requests, HYPRE_MEMORY_HOST);
      hypre_TFree(status, HYPRE_MEMORY_HOST);
   }

   hypre_TFree(send_i, HYPRE_MEMORY_HOST);
   hypre_TFree(send_data, HYPRE_MEMORY_HOST);
   hypre_TFree(send_procs, HYPRE_MEMORY_HOST);
   hypre_TFree(send_map_starts, HYPRE_MEMORY_HOST);
   hypre_TFree(dbl_send_map_starts, HYPRE_MEMORY_HOST);
   hypre_TFree(recv_procs, HYPRE_MEMORY_HOST);
   hypre_TFree(recv_vec_starts, HYPRE_MEMORY_HOST);
   hypre_TFree(dbl_recv_vec_starts, HYPRE_MEMORY_HOST);

   j = 0;
   j2 = 0;
   for (i=0; i < num_recvs; i++)
   {
      for (ii=0; ii < recv_chunks[i]; ii++)
      {
         row = recv_i[j];
         HYPRE_Int rcvi = (HYPRE_Int) recv_i[j+1];
         hypre_IJMatrixAddToValuesParCSR(matrix,1,&rcvi,&row,&row_index,
                                         &recv_i[j+2],&recv_data[j2]);
         j2 += recv_i[j+1];
         j += recv_i[j+1]+2;
      }
   }
   hypre_TFree(recv_chunks, HYPRE_MEMORY_HOST);
   hypre_TFree(recv_i, HYPRE_MEMORY_HOST);
   hypre_TFree(recv_data, HYPRE_MEMORY_HOST);

   return hypre_error_flag;
}

#else

/* assumed partition version */

HYPRE_Int
hypre_IJMatrixAssembleOffProcValsParCSR( hypre_IJMatrix *matrix,
                                         HYPRE_Int       off_proc_i_indx,
                                         HYPRE_Int       max_off_proc_elmts,
                                         HYPRE_Int       current_num_elmts,
                                         HYPRE_BigInt   *off_proc_i,
                                         HYPRE_BigInt   *off_proc_j,
                                         HYPRE_Complex  *off_proc_data )
{
   MPI_Comm comm = hypre_IJMatrixComm(matrix);

   HYPRE_Int i, j, k, in_i;
   HYPRE_Int myid;

   HYPRE_Int proc_id, last_proc, prev_id, tmp_id;
   HYPRE_Int max_response_size;
   HYPRE_BigInt global_num_cols;
   HYPRE_BigInt global_first_col;
   HYPRE_BigInt global_first_row;
   HYPRE_Int ex_num_contacts = 0, num_rows = 0;
   HYPRE_BigInt range_start, range_end;
   HYPRE_Int num_elements;
   HYPRE_Int storage;
   HYPRE_Int indx;
   HYPRE_BigInt row;
   HYPRE_Int num_ranges, row_index = 0;
   HYPRE_Int num_recvs;
   HYPRE_BigInt upper_bound;
   HYPRE_Int counter;
   HYPRE_Int num_real_procs;
   HYPRE_Int /*current_proc,*/ original_proc_indx;

   HYPRE_BigInt *row_list=NULL;
   HYPRE_Int *row_list_num_elements=NULL;
   HYPRE_Int *a_proc_id=NULL, *orig_order=NULL;
   HYPRE_Int *real_proc_id = NULL, *us_real_proc_id = NULL;
   HYPRE_Int *ex_contact_procs = NULL, *ex_contact_vec_starts = NULL;
   HYPRE_BigInt *ex_contact_buf = NULL;
   HYPRE_Int *recv_starts=NULL;
   HYPRE_BigInt *response_buf = NULL;
   HYPRE_Int *response_buf_starts=NULL;
   HYPRE_Int *num_rows_per_proc = NULL, *num_elements_total = NULL;
   HYPRE_Int *argsort_contact_procs = NULL;

   HYPRE_Int  obj_size_bytes, complex_size;
   HYPRE_BigInt big_int_size;
   HYPRE_Int  tmp_int;
   HYPRE_BigInt  tmp_big_int;
   HYPRE_BigInt *col_ptr;
   HYPRE_BigInt *big_int_data = NULL;
   HYPRE_Int big_int_data_size = 0, complex_data_size = 0;

   void *void_contact_buf = NULL;
   void *index_ptr;
   void *recv_data_ptr;

   HYPRE_Complex  tmp_complex;
   HYPRE_Complex *col_data_ptr;
   HYPRE_Complex *complex_data = NULL;

   hypre_DataExchangeResponse  response_obj1, response_obj2;
   hypre_ProcListElements      send_proc_obj;

   hypre_IJAssumedPart   *apart;

   hypre_MPI_Comm_rank(comm, &myid);
   global_num_cols = hypre_IJMatrixGlobalNumCols(matrix);
   global_first_col = hypre_IJMatrixGlobalFirstCol(matrix);
   global_first_row = hypre_IJMatrixGlobalFirstRow(matrix);

   num_rows = off_proc_i_indx/2;

   /* verify that we have created the assumed partition */
   if  (hypre_IJMatrixAssumedPart(matrix) == NULL)
   {
      hypre_IJMatrixCreateAssumedPartition(matrix);
   }

   apart = (hypre_IJAssumedPart*) hypre_IJMatrixAssumedPart(matrix);

   /*if  (hypre_ParCSRMatrixAssumedPartition(par_matrix) == NULL)
     {
     hypre_ParCSRMatrixCreateAssumedPartition(par_matrix);
     }

     apart = hypre_ParCSRMatrixAssumedPartition(par_matrix);*/

   row_list = hypre_CTAlloc(HYPRE_BigInt,  num_rows, HYPRE_MEMORY_HOST);
   row_list_num_elements = hypre_CTAlloc(HYPRE_Int,  num_rows, HYPRE_MEMORY_HOST);
   a_proc_id = hypre_CTAlloc(HYPRE_Int,  num_rows, HYPRE_MEMORY_HOST);
   orig_order =  hypre_CTAlloc(HYPRE_Int,  num_rows, HYPRE_MEMORY_HOST);
   real_proc_id = hypre_CTAlloc(HYPRE_Int,  num_rows, HYPRE_MEMORY_HOST);

   /* get the assumed processor id for each row */
   if (num_rows > 0 )
   {
      for (i=0; i < num_rows; i++)
      {
         row = off_proc_i[i*2];
         //if (row < 0) row = -row - 1;
         row_list[i] = row;
         row_list_num_elements[i] = off_proc_i[i*2+1];

         hypre_GetAssumedPartitionProcFromRow(comm, row, global_first_row,
                                              global_num_cols, &proc_id);
         a_proc_id[i] = proc_id;
         orig_order[i] = i;
      }

      /* now we need to find the actual order of each row  - sort on row -
         this will result in proc ids sorted also...*/

      hypre_BigQsortb2i(row_list, a_proc_id, orig_order, 0, num_rows -1);

      /* calculate the number of contacts */
      ex_num_contacts = 1;
      last_proc = a_proc_id[0];
      for (i=1; i < num_rows; i++)
      {
         if (a_proc_id[i] > last_proc)
         {
            ex_num_contacts++;
            last_proc = a_proc_id[i];
         }
      }
   }

   /* now we will go through a create a contact list - need to contact assumed
      processors and find out who the actual row owner is - we will contact with
      a range (2 numbers) */

   ex_contact_procs = hypre_CTAlloc(HYPRE_Int,  ex_num_contacts, HYPRE_MEMORY_HOST);
   ex_contact_vec_starts =  hypre_CTAlloc(HYPRE_Int,  ex_num_contacts+1, HYPRE_MEMORY_HOST);
   ex_contact_buf =  hypre_CTAlloc(HYPRE_BigInt,  ex_num_contacts*2, HYPRE_MEMORY_HOST);

   counter = 0;
   range_end = -1;
   for (i=0; i< num_rows; i++)
   {
      if (row_list[i] > range_end)
      {
         /* assumed proc */
         proc_id = a_proc_id[i];

         /* end of prev. range */
         if (counter > 0)
         {
            ex_contact_buf[counter*2 - 1] = row_list[i-1];
         }

         /*start new range*/
         ex_contact_procs[counter] = proc_id;
         ex_contact_vec_starts[counter] = counter*2;
         ex_contact_buf[counter*2] =  row_list[i];
         counter++;

         hypre_GetAssumedPartitionRowRange(comm, proc_id, global_first_col, global_num_cols,
                                           &range_start, &range_end);
      }
   }
   /* finish the starts */
   ex_contact_vec_starts[counter] = counter*2;
   /* finish the last range */
   if (counter > 0)
   {
      ex_contact_buf[counter*2 - 1] = row_list[num_rows - 1];
   }

   /* don't allocate space for responses */

   /* create response object - can use same fill response as used in the commpkg
      routine */
   response_obj1.fill_response = hypre_RangeFillResponseIJDetermineRecvProcs;
   response_obj1.data1 =  apart; /* this is necessary so we can fill responses*/
   response_obj1.data2 = NULL;

   max_response_size = 6;  /* 6 means we can fit 3 ranges*/

   hypre_DataExchangeList(ex_num_contacts, ex_contact_procs,
                          ex_contact_buf, ex_contact_vec_starts, sizeof(HYPRE_BigInt),
                          sizeof(HYPRE_BigInt), &response_obj1, max_response_size, 1,
                          comm, (void**) &response_buf, &response_buf_starts);

   /* now response_buf contains a proc_id followed by a range upper bound */

   hypre_TFree(ex_contact_procs, HYPRE_MEMORY_HOST);
   hypre_TFree(ex_contact_buf, HYPRE_MEMORY_HOST);
   hypre_TFree(ex_contact_vec_starts, HYPRE_MEMORY_HOST);

   hypre_TFree(a_proc_id, HYPRE_MEMORY_HOST);

   /*how many ranges were returned?*/
   num_ranges = response_buf_starts[ex_num_contacts];
   num_ranges = num_ranges/2;

   prev_id = -1;
   j = 0;
   counter = 0;
   num_real_procs = 0;

   /* loop through ranges - create a list of actual processor ids*/
   for (i=0; i<num_ranges; i++)
   {
      upper_bound = response_buf[i*2+1];
      counter = 0;
      tmp_id = response_buf[i*2];

      /* loop through row_list entries - counting how many are in the range */
      while (j < num_rows && row_list[j] <= upper_bound)
      {
         real_proc_id[j] = tmp_id;
         j++;
         counter++;
      }
      if (counter > 0 && tmp_id != prev_id)
      {
         num_real_procs++;
      }

      prev_id = tmp_id;
   }

   /* now we have the list of real processor ids (real_proc_id) - and the number
      of distinct ones - so now we can set up data to be sent - we have
      HYPRE_Int data and HYPRE_Complex data.  that we will need to pack
      together */

   /* first find out how many rows and elements we need to send per proc - so we
      can do storage */

   ex_contact_procs = hypre_CTAlloc(HYPRE_Int,  num_real_procs, HYPRE_MEMORY_HOST);
   num_rows_per_proc = hypre_CTAlloc(HYPRE_Int,  num_real_procs, HYPRE_MEMORY_HOST);
   num_elements_total  =  hypre_CTAlloc(HYPRE_Int,  num_real_procs, HYPRE_MEMORY_HOST);

   counter = 0;

   if (num_real_procs > 0 )
   {
      ex_contact_procs[0] = real_proc_id[0];
      num_rows_per_proc[0] = 1;
      num_elements_total[0] = row_list_num_elements[orig_order[0]];

      /* loop through real procs - these are sorted (row_list is sorted also)*/
      for (i=1; i < num_rows; i++)
      {
         if (real_proc_id[i] == ex_contact_procs[counter]) /* same processor */
         {
            num_rows_per_proc[counter] += 1; /*another row */
            num_elements_total[counter] += row_list_num_elements[orig_order[i]];
         }
         else /* new processor */
         {
            counter++;
            ex_contact_procs[counter] = real_proc_id[i];
            num_rows_per_proc[counter] = 1;
            num_elements_total[counter] = row_list_num_elements[orig_order[i]];
         }
      }
   }

   /* to pack together, we need to use the largest obj. size of
      (HYPRE_Int) and (HYPRE_Complex) - if these are much different, then we are
      wasting some storage, but I do not think that it will be a
      large amount since this function should not be used on really
      large amounts of data anyway*/
   big_int_size = sizeof(HYPRE_BigInt);
   complex_size = sizeof(HYPRE_Complex);

   obj_size_bytes = hypre_max(big_int_size, complex_size);

   /* set up data to be sent to send procs */
   /* for each proc, ex_contact_buf contains #rows, row #,
      no. elements, col indicies, col data, row #, no. elements, col
      indicies, col data, etc. */

   /* first calculate total storage and make vec_starts arrays */
   storage = 0;
   ex_contact_vec_starts = hypre_CTAlloc(HYPRE_Int,  num_real_procs + 1, HYPRE_MEMORY_HOST);
   ex_contact_vec_starts[0] = -1;

   for (i=0; i < num_real_procs; i++)
   {
      storage += 1 + 2 * num_rows_per_proc[i] + 2* num_elements_total[i];
      ex_contact_vec_starts[i+1] = -storage-1; /* need negative for next loop */
   }

   hypre_TFree(num_elements_total, HYPRE_MEMORY_HOST);

   /*void_contact_buf = hypre_MAlloc(storage*obj_size_bytes);*/
   void_contact_buf = hypre_CTAlloc(char, storage*obj_size_bytes, HYPRE_MEMORY_HOST);
   index_ptr = void_contact_buf; /* step through with this index */

   /* for each proc: #rows, row #, no. elements,
      col indicies, col data, row #, no. elements, col indicies, col data, etc. */

   /* un-sort real_proc_id - we want to access data arrays in order, so
      cheaper to do this*/
   us_real_proc_id =  hypre_CTAlloc(HYPRE_Int,  num_rows, HYPRE_MEMORY_HOST);
   for (i=0; i < num_rows; i++)
   {
      us_real_proc_id[orig_order[i]] = real_proc_id[i];
   }
   hypre_TFree(real_proc_id, HYPRE_MEMORY_HOST);

   counter = 0; /* index into data arrays */
   prev_id = -1;
   for (i=0; i < num_rows; i++)
   {
      proc_id = us_real_proc_id[i];
      /* can't use row list[i] - you loose the negative signs that differentiate
         add/set values */
      row = off_proc_i[i*2];
      num_elements = row_list_num_elements[i];
      /* find position of this processor */
      indx = hypre_BinarySearch(ex_contact_procs, proc_id, num_real_procs);
      in_i = ex_contact_vec_starts[indx];

      index_ptr = (void *) ((char *) void_contact_buf + in_i*obj_size_bytes);

      /* first time for this processor - add the number of rows to the buffer */
      if (in_i < 0)
      {
         in_i = -in_i - 1;
         /* re-calc. index_ptr since in_i was negative */
         index_ptr = (void *) ((char *) void_contact_buf + in_i*obj_size_bytes);

         tmp_int =  num_rows_per_proc[indx];
         hypre_TMemcpy( index_ptr,  &tmp_int, HYPRE_Int, 1, HYPRE_MEMORY_HOST, HYPRE_MEMORY_HOST);
         index_ptr = (void *) ((char *) index_ptr + obj_size_bytes);

         in_i++;
      }
      /* add row # */
      hypre_TMemcpy( index_ptr,  &row, HYPRE_BigInt, 1, HYPRE_MEMORY_HOST, HYPRE_MEMORY_HOST);
      index_ptr = (void *) ((char *) index_ptr + obj_size_bytes);
      in_i++;

      /* add number of elements */
      hypre_TMemcpy( index_ptr,  &num_elements, HYPRE_Int, 1, HYPRE_MEMORY_HOST, HYPRE_MEMORY_HOST);
      index_ptr = (void *) ((char *) index_ptr + obj_size_bytes);
      in_i++;

      /* now add col indices  */
      for (j=0; j< num_elements; j++)
      {
         tmp_big_int = off_proc_j[counter+j]; /* col number */

         hypre_TMemcpy( index_ptr,  &tmp_big_int, HYPRE_BigInt, 1, HYPRE_MEMORY_HOST, HYPRE_MEMORY_HOST);
         index_ptr = (void *) ((char *) index_ptr + obj_size_bytes);
         in_i ++;
      }

      /* now add data */
      for (j=0; j< num_elements; j++)
      {
         tmp_complex = off_proc_data[counter++]; /* value */

         hypre_TMemcpy( index_ptr,  &tmp_complex, HYPRE_Complex, 1, HYPRE_MEMORY_HOST, HYPRE_MEMORY_HOST);
         index_ptr = (void *) ((char *) index_ptr + obj_size_bytes);
         in_i++;
      }

      /* increment the indexes to keep track of where we are - we
       * adjust below to be actual starts*/
      ex_contact_vec_starts[indx] = in_i;
   }

   /* some clean up */

   hypre_TFree(response_buf, HYPRE_MEMORY_HOST);
   hypre_TFree(response_buf_starts, HYPRE_MEMORY_HOST);

   hypre_TFree(us_real_proc_id, HYPRE_MEMORY_HOST);
   hypre_TFree(orig_order, HYPRE_MEMORY_HOST);
   hypre_TFree(row_list, HYPRE_MEMORY_HOST);
   hypre_TFree(row_list_num_elements, HYPRE_MEMORY_HOST);
   hypre_TFree(num_rows_per_proc, HYPRE_MEMORY_HOST);

   for (i=num_real_procs; i > 0; i--)
   {
      ex_contact_vec_starts[i] =   ex_contact_vec_starts[i-1];
   }

   ex_contact_vec_starts[0] = 0;

   /* now send the data */

   /***********************************/

   /* first get the integer info in send_proc_obj */

   /* the response we expect is just a confirmation*/
   response_buf = NULL;
   response_buf_starts = NULL;

   /*build the response object*/

   /* use the send_proc_obj for the info kept from contacts */
   /*estimate inital storage allocation */
   send_proc_obj.length = 0;
   send_proc_obj.storage_length = num_real_procs + 5;
   send_proc_obj.id =
      hypre_CTAlloc(HYPRE_Int,  send_proc_obj.storage_length + 1, HYPRE_MEMORY_HOST);
   send_proc_obj.vec_starts =
      hypre_CTAlloc(HYPRE_Int,  send_proc_obj.storage_length + 1, HYPRE_MEMORY_HOST);
   send_proc_obj.vec_starts[0] = 0;
   send_proc_obj.element_storage_length = storage + 20;
   send_proc_obj.v_elements =
      hypre_TAlloc(char, obj_size_bytes*send_proc_obj.element_storage_length, HYPRE_MEMORY_HOST);

   response_obj2.fill_response = hypre_FillResponseIJOffProcVals;
   response_obj2.data1 = NULL;
   response_obj2.data2 = &send_proc_obj;

   max_response_size = 0;

   hypre_DataExchangeList(num_real_procs, ex_contact_procs,
                          void_contact_buf, ex_contact_vec_starts, obj_size_bytes,
                          0, &response_obj2, max_response_size, 2,
                          comm,  (void **) &response_buf, &response_buf_starts);

   hypre_TFree(response_buf, HYPRE_MEMORY_HOST);
   hypre_TFree(response_buf_starts, HYPRE_MEMORY_HOST);

   hypre_TFree(ex_contact_procs, HYPRE_MEMORY_HOST);
   hypre_TFree(void_contact_buf, HYPRE_MEMORY_HOST);
   hypre_TFree(ex_contact_vec_starts, HYPRE_MEMORY_HOST);

   /* Now we can unpack the send_proc_objects and call set
      and add to values functions.  We unpack messages in a
      deterministic order, using processor rank */

   num_recvs = send_proc_obj.length;
   argsort_contact_procs = hypre_CTAlloc(HYPRE_Int,  num_recvs, HYPRE_MEMORY_HOST);
   for(i=0; i < num_recvs; i++)
   {
      argsort_contact_procs[i] = i;
   }
   /* This sort's the id array, but the original indices are stored in
    * argsort_contact_procs */
   hypre_qsort2i( send_proc_obj.id, argsort_contact_procs, 0, num_recvs-1 );

   /* alias */
   recv_data_ptr = send_proc_obj.v_elements;
   recv_starts = send_proc_obj.vec_starts;

   for (i=0; i < num_recvs; i++)
   {

      /* Find the current processor in order, and reset recv_data_ptr to that processor's message */
      original_proc_indx = argsort_contact_procs[i];
      /*current_proc = send_proc_obj.id[i];*/
      indx = recv_starts[original_proc_indx];
      recv_data_ptr = (void *) ((char *) send_proc_obj.v_elements + indx*obj_size_bytes);

      /* get the number of rows for this recv */
      hypre_TMemcpy( &num_rows, recv_data_ptr, HYPRE_Int, 1, HYPRE_MEMORY_HOST, HYPRE_MEMORY_HOST);
      recv_data_ptr = (void *) ((char *)recv_data_ptr + obj_size_bytes);
      indx++;


      for (j=0; j < num_rows; j++) /* for each row: unpack info */
      {
         /* row # */
         hypre_TMemcpy( &row,  recv_data_ptr, HYPRE_BigInt, 1, HYPRE_MEMORY_HOST, HYPRE_MEMORY_HOST);
         recv_data_ptr = (void *) ((char *)recv_data_ptr + obj_size_bytes);
         indx++;

         /* num elements for this row */
         hypre_TMemcpy( &num_elements,  recv_data_ptr, HYPRE_Int, 1, HYPRE_MEMORY_HOST, HYPRE_MEMORY_HOST);
         recv_data_ptr = (void *) ((char *)recv_data_ptr + obj_size_bytes);
         indx++;

         /* col indices */ /* Need to check this again !!!! >>>>>>> */
         if (big_int_size == obj_size_bytes)
         {
            col_ptr = (HYPRE_BigInt *) recv_data_ptr;
            recv_data_ptr =
               (void *) ((char *)recv_data_ptr + num_elements*obj_size_bytes);
         }
         else /* copy data */
         {
            if (big_int_data_size < num_elements)
            {
               big_int_data = hypre_TReAlloc(big_int_data,  HYPRE_BigInt,  num_elements + 10, HYPRE_MEMORY_HOST);
            }
            for (k=0; k< num_elements; k++)
            {
               hypre_TMemcpy( &big_int_data[k],  recv_data_ptr, HYPRE_BigInt, 1, HYPRE_MEMORY_HOST, HYPRE_MEMORY_HOST);
               recv_data_ptr = (void *) ((char *)recv_data_ptr + obj_size_bytes);
            }
            col_ptr = big_int_data;
         }

         /* col data */
         if (complex_size == obj_size_bytes)
         {
            col_data_ptr = (HYPRE_Complex *) recv_data_ptr;
            recv_data_ptr =
               (void *) ((char *)recv_data_ptr + num_elements*obj_size_bytes);
         }
         else /* copy data */
         {
            if (complex_data_size < num_elements)
            {
               complex_data =
                  hypre_TReAlloc(complex_data,  HYPRE_Complex,  num_elements + 10, HYPRE_MEMORY_HOST);
            }
            for (k=0; k< num_elements; k++)
            {
               hypre_TMemcpy( &complex_data[k],  recv_data_ptr, HYPRE_Complex, 1, HYPRE_MEMORY_HOST, HYPRE_MEMORY_HOST);
               recv_data_ptr = (void *) ((char *)recv_data_ptr + obj_size_bytes);
            }
            col_data_ptr = complex_data;

         }

         hypre_IJMatrixAddToValuesParCSR(matrix,1,&num_elements,&row,&row_index,
                                         col_ptr,col_data_ptr);
         indx += (num_elements*2);
      }
   }
   hypre_TFree(send_proc_obj.v_elements, HYPRE_MEMORY_HOST);
   hypre_TFree(send_proc_obj.vec_starts, HYPRE_MEMORY_HOST);
   hypre_TFree(send_proc_obj.id, HYPRE_MEMORY_HOST);
   hypre_TFree(argsort_contact_procs, HYPRE_MEMORY_HOST);

   if (big_int_data)
   {
      hypre_TFree(big_int_data, HYPRE_MEMORY_HOST);
   }
   if (complex_data)
   {
      hypre_TFree(complex_data, HYPRE_MEMORY_HOST);
   }

   return hypre_error_flag;
}

#endif


/*--------------------------------------------------------------------
 * hypre_FillResponseIJOffProcVals
 * Fill response function for the previous function (2nd data exchange)
 *--------------------------------------------------------------------*/

HYPRE_Int
hypre_FillResponseIJOffProcVals(void      *p_recv_contact_buf,
                                HYPRE_Int  contact_size,
                                HYPRE_Int  contact_proc,
                                void      *ro,
                                MPI_Comm   comm,
                                void     **p_send_response_buf,
                                HYPRE_Int *response_message_size )


{
   HYPRE_Int    myid;
   HYPRE_Int    index, count, elength;

   HYPRE_Int object_size;
   void *index_ptr;

   hypre_DataExchangeResponse  *response_obj = (hypre_DataExchangeResponse*) ro;

   hypre_ProcListElements      *send_proc_obj = (hypre_ProcListElements*) response_obj->data2;

   object_size = hypre_max(sizeof(HYPRE_BigInt), sizeof(HYPRE_Complex));

   hypre_MPI_Comm_rank(comm, &myid );


   /*check to see if we need to allocate more space in send_proc_obj for vec starts
    * and id */
   if (send_proc_obj->length == send_proc_obj->storage_length)
   {
      send_proc_obj->storage_length +=20; /*add space for 20 more contact*/
      send_proc_obj->vec_starts = hypre_TReAlloc(send_proc_obj->vec_starts,HYPRE_Int,
                                                 send_proc_obj->storage_length + 1, HYPRE_MEMORY_HOST);
      if( send_proc_obj->id != NULL)
      {
         send_proc_obj->id = hypre_TReAlloc(send_proc_obj->id, HYPRE_Int,
                                            send_proc_obj->storage_length + 1, HYPRE_MEMORY_HOST);
      }
   }

   /*initialize*/
   count = send_proc_obj->length;
   index = send_proc_obj->vec_starts[count]; /* current number of elements */
   if( send_proc_obj->id != NULL)
   {
      send_proc_obj->id[count] = contact_proc;
   }

   /*do we need more storage for the elements?*/
   if (send_proc_obj->element_storage_length < index + contact_size)
   {
      elength = hypre_max(contact_size, 100);
      elength += index;
      send_proc_obj->v_elements = hypre_TReAlloc((char*)send_proc_obj->v_elements,
                                                 char, elength*object_size, HYPRE_MEMORY_HOST);
      send_proc_obj->element_storage_length = elength;
   }
   /*populate send_proc_obj*/
   index_ptr = (void *) ((char *) send_proc_obj->v_elements + index*object_size);

   hypre_TMemcpy(index_ptr,  p_recv_contact_buf , char, object_size*contact_size, HYPRE_MEMORY_HOST, HYPRE_MEMORY_HOST);

   send_proc_obj->vec_starts[count+1] = index + contact_size;
   send_proc_obj->length++;

   /* output - no message to return (confirmation) */
   *response_message_size = 0;

   return hypre_error_flag;
}

/*--------------------------------------------------------------------*/

HYPRE_Int hypre_FindProc(HYPRE_BigInt *list, HYPRE_BigInt value, HYPRE_Int list_length)
{
   HYPRE_Int low, high, m;

   low = 0;
   high = list_length;
   if (value >= list[high] || value < list[low])
   {
      return -1;
   }
   else
   {
      while (low+1 < high)
      {
         m = (low + high) / 2;
         if (value < list[m])
         {
            high = m;
         }
         else if (value >= list[m])
         {
            low = m;
         }
      }
      return low;
   }
}

/******************************************************************************
 *
 * hypre_IJMatrixAssembleParCSR
 *
 * assembles IJMatrix from AuxParCSRMatrix auxiliary structure
 *****************************************************************************/

HYPRE_Int
hypre_IJMatrixAssembleParCSR(hypre_IJMatrix *matrix)
{
   MPI_Comm comm = hypre_IJMatrixComm(matrix);
   hypre_ParCSRMatrix *par_matrix = (hypre_ParCSRMatrix*) hypre_IJMatrixObject(matrix);
   hypre_AuxParCSRMatrix *aux_matrix = (hypre_AuxParCSRMatrix*) hypre_IJMatrixTranslator(matrix);
   HYPRE_BigInt *row_partitioning = hypre_IJMatrixRowPartitioning(matrix);
   HYPRE_BigInt *col_partitioning = hypre_IJMatrixColPartitioning(matrix);

   hypre_CSRMatrix *diag = hypre_ParCSRMatrixDiag(par_matrix);
   hypre_CSRMatrix *offd = hypre_ParCSRMatrixOffd(par_matrix);
   HYPRE_Int *diag_i = hypre_CSRMatrixI(diag);
   HYPRE_Int *offd_i = hypre_CSRMatrixI(offd);
   HYPRE_Int *diag_j;
   HYPRE_Int *offd_j = NULL;
   HYPRE_Complex *diag_data;
   HYPRE_Complex *offd_data = NULL;
   HYPRE_Int i, j, j0;
   HYPRE_Int num_cols_offd;
   HYPRE_Int *diag_pos;
   HYPRE_BigInt *col_map_offd;
   HYPRE_Int *row_length;
   HYPRE_BigInt **aux_j;
   HYPRE_Complex **aux_data;
   HYPRE_Int my_id, num_procs;
   HYPRE_Int num_rows;
   HYPRE_Int i_diag, i_offd;
   HYPRE_BigInt col_0, col_n;
   HYPRE_Int nnz_offd;
   HYPRE_BigInt *big_offd_j;
   HYPRE_BigInt *tmp_j;
   HYPRE_Complex temp;
#ifdef HYPRE_NO_GLOBAL_PARTITION
   HYPRE_BigInt base = hypre_IJMatrixGlobalFirstCol(matrix);
#else
   HYPRE_BigInt base = col_partitioning[0];
#endif
   HYPRE_Int off_proc_i_indx;
   HYPRE_Int max_off_proc_elmts;
   HYPRE_Int current_num_elmts;
   HYPRE_BigInt *off_proc_i;
   HYPRE_BigInt *off_proc_j;
   HYPRE_Complex *off_proc_data;
   HYPRE_Int offd_proc_elmts;
   //HYPRE_Int new_off_proc_i_indx;
   //HYPRE_Int cancel_indx;
   //HYPRE_Int col_indx;
   //HYPRE_Int current_indx;
   //HYPRE_Int current_i;
   //HYPRE_Int row_len;
   HYPRE_Int max_num_threads;
   HYPRE_Int aux_flag, aux_flag_global;

   max_num_threads = hypre_NumThreads();

   /* first find out if anyone has an aux_matrix, and create one if you don't
    * have one, but other procs do */
   aux_flag = 0;
   aux_flag_global = 0;
   if(aux_matrix)
   {
      aux_flag = 1;
   }
   hypre_MPI_Allreduce(&aux_flag, &aux_flag_global, 1, HYPRE_MPI_INT, hypre_MPI_SUM, comm);
   if(aux_flag_global && (!aux_flag))
   {
      hypre_MPI_Comm_rank(comm, &my_id);
      num_rows = (HYPRE_Int)(row_partitioning[my_id+1] - row_partitioning[my_id]);
      hypre_AuxParCSRMatrixCreate(&aux_matrix, num_rows, num_rows, NULL);
      hypre_AuxParCSRMatrixNeedAux(aux_matrix) = 0;
      hypre_IJMatrixTranslator(matrix) = aux_matrix;
   }

   if (aux_matrix)
   {
      /* first delete all cancelled elements */
      /*cancel_indx = hypre_AuxParCSRMatrixCancelIndx(aux_matrix);
      if (cancel_indx)
      {
         current_num_elmts=hypre_AuxParCSRMatrixCurrentNumElmts(aux_matrix);
         off_proc_i=hypre_AuxParCSRMatrixOffProcI(aux_matrix);
         off_proc_j=hypre_AuxParCSRMatrixOffProcJ(aux_matrix);
         off_proc_data=hypre_AuxParCSRMatrixOffProcData(aux_matrix);
         off_proc_i_indx = hypre_AuxParCSRMatrixOffProcIIndx(aux_matrix);
         col_indx = 0;
         current_i = 0;
         current_indx = 0;
         new_off_proc_i_indx = off_proc_i_indx;
         for (i=0; i < off_proc_i_indx; i= i+2)
         {
            row_len = off_proc_i[i+1];
            for (j=0; j < off_proc_i[i+1]; j++)
            {
               if (off_proc_j[col_indx] == -1)
               {
                  col_indx++;
                  row_len--;
                  current_num_elmts--;
               }
               else
               {
                  off_proc_j[current_indx] = off_proc_j[col_indx];
                  off_proc_data[current_indx++] = off_proc_data[col_indx++];
               }
            }
            if (row_len)
            {
               off_proc_i[current_i] = off_proc_i[i];
               off_proc_i[current_i+1] = row_len;
               current_i += 2;
            }
            else
            {
               new_off_proc_i_indx -= 2;
            }
         }
         hypre_AuxParCSRMatrixOffProcIIndx(aux_matrix) = new_off_proc_i_indx;
         hypre_AuxParCSRMatrixCurrentNumElmts(aux_matrix) = current_num_elmts;
      }*/
      off_proc_i_indx = hypre_AuxParCSRMatrixOffProcIIndx(aux_matrix);
      hypre_MPI_Allreduce(&off_proc_i_indx, &offd_proc_elmts, 1, HYPRE_MPI_INT,
                          hypre_MPI_SUM, comm);
      if (offd_proc_elmts)
      {
         max_off_proc_elmts=hypre_AuxParCSRMatrixMaxOffProcElmts(aux_matrix);
         current_num_elmts=hypre_AuxParCSRMatrixCurrentNumElmts(aux_matrix);
         off_proc_i=hypre_AuxParCSRMatrixOffProcI(aux_matrix);
         off_proc_j=hypre_AuxParCSRMatrixOffProcJ(aux_matrix);
         off_proc_data=hypre_AuxParCSRMatrixOffProcData(aux_matrix);
         hypre_IJMatrixAssembleOffProcValsParCSR(
            matrix,off_proc_i_indx, max_off_proc_elmts, current_num_elmts,
            off_proc_i, off_proc_j, off_proc_data);
      }
   }

   if (hypre_IJMatrixAssembleFlag(matrix) == 0)
   {
      hypre_MPI_Comm_size(comm, &num_procs);
      hypre_MPI_Comm_rank(comm, &my_id);
#ifdef HYPRE_NO_GLOBAL_PARTITION
      num_rows = (HYPRE_Int)(row_partitioning[1] - row_partitioning[0]);
      col_0 = col_partitioning[0];
      col_n = col_partitioning[1]-1;
#else
      num_rows = (HYPRE_Int)(row_partitioning[my_id+1] - row_partitioning[my_id]);
      col_0 = col_partitioning[my_id];
      col_n = col_partitioning[my_id+1]-1;
#endif
      /* move data into ParCSRMatrix if not there already */
      if (hypre_AuxParCSRMatrixNeedAux(aux_matrix))
      {
         HYPRE_Int *diag_array, *offd_array;
         diag_array = hypre_CTAlloc(HYPRE_Int,  max_num_threads, HYPRE_MEMORY_HOST);
         offd_array = hypre_CTAlloc(HYPRE_Int,  max_num_threads, HYPRE_MEMORY_HOST);
         aux_j = hypre_AuxParCSRMatrixAuxJ(aux_matrix);
         aux_data = hypre_AuxParCSRMatrixAuxData(aux_matrix);
         row_length = hypre_AuxParCSRMatrixRowLength(aux_matrix);
         diag_pos = hypre_CTAlloc(HYPRE_Int,  num_rows, HYPRE_MEMORY_HOST);
         i_diag = 0;
         i_offd = 0;
#ifdef HYPRE_USING_OPENMP
#pragma omp parallel private(i, j, i_diag, i_offd)
#endif
         {
            HYPRE_BigInt *local_j;
            HYPRE_Complex *local_data;
            HYPRE_Int rest, size, ns, ne;
            HYPRE_Int num_threads, my_thread_num;
            num_threads = hypre_NumActiveThreads();
            my_thread_num = hypre_GetThreadNum();

            size = num_rows/num_threads;
            rest = num_rows - size*num_threads;

            if (my_thread_num < rest)
            {
               ns = my_thread_num*(size + 1);
               ne = (my_thread_num+1)*(size + 1);
            }
            else
            {
               ns = my_thread_num*size + rest;
               ne = (my_thread_num+1)*size + rest;
            }

            i_diag = 0;
            i_offd = 0;
            for (i=ns; i < ne; i++)
            {
               local_j = aux_j[i];
               local_data = aux_data[i];
               diag_pos[i] = -1;
               for (j=0; j < row_length[i]; j++)
               {
                  if (local_j[j] < col_0 || local_j[j] > col_n)
                  {
                     i_offd++;
                  }
                  else
                  {
                     i_diag++;
                     if ((HYPRE_Int)(local_j[j]-col_0) == i)
                     {
                        diag_pos[i] = j;
                     }
                  }
               }
            }
            diag_array[my_thread_num] = i_diag;
            offd_array[my_thread_num] = i_offd;
#ifdef HYPRE_USING_OPENMP
#pragma omp barrier
#endif
            if (my_thread_num == 0)
            {
               i_diag = 0;
               i_offd = 0;
               for (i = 0; i < num_threads; i++)
               {
                  i_diag += diag_array[i];
                  i_offd += offd_array[i];
                  diag_array[i] = i_diag;
                  offd_array[i] = i_offd;
               }
               diag_i[num_rows] = i_diag;
               offd_i[num_rows] = i_offd;
               if (hypre_CSRMatrixJ(diag))
               {
                  hypre_TFree(hypre_CSRMatrixJ(diag), HYPRE_MEMORY_HOST);
               }
               if (hypre_CSRMatrixData(diag))
               {
                  hypre_TFree(hypre_CSRMatrixData(diag), HYPRE_MEMORY_HOST);
               }
               if (hypre_CSRMatrixJ(offd))
               {
                  hypre_TFree(hypre_CSRMatrixJ(offd), HYPRE_MEMORY_HOST);
               }
               if (hypre_CSRMatrixData(offd))
               {
                  hypre_TFree(hypre_CSRMatrixData(offd), HYPRE_MEMORY_HOST);
               }
               diag_j = hypre_CTAlloc(HYPRE_Int, i_diag, HYPRE_MEMORY_SHARED);
               diag_data = hypre_CTAlloc(HYPRE_Complex, i_diag, HYPRE_MEMORY_SHARED);
               if (i_offd > 0)
               {
                  offd_j = hypre_CTAlloc(HYPRE_Int, i_offd, HYPRE_MEMORY_SHARED);
                  offd_data = hypre_CTAlloc(HYPRE_Complex, i_offd, HYPRE_MEMORY_SHARED);
                  big_offd_j = hypre_CTAlloc(HYPRE_BigInt, i_offd, HYPRE_MEMORY_SHARED);
               }
            }
#ifdef HYPRE_USING_OPENMP
#pragma omp barrier
#endif
            if (my_thread_num)
            {
               i_diag = diag_array[my_thread_num-1];
               i_offd = offd_array[my_thread_num-1];
            }
            else
            {
               i_diag = 0;
               i_offd = 0;
            }
            for (i=ns; i < ne; i++)
            {
               diag_i[i] = i_diag;
               offd_i[i] = i_offd;
               local_j = aux_j[i];
               local_data = aux_data[i];
               if (diag_pos[i] > -1)
               {
                  diag_j[i_diag] = (HYPRE_Int)(local_j[diag_pos[i]] - col_0);
                  diag_data[i_diag++] = local_data[diag_pos[i]];
               }
               for (j=0; j < row_length[i]; j++)
               {
                  if (local_j[j] < col_0 || local_j[j] > col_n)
                  {
                     big_offd_j[i_offd] = local_j[j];
                     offd_data[i_offd++] = local_data[j];
                  }
                  else if (j != diag_pos[i])
                  {
                     diag_j[i_diag] = (HYPRE_Int)(local_j[j] - col_0);
                     diag_data[i_diag++] = local_data[j];
                  }
               }
            }
         } /* end parallel region */

         hypre_TFree(diag_array, HYPRE_MEMORY_HOST);
         hypre_TFree(offd_array, HYPRE_MEMORY_HOST);

         hypre_CSRMatrixJ(diag) = diag_j;
         hypre_CSRMatrixData(diag) = diag_data;
         hypre_CSRMatrixNumNonzeros(diag) = diag_i[num_rows];
         if (offd_i[num_rows] > 0)
         {
            hypre_CSRMatrixJ(offd) = offd_j;
            hypre_CSRMatrixBigJ(offd) = big_offd_j;
            hypre_CSRMatrixData(offd) = offd_data;
         }
         hypre_CSRMatrixNumNonzeros(offd) = offd_i[num_rows];
         hypre_TFree(diag_pos, HYPRE_MEMORY_HOST);
      }
      else
      {
         /* move diagonal element into first space */

         big_offd_j = hypre_CSRMatrixBigJ(offd);
         diag_j = hypre_CSRMatrixJ(diag);
         diag_data = hypre_CSRMatrixData(diag);
#ifdef HYPRE_USING_OPENMP
#pragma omp parallel for private (i,j,j0,temp)
#endif
         for (i=0; i < num_rows; i++)
         {
            j0 = diag_i[i];
            for (j=j0; j < diag_i[i+1]; j++)
            {
               if (diag_j[j] == i)
               {
                  temp = diag_data[j0];
                  diag_data[j0] = diag_data[j];
                  diag_data[j] = temp;
                  diag_j[j] = diag_j[j0];
                  diag_j[j0] = i;
                  break;
               }
            }
         }

         offd_j = hypre_CSRMatrixJ(offd);
         if (!offd_j && offd_i[num_rows])
         {
            offd_j = hypre_CTAlloc(HYPRE_Int, offd_i[num_rows], HYPRE_MEMORY_SHARED);
            hypre_CSRMatrixJ(offd) = offd_j;
         }
      }

      /*  generate the nonzero rows inside offd and diag by calling */

      hypre_CSRMatrixSetRownnz(diag);
      hypre_CSRMatrixSetRownnz(offd);

      /*  generate col_map_offd */
      nnz_offd = offd_i[num_rows];
      if (nnz_offd)
      {
         tmp_j = hypre_CTAlloc(HYPRE_BigInt,  nnz_offd, HYPRE_MEMORY_HOST);
         for (i=0; i < nnz_offd; i++)
         {
            tmp_j[i] = big_offd_j[i];
         }
         hypre_BigQsort0(tmp_j,0,nnz_offd-1);
         num_cols_offd = 1;
         for (i=0; i < nnz_offd-1; i++)
         {
            if (tmp_j[i+1] > tmp_j[i])
            {
               tmp_j[num_cols_offd++] = tmp_j[i+1];
            }
         }
         col_map_offd = hypre_CTAlloc(HYPRE_BigInt, num_cols_offd, HYPRE_MEMORY_HOST);
         for (i=0; i < num_cols_offd; i++)
         {
            col_map_offd[i] = tmp_j[i];
         }
#ifdef HYPRE_USING_OPENMP
#pragma omp parallel for private(i)
#endif
         for (i=0; i < nnz_offd; i++)
         {
            offd_j[i]=hypre_BigBinarySearch(col_map_offd,big_offd_j[i],num_cols_offd);
         }

         if (base)
         {
            for (i=0; i < num_cols_offd; i++)
            {
               col_map_offd[i] -= base;
            }
         }
         hypre_ParCSRMatrixColMapOffd(par_matrix) = col_map_offd;
         hypre_CSRMatrixNumCols(offd) = num_cols_offd;
         hypre_TFree(tmp_j, HYPRE_MEMORY_HOST);
         hypre_TFree(big_offd_j, HYPRE_MEMORY_SHARED);
         hypre_CSRMatrixBigJ(offd) = NULL;
      }
      hypre_IJMatrixAssembleFlag(matrix) = 1;
   }

   hypre_AuxParCSRMatrixDestroy(aux_matrix);
   hypre_IJMatrixTranslator(matrix) = NULL;

   return hypre_error_flag;
}

/******************************************************************************
 *
 * IJMatrix_ParCSR interface
 *
 *****************************************************************************/

#include "_hypre_IJ_mv.h"

#include "../HYPRE.h"


/******************************************************************************
 *
 * hypre_IJMatrixSetValuesOMPParCSR
 *
 * sets values in an IJMatrix before assembly,
 * use of this routine requires that the values in rows are different from each
 * other, i.e rows[i] != rows[j] for i != j
 * to ensure accurate threading
 *
 *****************************************************************************/

HYPRE_Int
hypre_IJMatrixSetValuesOMPParCSR( hypre_IJMatrix       *matrix,
                                  HYPRE_Int             nrows,
                                  HYPRE_Int            *ncols,
                                  const HYPRE_BigInt   *rows,
                                  const HYPRE_Int      *row_indexes,
                                  const HYPRE_BigInt   *cols,
                                  const HYPRE_Complex  *values )
{
   hypre_ParCSRMatrix *par_matrix;
   hypre_CSRMatrix *diag, *offd;
   hypre_AuxParCSRMatrix *aux_matrix;
   HYPRE_BigInt *row_partitioning;
   HYPRE_BigInt *col_partitioning;
   MPI_Comm comm = hypre_IJMatrixComm(matrix);
   HYPRE_Int num_procs, my_id;
   HYPRE_BigInt col_0, col_n, first;
   //HYPRE_Int cancel_indx;
   HYPRE_BigInt **aux_j;
   HYPRE_Complex **aux_data;
   HYPRE_Int *row_length, *row_space;
   HYPRE_Int need_aux;
   HYPRE_Int *diag_i;
   HYPRE_Int *diag_j;
   HYPRE_Complex *diag_data;
   HYPRE_Int *offd_i;
   HYPRE_Int *offd_j;
   HYPRE_BigInt *big_offd_j;
   HYPRE_Complex *offd_data;
   HYPRE_Int pstart;
   /*HYPRE_Int current_num_elmts;*/
   /*HYPRE_Int max_off_proc_elmts;*/
   //HYPRE_Int off_proc_i_indx;
   //HYPRE_BigInt *off_proc_i;
   //HYPRE_BigInt *off_proc_j;
   //HYPRE_Int *offproc_cnt;

   HYPRE_Int print_level = hypre_IJMatrixPrintLevel(matrix);
   //HYPRE_Int max_num_threads;
   HYPRE_Int error_flag = 0;

   /*HYPRE_Complex *off_proc_data;*/
   hypre_MPI_Comm_size(comm, &num_procs);
   hypre_MPI_Comm_rank(comm, &my_id);
   //max_num_threads = hypre_NumThreads();
   par_matrix = (hypre_ParCSRMatrix *) hypre_IJMatrixObject( matrix );
   row_partitioning = hypre_IJMatrixRowPartitioning(matrix);
   col_partitioning = hypre_IJMatrixColPartitioning(matrix);

   //offproc_cnt = hypre_CTAlloc(HYPRE_Int,  max_num_threads, HYPRE_MEMORY_HOST);

#ifdef HYPRE_NO_GLOBAL_PARTITION
   col_0 = col_partitioning[0];
   col_n = col_partitioning[1]-1;
   first =  hypre_IJMatrixGlobalFirstCol(matrix);
   pstart = 0;
#else
   col_0 = col_partitioning[my_id];
   col_n = col_partitioning[my_id+1]-1;
   first = col_partitioning[0];
   pstart = my_id;
#endif
   if (nrows < 0)
   {
      hypre_error_in_arg(2);
      if (print_level)
      {
         hypre_printf("Error! nrows negative! HYPRE_IJMatrixSetValues\n");
      }
      return hypre_error_flag;
   }

   if (hypre_IJMatrixAssembleFlag(matrix))  /* matrix already assembled*/
   {
      HYPRE_BigInt *col_map_offd;
      HYPRE_Int num_cols_offd;

      diag = hypre_ParCSRMatrixDiag(par_matrix);
      diag_i = hypre_CSRMatrixI(diag);
      diag_j = hypre_CSRMatrixJ(diag);
      diag_data = hypre_CSRMatrixData(diag);
      offd = hypre_ParCSRMatrixOffd(par_matrix);
      offd_i = hypre_CSRMatrixI(offd);
      num_cols_offd = hypre_CSRMatrixNumCols(offd);
      if (num_cols_offd)
      {
         col_map_offd = hypre_ParCSRMatrixColMapOffd(par_matrix);
         offd_j = hypre_CSRMatrixJ(offd);
         offd_data = hypre_CSRMatrixData(offd);
      }
      aux_matrix = (hypre_AuxParCSRMatrix*) hypre_IJMatrixTranslator(matrix);
      /*if (aux_matrix)
      {
         current_num_elmts
           = hypre_AuxParCSRMatrixCurrentNumElmts(aux_matrix);
         off_proc_i_indx = hypre_AuxParCSRMatrixOffProcIIndx(aux_matrix);
         off_proc_i = hypre_AuxParCSRMatrixOffProcI(aux_matrix);
         off_proc_j = hypre_AuxParCSRMatrixOffProcJ(aux_matrix);
         cancel_indx = hypre_AuxParCSRMatrixCancelIndx(aux_matrix);
      }*/

#ifdef HYPRE_USING_OPENMP
#pragma omp parallel
#endif
      {
         HYPRE_Int j_offd;
         HYPRE_Int num_threads, my_thread_num;
         HYPRE_Int len, rest, ns, ne;
         HYPRE_Int pos_diag, pos_offd;
         HYPRE_Int len_diag, len_offd;
         //HYPRE_Int row_len;
         HYPRE_Int row_local;
         HYPRE_Int i, j, ii, n;
         HYPRE_BigInt row;
         HYPRE_Int not_found, size, indx;

         num_threads = hypre_NumActiveThreads();
         my_thread_num = hypre_GetThreadNum();

         len = nrows/num_threads;
         rest = nrows - len*num_threads;

         if (my_thread_num < rest)
         {
            ns = my_thread_num*(len+1);
            ne = (my_thread_num+1)*(len+1);
         }
         else
         {
            ns = my_thread_num*len+rest;
            ne = (my_thread_num+1)*len+rest;
         }

         for (ii=ns; ii < ne; ii++)
         {
            row = rows[ii];
            n = ncols[ii];
            if (n == 0) /* empty row */
            {
               continue;
            }
            indx = row_indexes[ii];
            /* processor owns the row */
            if (row >= row_partitioning[pstart] && row < row_partitioning[pstart+1])
            {
               row_local = (HYPRE_Int)(row - row_partitioning[pstart]);

               /* compute local row number */
               size = diag_i[row_local+1] - diag_i[row_local]
                  + offd_i[row_local+1] - offd_i[row_local];

               if (n > size)
               {
                  hypre_error(HYPRE_ERROR_GENERIC);
#ifdef HYPRE_USING_OPENMP
#pragma omp atomic
#endif
                  error_flag++;
                  if (print_level)
                  {
                     hypre_printf (" row %b too long! \n", row);
                  }
                  break;
                  /*return hypre_error_flag; */
               }

               pos_diag = diag_i[row_local];
               pos_offd = offd_i[row_local];
               len_diag = diag_i[row_local+1];
               len_offd = offd_i[row_local+1];
               not_found = 1;

               for (i=0; i < n; i++)
               {
                  if (cols[indx] < col_0 || cols[indx] > col_n)
                     /* insert into offd */
                  {
                     j_offd = hypre_BigBinarySearch(col_map_offd,cols[indx]-first,
                                                 num_cols_offd);
                     if (j_offd == -1)
                     {
                        hypre_error(HYPRE_ERROR_GENERIC);
#ifdef HYPRE_USING_OPENMP
#pragma omp atomic
#endif
                        error_flag++;
                        if (print_level)
                        {
                           hypre_printf (" Error, element %b %b does not exist\n",
                                         row, cols[indx]);
                        }
                        break;
                        /*return hypre_error_flag; */
                     }
                     for (j=pos_offd; j < len_offd; j++)
                     {
                        if (offd_j[j] == j_offd)
                        {
                           offd_data[j] = values[indx];
                           not_found = 0;
                           break;
                        }
                     }
                     if (not_found)
                     {
                        hypre_error(HYPRE_ERROR_GENERIC);
#ifdef HYPRE_USING_OPENMP
#pragma omp atomic
#endif
                        error_flag++;
                        if (print_level)
                        {
                           hypre_printf (" Error, element %b %b does not exist\n",
                                         row, cols[indx]);
                        }
                        break;
                        /*return hypre_error_flag;*/
                     }
                     not_found = 1;
                  }
                  /* diagonal element */
                  else if (cols[indx] == row)
                  {
                     if (diag_j[pos_diag] != row_local)
                     {
                        hypre_error(HYPRE_ERROR_GENERIC);
#ifdef HYPRE_USING_OPENMP
#pragma omp atomic
#endif
                        error_flag++;
                        if (print_level)
                        {
                           hypre_printf (" Error, element %b %b does not exist\n",
                                         row, cols[indx]);
                        }
                        break;
                        /*return hypre_error_flag; */
                     }
                     diag_data[pos_diag] = values[indx];
                  }
                  else  /* insert into diag */
                  {
                     for (j=pos_diag; j < len_diag; j++)
                     {
                        if (diag_j[j] == (HYPRE_Int)(cols[indx]-col_0))
                        {
                           diag_data[j] = values[indx];
                           not_found = 0;
                           break;
                        }
                     }
                     if (not_found)
                     {
                        hypre_error(HYPRE_ERROR_GENERIC);
#ifdef HYPRE_USING_OPENMP
#pragma omp atomic
#endif
                        error_flag++;
                        if (print_level)
                        {
                           hypre_printf (" Error, element %b %b does not exist\n",
                                         row, cols[indx]);
                        }
                        break;
                        /*return hypre_error_flag;*/
                     }
                  }
                  indx++;
               }
            }

            /* processor does not own the row */

            //else /*search for previous occurrences and cancel them */
            /*{
               if (aux_matrix)
               {
                  col_indx = 0;
                  for (i=0; i < off_proc_i_indx; i=i+2)
                  {
                     row_len = off_proc_i[i+1];
                     if (off_proc_i[i] == row)
                     {
                        for (j=0; j < n; j++)
                        {
                           cnt1 = col_indx;
                           for (k=0; k < row_len; k++)
                           {
                              if (off_proc_j[cnt1] == cols[j])
                              {
                                 off_proc_j[cnt1++] = -1;
                                 offproc_cnt[my_thread_num]++; */
                                 /*cancel_indx++;*/
                                 /* if no repetition allowed */
                                 /* off_proc_j[col_indx] = -1;
                                    col_indx -= k;
                                    break; */
                              /*}
                              else
                              {
                                 cnt1++;
                              }
                           }
                        }
                        col_indx += row_len;
                     }
                     else
                     {
                        col_indx += row_len;
                     }
                  }*/
                  /*hypre_AuxParCSRMatrixCancelIndx(aux_matrix) = cancel_indx;*/
               //}
            //}
         }
      } /*end parallel region */
   }
   else  /* matrix not assembled */
   {
      aux_matrix = (hypre_AuxParCSRMatrix*) hypre_IJMatrixTranslator(matrix);
      /*if (aux_matrix)
      {
         current_num_elmts
           = hypre_AuxParCSRMatrixCurrentNumElmts(aux_matrix);
         off_proc_i_indx = hypre_AuxParCSRMatrixOffProcIIndx(aux_matrix);
         off_proc_i = hypre_AuxParCSRMatrixOffProcI(aux_matrix);
         off_proc_j = hypre_AuxParCSRMatrixOffProcJ(aux_matrix);
         cancel_indx = hypre_AuxParCSRMatrixCancelIndx(aux_matrix);
      }*/
      row_space = hypre_AuxParCSRMatrixRowSpace(aux_matrix);
      row_length = hypre_AuxParCSRMatrixRowLength(aux_matrix);
      need_aux = hypre_AuxParCSRMatrixNeedAux(aux_matrix);
      if (need_aux)
      {
         aux_j = hypre_AuxParCSRMatrixAuxJ(aux_matrix);
         aux_data = hypre_AuxParCSRMatrixAuxData(aux_matrix);
      }
      else
      {
         diag = hypre_ParCSRMatrixDiag(par_matrix);
         diag_i = hypre_CSRMatrixI(diag);
         diag_j = hypre_CSRMatrixJ(diag);
         diag_data = hypre_CSRMatrixData(diag);
         offd = hypre_ParCSRMatrixOffd(par_matrix);
         offd_i = hypre_CSRMatrixI(offd);
         if (num_procs > 1)
         {
            offd_data = hypre_CSRMatrixData(offd);
            big_offd_j = hypre_CSRMatrixBigJ(offd);
            if (!big_offd_j)
            {
<<<<<<< HEAD
               big_offd_j = hypre_CTAlloc(HYPRE_BigInt, offd_i[hypre_CSRMatrixNumRows(offd)],
                                          hypre_CSRMatrixMemoryLocation(offd));
=======
               big_offd_j = hypre_CTAlloc(HYPRE_BigInt, offd_i[hypre_CSRMatrixNumRows(offd)], HYPRE_MEMORY_SHARED);
>>>>>>> beb01103
               hypre_CSRMatrixBigJ(offd) = big_offd_j;
            }
         }
      }
#ifdef HYPRE_USING_OPENMP
#pragma omp parallel
#endif
      {
         HYPRE_Int num_threads, my_thread_num;
         HYPRE_Int len, rest, ns, ne;
         HYPRE_BigInt *tmp_j = NULL;
         HYPRE_BigInt *local_j = NULL;
         HYPRE_Complex *tmp_data = NULL;
         HYPRE_Complex *local_data = NULL;
         HYPRE_Int tmp_indx;
         //HYPRE_Int row_len;
         HYPRE_Int row_local;
         HYPRE_Int i, j, ii, n;
         HYPRE_BigInt row;
         HYPRE_Int not_found, size, indx;
         HYPRE_Int old_size, space, cnt;

         num_threads = hypre_NumActiveThreads();
         my_thread_num = hypre_GetThreadNum();

         len = nrows/num_threads;
         rest = nrows - len*num_threads;

         if (my_thread_num < rest)
         {
            ns = my_thread_num*(len+1);
            ne = (my_thread_num+1)*(len+1);
         }
         else
         {
            ns = my_thread_num*len+rest;
            ne = (my_thread_num+1)*len+rest;
         }

         for (ii=ns; ii < ne; ii++)
         {
            row = rows[ii];
            n = ncols[ii];
            if (n == 0) /* empty row */
            {
               continue;
            }
            indx = row_indexes[ii];
            /* processor owns the row */
            if (row >= row_partitioning[pstart] && row < row_partitioning[pstart+1])
            {
               row_local = (HYPRE_Int)(row - row_partitioning[pstart]);
               /* compute local row number */
               if (need_aux)
               {
                  local_j = aux_j[row_local];
                  local_data = aux_data[row_local];
                  space = row_space[row_local];
                  old_size = row_length[row_local];
                  size = space - old_size;
                  if (size < n)
                  {
                     size = n - size;
                     tmp_j = hypre_CTAlloc(HYPRE_BigInt, size, HYPRE_MEMORY_HOST);
                     tmp_data = hypre_CTAlloc(HYPRE_Complex, size, HYPRE_MEMORY_HOST);
                  }
                  tmp_indx = 0;
                  not_found = 1;
                  size = old_size;
                  for (i=0; i < n; i++)
                  {
                     for (j=0; j < old_size; j++)
                     {
                        if (local_j[j] == cols[indx])
                        {
                           local_data[j] = values[indx];
                           not_found = 0;
                           break;
                        }
                     }
                     if (not_found)
                     {
                        if (size < space)
                        {
                           local_j[size] = cols[indx];
                           local_data[size++] = values[indx];
                        }
                        else
                        {
                           tmp_j[tmp_indx] = cols[indx];
                           tmp_data[tmp_indx++] = values[indx];
                        }
                     }
                     not_found = 1;
                     indx++;
                  }

                  row_length[row_local] = size+tmp_indx;

                  if (tmp_indx)
                  {
                     aux_j[row_local] = hypre_TReAlloc(aux_j[row_local],HYPRE_BigInt,
                                                       size+tmp_indx, HYPRE_MEMORY_HOST);
                     aux_data[row_local] = hypre_TReAlloc(aux_data[row_local],
                                                          HYPRE_Complex, size+tmp_indx, HYPRE_MEMORY_HOST);
                     row_space[row_local] = size+tmp_indx;
                     local_j = aux_j[row_local];
                     local_data = aux_data[row_local];
                  }

                  cnt = size;

                  for (i=0; i < tmp_indx; i++)
                  {
                     local_j[cnt] = tmp_j[i];
                     local_data[cnt++] = tmp_data[i];
                  }

                  if (tmp_j)
                  {
                     hypre_TFree(tmp_j, HYPRE_MEMORY_HOST);
                     hypre_TFree(tmp_data, HYPRE_MEMORY_HOST);
                  }
               }
               else /* insert immediately into data in ParCSRMatrix structure */
               {
                  HYPRE_Int offd_indx, diag_indx;
                  HYPRE_Int offd_space, diag_space;
                  HYPRE_Int cnt_diag, cnt_offd;
                  offd_indx = hypre_AuxParCSRMatrixIndxOffd(aux_matrix)[row_local];
                  diag_indx = hypre_AuxParCSRMatrixIndxDiag(aux_matrix)[row_local];
                  cnt_diag = diag_indx;
                  cnt_offd = offd_indx;
                  diag_space = diag_i[row_local+1];
                  offd_space = offd_i[row_local+1];
                  not_found = 1;
                  for (i=0; i < n; i++)
                  {
                     if (cols[indx] < col_0 || cols[indx] > col_n)
                        /* insert into offd */
                     {
                        for (j=offd_i[row_local]; j < offd_indx; j++)
                        {
                           if (big_offd_j[j] == cols[indx])
                           {
                              offd_data[j] = values[indx];
                              not_found = 0;
                              break;
                           }
                        }
                        if (not_found)
                        {
                           if (cnt_offd < offd_space)
                           {
                              big_offd_j[cnt_offd] = cols[indx];
                              offd_data[cnt_offd++] = values[indx];
                           }
                           else
                           {
                              hypre_error(HYPRE_ERROR_GENERIC);
#ifdef HYPRE_USING_OPENMP
#pragma omp atomic
#endif
                              error_flag++;
                              if (print_level)
                              {
                                 hypre_printf("Error in row %b ! Too many elements!\n",
                                              row);
                              }
                              break;
                              /*return hypre_error_flag;*/
                           }
                        }
                        not_found = 1;
                     }
                     else  /* insert into diag */
                     {
                        for (j=diag_i[row_local]; j < diag_indx; j++)
                        {
                           if (diag_j[j] == (HYPRE_Int)(cols[indx]-col_0))
                           {
                              diag_data[j] = values[indx];
                              not_found = 0;
                              break;
                           }
                        }
                        if (not_found)
                        {
                           if (cnt_diag < diag_space)
                           {
                              diag_j[cnt_diag] = (HYPRE_Int)(cols[indx]-col_0);
                              diag_data[cnt_diag++] = values[indx];
                           }
                           else
                           {
                              hypre_error(HYPRE_ERROR_GENERIC);
#ifdef HYPRE_USING_OPENMP
#pragma omp atomic
#endif
                              error_flag++;
                              if (print_level)
                              {
                                 hypre_printf("Error in row %b ! Too many elements !\n",
                                              row);
                              }
                              break;
                              /*return hypre_error_flag;*/
                           }
                        }
                        not_found = 1;
                     }
                     indx++;
                  }

                  hypre_AuxParCSRMatrixIndxDiag(aux_matrix)[row_local] = cnt_diag;
                  hypre_AuxParCSRMatrixIndxOffd(aux_matrix)[row_local] = cnt_offd;

               }
            }

            /* processor does not own the row */
            /*else
            {
               if (aux_matrix)
               {
                  col_indx = 0;
                  for (i=0; i < off_proc_i_indx; i=i+2)
                  {
                     row_len = off_proc_i[i+1];
                     if (off_proc_i[i] == row)
                     {
                        for (j=0; j < n; j++)
                        {
                           cnt1 = col_indx;
                           for (k=0; k < row_len; k++)
                           {
                              if (off_proc_j[cnt1] == cols[j])
                              {
                                 off_proc_j[cnt1++] = -1; */
                                 /*cancel_indx++;*/
                                 //offproc_cnt[my_thread_num]++;
                                 /* if no repetition allowed */
                                 /* off_proc_j[col_indx] = -1;
                                    col_indx -= k;
                                    break; */
                    /*          }
                              else
                              {
                                 cnt1++;
                              }
                           }
                        }
                        col_indx += row_len;
                     }
                     else
                     {
                        col_indx += row_len;
                     }
                  }*/
                  /*hypre_AuxParCSRMatrixCancelIndx(aux_matrix) = cancel_indx;*/
               /*}
            }*/
         }
      } /* end parallel region */
   }
   /*if (error_flag)
   {
      return hypre_error_flag;
   }
   if (aux_matrix)
   {
      for (i1=0; i1 < max_num_threads; i1++)
      {
         cancel_indx += offproc_cnt[i1];
      }
      hypre_AuxParCSRMatrixCancelIndx(aux_matrix) = cancel_indx;
   }*/
   //hypre_TFree(offproc_cnt, HYPRE_MEMORY_HOST);

   return hypre_error_flag;
}

/******************************************************************************
 *
 * hypre_IJMatrixAddToValuesOMPParCSR
 *
 * adds row values to an IJMatrix
 *
 *****************************************************************************/

HYPRE_Int
hypre_IJMatrixAddToValuesOMPParCSR( hypre_IJMatrix       *matrix,
                                    HYPRE_Int             nrows,
                                    HYPRE_Int            *ncols,
                                    const HYPRE_BigInt   *rows,
                                    const HYPRE_Int      *row_indexes,
                                    const HYPRE_BigInt   *cols,
                                    const HYPRE_Complex  *values )
{
   hypre_ParCSRMatrix *par_matrix;
   hypre_CSRMatrix *diag, *offd;
   hypre_AuxParCSRMatrix *aux_matrix;
   HYPRE_BigInt *row_partitioning;
   HYPRE_BigInt *col_partitioning;
   MPI_Comm comm = hypre_IJMatrixComm(matrix);
   HYPRE_Int num_procs, my_id;
   HYPRE_BigInt col_0, col_n, first;
   HYPRE_BigInt **aux_j;
   HYPRE_Complex **aux_data;
   HYPRE_Int *row_length, *row_space;
   HYPRE_Int need_aux;
   HYPRE_Int pstart;
   HYPRE_Int *diag_i;
   HYPRE_Int *diag_j;
   HYPRE_Complex *diag_data;
   HYPRE_Int *offd_i;
   HYPRE_Int *offd_j;
   HYPRE_BigInt *big_offd_j;
   HYPRE_Complex *offd_data;
   HYPRE_Int current_num_elmts;
   HYPRE_Int max_off_proc_elmts;
   HYPRE_Int off_proc_i_indx;
   HYPRE_BigInt *off_proc_i;
   HYPRE_BigInt *off_proc_j;
   HYPRE_Complex *off_proc_data;
   HYPRE_Int **offproc_cnt;

   HYPRE_Int print_level = hypre_IJMatrixPrintLevel(matrix);
   HYPRE_Int max_num_threads;
   HYPRE_Int error_flag = 0;
   HYPRE_Int i1;

   hypre_MPI_Comm_size(comm, &num_procs);
   hypre_MPI_Comm_rank(comm, &my_id);
   max_num_threads = hypre_NumThreads();
   par_matrix = (hypre_ParCSRMatrix*) hypre_IJMatrixObject( matrix );
   row_partitioning = hypre_IJMatrixRowPartitioning(matrix);
   col_partitioning = hypre_IJMatrixColPartitioning(matrix);

   offproc_cnt = hypre_CTAlloc(HYPRE_Int *,  max_num_threads, HYPRE_MEMORY_HOST);

   for (i1=0; i1 < max_num_threads; i1++)
      offproc_cnt[i1] = NULL;

#ifdef HYPRE_NO_GLOBAL_PARTITION
   col_0 = col_partitioning[0];
   col_n = col_partitioning[1]-1;
   first = hypre_IJMatrixGlobalFirstCol(matrix);
   pstart = 0;
#else
   col_0 = col_partitioning[my_id];
   col_n = col_partitioning[my_id+1]-1;
   first = col_partitioning[0];
   pstart = my_id;
#endif
   if (hypre_IJMatrixAssembleFlag(matrix)) /* matrix already assembled */
   {
      HYPRE_Int num_cols_offd;
      HYPRE_BigInt *col_map_offd;

      diag = hypre_ParCSRMatrixDiag(par_matrix);
      diag_i = hypre_CSRMatrixI(diag);
      diag_j = hypre_CSRMatrixJ(diag);
      diag_data = hypre_CSRMatrixData(diag);
      offd = hypre_ParCSRMatrixOffd(par_matrix);
      offd_i = hypre_CSRMatrixI(offd);
      num_cols_offd = hypre_CSRMatrixNumCols(offd);
      if (num_cols_offd)
      {
         col_map_offd = hypre_ParCSRMatrixColMapOffd(par_matrix);
         offd_j = hypre_CSRMatrixJ(offd);
         offd_data = hypre_CSRMatrixData(offd);
      }
      aux_matrix = (hypre_AuxParCSRMatrix*) hypre_IJMatrixTranslator(matrix);
      if (aux_matrix)
      {
         current_num_elmts
            = hypre_AuxParCSRMatrixCurrentNumElmts(aux_matrix);
         off_proc_i_indx = hypre_AuxParCSRMatrixOffProcIIndx(aux_matrix);
         off_proc_i = hypre_AuxParCSRMatrixOffProcI(aux_matrix);
         off_proc_j = hypre_AuxParCSRMatrixOffProcJ(aux_matrix);
      }
#ifdef HYPRE_USING_OPENMP
#pragma omp parallel
#endif
      {
         HYPRE_Int j_offd;
         HYPRE_Int num_threads, my_thread_num;
         HYPRE_Int len, rest, ns, ne;
         HYPRE_Int pos_diag, pos_offd;
         HYPRE_Int len_diag, len_offd;
         HYPRE_Int row_local;
         HYPRE_Int i, j, ii, n;
         HYPRE_BigInt row;
         HYPRE_Int not_found, size, indx;
         HYPRE_Int *my_offproc_cnt = NULL;

         num_threads = hypre_NumActiveThreads();
         my_thread_num = hypre_GetThreadNum();

         len = nrows/num_threads;
         rest = nrows - len*num_threads;

         if (my_thread_num < rest)
         {
            ns = my_thread_num*(len+1);
            ne = (my_thread_num+1)*(len+1);
         }
         else
         {
            ns = my_thread_num*len+rest;
            ne = (my_thread_num+1)*len+rest;
         }

         for (ii=ns; ii < ne; ii++)
         {
            row = rows[ii];
            n = ncols[ii];
            if (n == 0) /* empty row */
            {
               continue;
            }
            indx = row_indexes[ii];
            if (row >= row_partitioning[pstart] && row < row_partitioning[pstart+1])
            {
               row_local = (HYPRE_Int)(row - row_partitioning[pstart]);
               /* compute local row number */
               size = diag_i[row_local+1] - diag_i[row_local]
                  + offd_i[row_local+1] - offd_i[row_local];

               if (n > size)
               {
                  hypre_error(HYPRE_ERROR_GENERIC);
#ifdef HYPRE_USING_OPENMP
#pragma omp atomic
#endif
                  error_flag++;
                  if (print_level)
                  {
                     hypre_printf (" row %b too long! \n", row);
                  }
                  break;
                  /*return hypre_error_flag; */
               }

               pos_diag = diag_i[row_local];
               pos_offd = offd_i[row_local];
               len_diag = diag_i[row_local+1];
               len_offd = offd_i[row_local+1];
               not_found = 1;

               for (i=0; i < n; i++)
               {
                  if (cols[indx] < col_0 || cols[indx] > col_n)
                     /* insert into offd */
                  {
                     j_offd = hypre_BigBinarySearch(col_map_offd,cols[indx]-first,
                                                 num_cols_offd);
                     if (j_offd == -1)
                     {
                        hypre_error(HYPRE_ERROR_GENERIC);
#ifdef HYPRE_USING_OPENMP
#pragma omp atomic
#endif
                        error_flag++;
                        if (print_level)
                        {
                           hypre_printf (" Error, element %b %b does not exist\n",
                                         row, cols[indx]);
                        }
                        break;
                        /*return hypre_error_flag;*/
                     }
                     for (j=pos_offd; j < len_offd; j++)
                     {
                        if (offd_j[j] == j_offd)
                        {
                           offd_data[j] += values[indx];
                           not_found = 0;
                           break;
                        }
                     }
                     if (not_found)
                     {
                        hypre_error(HYPRE_ERROR_GENERIC);
#ifdef HYPRE_USING_OPENMP
#pragma omp atomic
#endif
                        error_flag++;
                        if (print_level)
                        {
                           hypre_printf (" Error, element %b %b does not exist\n",
                                         row, cols[indx]);
                        }
                        break;
                        /*return hypre_error_flag;*/
                     }
                     not_found = 1;
                  }
                  /* diagonal element */
                  else if (cols[indx] == row)
                  {
                     if (diag_j[pos_diag] != row_local)
                     {
                        hypre_error(HYPRE_ERROR_GENERIC);
#ifdef HYPRE_USING_OPENMP
#pragma omp atomic
#endif
                        error_flag++;
                        if (print_level)
                        {
                           hypre_printf (" Error, element %b %b does not exist\n",
                                         row, cols[indx]);
                        }
                        break;
                        /*return hypre_error_flag;*/
                     }
                     diag_data[pos_diag] += values[indx];
                  }
                  else  /* insert into diag */
                  {
                     for (j=pos_diag; j < len_diag; j++)
                     {
                        if (diag_j[j] == (HYPRE_Int)(cols[indx]-col_0))
                        {
                           diag_data[j] += values[indx];
                           not_found = 0;
                           break;
                        }
                     }
                     if (not_found)
                     {
                        hypre_error(HYPRE_ERROR_GENERIC);
#ifdef HYPRE_USING_OPENMP
#pragma omp atomic
#endif
                        error_flag++;
                        if (print_level)
                        {
                           hypre_printf (" Error, element %b %b does not exist\n",
                                         row, cols[indx]);
                        }
                        break;
                        /*return hypre_error_flag;*/
                     }
                  }
                  indx++;
               }
            }
            /* not my row */
            /* need to find solution for threaded version!!!! */
            /* could save row number and process later .... */
            else
            {
               if (!my_offproc_cnt)
               {
                  my_offproc_cnt = hypre_CTAlloc(HYPRE_Int,  200, HYPRE_MEMORY_HOST);
                  offproc_cnt[my_thread_num] = my_offproc_cnt;
                  my_offproc_cnt[0] = 200;
                  my_offproc_cnt[1] = 2;
               }
               i = my_offproc_cnt[1];
               if (i+2 < my_offproc_cnt[0])
               {
                  my_offproc_cnt[i] = ii;
                  my_offproc_cnt[i+1] = indx;
                  my_offproc_cnt[1] += 2;
               }
               else
               {
                  size = my_offproc_cnt[0];
                  my_offproc_cnt = hypre_TReAlloc(my_offproc_cnt, HYPRE_Int, size+200, HYPRE_MEMORY_HOST);
                  my_offproc_cnt[0] += 200;
                  my_offproc_cnt[i] = ii;
                  my_offproc_cnt[i+1] = indx;
                  my_offproc_cnt[1] += 2;
               }
            }
         }
      } /* end parallel region */
   }

   /* not assembled */
   else
   {
      aux_matrix = (hypre_AuxParCSRMatrix*) hypre_IJMatrixTranslator(matrix);
      if (aux_matrix)
      {
         current_num_elmts
            = hypre_AuxParCSRMatrixCurrentNumElmts(aux_matrix);
         off_proc_i_indx = hypre_AuxParCSRMatrixOffProcIIndx(aux_matrix);
         off_proc_i = hypre_AuxParCSRMatrixOffProcI(aux_matrix);
         off_proc_j = hypre_AuxParCSRMatrixOffProcJ(aux_matrix);
      }
      row_space = hypre_AuxParCSRMatrixRowSpace(aux_matrix);
      row_length = hypre_AuxParCSRMatrixRowLength(aux_matrix);
      need_aux = hypre_AuxParCSRMatrixNeedAux(aux_matrix);
      if (need_aux)
      {
         aux_j = hypre_AuxParCSRMatrixAuxJ(aux_matrix);
         aux_data = hypre_AuxParCSRMatrixAuxData(aux_matrix);
      }
      else
      {
         diag = hypre_ParCSRMatrixDiag(par_matrix);
         diag_i = hypre_CSRMatrixI(diag);
         diag_j = hypre_CSRMatrixJ(diag);
         diag_data = hypre_CSRMatrixData(diag);
         offd = hypre_ParCSRMatrixOffd(par_matrix);
         offd_i = hypre_CSRMatrixI(offd);
         if (num_procs > 1)
         {
            big_offd_j = hypre_CSRMatrixBigJ(offd);
            offd_data = hypre_CSRMatrixData(offd);
            if (!big_offd_j)
            {
<<<<<<< HEAD
               big_offd_j = hypre_CTAlloc(HYPRE_BigInt, offd_i[hypre_CSRMatrixNumRows(offd)],
                                          hypre_CSRMatrixMemoryLocation(offd));
=======
               big_offd_j = hypre_CTAlloc(HYPRE_BigInt, offd_i[hypre_CSRMatrixNumRows(offd)], HYPRE_MEMORY_SHARED);
>>>>>>> beb01103
               hypre_CSRMatrixBigJ(offd) = big_offd_j;
            }
         }
      }
#ifdef HYPRE_USING_OPENMP
#pragma omp parallel
#endif
      {
         HYPRE_Int num_threads, my_thread_num;
         HYPRE_Int len, rest, ns, ne;
         HYPRE_BigInt *tmp_j = NULL;
         HYPRE_BigInt *local_j = NULL;
         HYPRE_Complex *tmp_data = NULL;
         HYPRE_Complex *local_data = NULL;
         HYPRE_Int tmp_indx;
         HYPRE_Int row_local;
         HYPRE_BigInt row;
         HYPRE_Int i, j, ii, n;
         HYPRE_Int not_found, size, indx;
         HYPRE_Int old_size, space, cnt;
         HYPRE_Int *my_offproc_cnt = NULL;

         num_threads = hypre_NumActiveThreads();
         my_thread_num = hypre_GetThreadNum();

         len = nrows/num_threads;
         rest = nrows - len*num_threads;

         if (my_thread_num < rest)
         {
            ns = my_thread_num*(len+1);
            ne = (my_thread_num+1)*(len+1);
         }
         else
         {
            ns = my_thread_num*len+rest;
            ne = (my_thread_num+1)*len+rest;
         }

         for (ii=ns; ii < ne; ii++)
         {
            row = rows[ii];
            n = ncols[ii];
            if (n == 0) /* empty row */
            {
               continue;
            }
            indx = row_indexes[ii];
            if (row >= row_partitioning[pstart] && row < row_partitioning[pstart+1])
            {
               row_local = (HYPRE_Int)(row - row_partitioning[pstart]);
               /* compute local row number */
               if (need_aux)
               {
                  local_j = aux_j[row_local];
                  local_data = aux_data[row_local];
                  space = row_space[row_local];
                  old_size = row_length[row_local];
                  size = space - old_size;
                  if (size < n)
                  {
                     size = n - size;
                     tmp_j = hypre_CTAlloc(HYPRE_BigInt, size, HYPRE_MEMORY_HOST);
                     tmp_data = hypre_CTAlloc(HYPRE_Complex, size, HYPRE_MEMORY_HOST);
                  }
                  tmp_indx = 0;
                  not_found = 1;
                  size = old_size;
                  for (i=0; i < n; i++)
                  {
                     for (j=0; j < old_size; j++)
                     {
                        if (local_j[j] == cols[indx])
                        {
                           local_data[j] += values[indx];
                           not_found = 0;
                           break;
                        }
                     }
                     if (not_found)
                     {
                        if (size < space)
                        {
                           local_j[size] = cols[indx];
                           local_data[size++] = values[indx];
                        }
                        else
                        {
                           tmp_j[tmp_indx] = cols[indx];
                           tmp_data[tmp_indx++] = values[indx];
                        }
                     }
                     not_found = 1;
                     indx++;
                  }

                  row_length[row_local] = size+tmp_indx;

                  if (tmp_indx)
                  {
                     aux_j[row_local] = hypre_TReAlloc(aux_j[row_local],HYPRE_BigInt,
                                                       size+tmp_indx, HYPRE_MEMORY_HOST);
                     aux_data[row_local] = hypre_TReAlloc(aux_data[row_local],
                                                          HYPRE_Complex, size+tmp_indx, HYPRE_MEMORY_HOST);
                     row_space[row_local] = size+tmp_indx;
                     local_j = aux_j[row_local];
                     local_data = aux_data[row_local];
                  }

                  cnt = size;

                  for (i=0; i < tmp_indx; i++)
                  {
                     local_j[cnt] = tmp_j[i];
                     local_data[cnt++] = tmp_data[i];
                  }

                  if (tmp_j)
                  {
                     hypre_TFree(tmp_j, HYPRE_MEMORY_HOST);
                     hypre_TFree(tmp_data, HYPRE_MEMORY_HOST);
                  }
               }
               else /* insert immediately into data in ParCSRMatrix structure */
               {
                  HYPRE_Int offd_indx, diag_indx;
                  HYPRE_Int offd_space, diag_space;
                  HYPRE_Int cnt_diag, cnt_offd;
                  offd_indx = hypre_AuxParCSRMatrixIndxOffd(aux_matrix)[row_local];
                  diag_indx = hypre_AuxParCSRMatrixIndxDiag(aux_matrix)[row_local];
                  cnt_diag = diag_indx;
                  cnt_offd = offd_indx;
                  diag_space = diag_i[row_local+1];
                  offd_space = offd_i[row_local+1];
                  not_found = 1;
                  for (i=0; i < n; i++)
                  {
                     if (cols[indx] < col_0 || cols[indx] > col_n)
                        /* insert into offd */
                     {
                        for (j=offd_i[row_local]; j < offd_indx; j++)
                        {
                           if (big_offd_j[j] == cols[indx])
                           {
                              offd_data[j] += values[indx];
                              not_found = 0;
                              break;
                           }
                        }
                        if (not_found)
                        {
                           if (cnt_offd < offd_space)
                           {
                              big_offd_j[cnt_offd] = cols[indx];
                              offd_data[cnt_offd++] = values[indx];
                           }
                           else
                           {
                              hypre_error(HYPRE_ERROR_GENERIC);
#ifdef HYPRE_USING_OPENMP
#pragma omp atomic
#endif
                              error_flag++;
                              if (print_level)
                              {
                                 hypre_printf("Error in row %b ! Too many elements!\n",
                                              row);
                              }
                              break;
                              /*return hypre_error_flag;*/
                           }
                        }
                        not_found = 1;
                     }
                     else  /* insert into diag */
                     {
                        for (j=diag_i[row_local]; j < diag_indx; j++)
                        {
                           if (diag_j[j] == (HYPRE_Int)(cols[indx]-col_0))
                           {
                              diag_data[j] += values[indx];
                              not_found = 0;
                              break;
                           }
                        }
                        if (not_found)
                        {
                           if (cnt_diag < diag_space)
                           {
                              diag_j[cnt_diag] = (HYPRE_Int)(cols[indx]-col_0);
                              diag_data[cnt_diag++] = values[indx];
                           }
                           else
                           {
                              hypre_error(HYPRE_ERROR_GENERIC);
#ifdef HYPRE_USING_OPENMP
#pragma omp atomic
#endif
                              error_flag++;
                              if (print_level)
                              {
                                 hypre_printf("Error in row %b ! Too many elements !\n",
                                              row);
                              }
                              break;
                              /*return hypre_error_flag;*/
                           }
                        }
                        not_found = 1;
                     }
                     indx++;
                  }

                  hypre_AuxParCSRMatrixIndxDiag(aux_matrix)[row_local] = cnt_diag;
                  hypre_AuxParCSRMatrixIndxOffd(aux_matrix)[row_local] = cnt_offd;

               }
            }
            /* not my row */
            else
            {
               if (!my_offproc_cnt)
               {
                  my_offproc_cnt = hypre_CTAlloc(HYPRE_Int,  200, HYPRE_MEMORY_HOST);
                  offproc_cnt[my_thread_num] = my_offproc_cnt;
                  my_offproc_cnt[0] = 200;
                  my_offproc_cnt[1] = 2;
               }
               i = my_offproc_cnt[1];
               if (i+2 < my_offproc_cnt[0])
               {
                  my_offproc_cnt[i] = ii;
                  my_offproc_cnt[i+1] = indx;
                  my_offproc_cnt[1] += 2;
               }
               else
               {
                  size = my_offproc_cnt[0];
                  my_offproc_cnt = hypre_TReAlloc(my_offproc_cnt, HYPRE_Int, size+200, HYPRE_MEMORY_HOST);
                  my_offproc_cnt[0] += 200;
                  my_offproc_cnt[i] = ii;
                  my_offproc_cnt[i+1] = indx;
                  my_offproc_cnt[1] += 2;
               }
            }
         }
      } /*end parallel region */
   }
   if (error_flag)
   {
      return hypre_error_flag;
   }
   if (!aux_matrix)
   {
      HYPRE_Int size = (HYPRE_Int)(row_partitioning[pstart+1]-row_partitioning[pstart]);
      hypre_AuxParCSRMatrixCreate(&aux_matrix, size, size, NULL);
      hypre_AuxParCSRMatrixNeedAux(aux_matrix) = 0;
      hypre_IJMatrixTranslator(matrix) = aux_matrix;
   }
   for (i1 = 0; i1 < max_num_threads; i1++)
   {
      if (offproc_cnt[i1])
      {
         HYPRE_Int *my_offproc_cnt = offproc_cnt[i1];
         HYPRE_Int i, i2, ii, n, indx;
         HYPRE_BigInt row;
         for (i2 = 2; i2 < my_offproc_cnt[1]; i2+=2)
         {
            ii = my_offproc_cnt[i2];
            row = rows[ii];
            n = ncols[ii];
            if (n == 0) /* empty row */
            {
               continue;
            }
            indx = my_offproc_cnt[i2+1];
            current_num_elmts
               = hypre_AuxParCSRMatrixCurrentNumElmts(aux_matrix);
            max_off_proc_elmts
               = hypre_AuxParCSRMatrixMaxOffProcElmts(aux_matrix);
            off_proc_i_indx = hypre_AuxParCSRMatrixOffProcIIndx(aux_matrix);
            off_proc_i = hypre_AuxParCSRMatrixOffProcI(aux_matrix);
            off_proc_j = hypre_AuxParCSRMatrixOffProcJ(aux_matrix);
            off_proc_data = hypre_AuxParCSRMatrixOffProcData(aux_matrix);

            if (!max_off_proc_elmts)
            {
               max_off_proc_elmts = hypre_max(n,1000);
               hypre_AuxParCSRMatrixMaxOffProcElmts(aux_matrix) =
                  max_off_proc_elmts;
               hypre_AuxParCSRMatrixOffProcI(aux_matrix)
                  = hypre_CTAlloc(HYPRE_BigInt, 2*max_off_proc_elmts, HYPRE_MEMORY_HOST);
               hypre_AuxParCSRMatrixOffProcJ(aux_matrix)
                  = hypre_CTAlloc(HYPRE_BigInt, max_off_proc_elmts, HYPRE_MEMORY_HOST);
               hypre_AuxParCSRMatrixOffProcData(aux_matrix)
                  = hypre_CTAlloc(HYPRE_Complex, max_off_proc_elmts, HYPRE_MEMORY_HOST);
               off_proc_i = hypre_AuxParCSRMatrixOffProcI(aux_matrix);
               off_proc_j = hypre_AuxParCSRMatrixOffProcJ(aux_matrix);
               off_proc_data = hypre_AuxParCSRMatrixOffProcData(aux_matrix);
            }
            else if (current_num_elmts + n > max_off_proc_elmts)
            {
               max_off_proc_elmts += 3*n;
               off_proc_i = hypre_TReAlloc(off_proc_i, HYPRE_BigInt, 2*max_off_proc_elmts, HYPRE_MEMORY_HOST);
               off_proc_j = hypre_TReAlloc(off_proc_j, HYPRE_BigInt, max_off_proc_elmts, HYPRE_MEMORY_HOST);
               off_proc_data = hypre_TReAlloc(off_proc_data,HYPRE_Complex,
                                              max_off_proc_elmts, HYPRE_MEMORY_HOST);
               hypre_AuxParCSRMatrixMaxOffProcElmts(aux_matrix)
                  = max_off_proc_elmts;
               hypre_AuxParCSRMatrixOffProcI(aux_matrix) = off_proc_i;
               hypre_AuxParCSRMatrixOffProcJ(aux_matrix) = off_proc_j;
               hypre_AuxParCSRMatrixOffProcData(aux_matrix) = off_proc_data;
            }
            off_proc_i[off_proc_i_indx++] = row;
            off_proc_i[off_proc_i_indx++] = n;
            for (i=0; i < n; i++)
            {
               off_proc_j[current_num_elmts] = cols[indx];
               off_proc_data[current_num_elmts++] = values[indx++];
            }
            hypre_AuxParCSRMatrixOffProcIIndx(aux_matrix) = off_proc_i_indx;
            hypre_AuxParCSRMatrixCurrentNumElmts(aux_matrix) = current_num_elmts;
         }
         hypre_TFree(offproc_cnt[i1], HYPRE_MEMORY_HOST);
      }
   }
   hypre_TFree(offproc_cnt, HYPRE_MEMORY_HOST);

   return hypre_error_flag;
}
<|MERGE_RESOLUTION|>--- conflicted
+++ resolved
@@ -964,12 +964,8 @@
                   offd_data = hypre_CSRMatrixData(offd);
                   if (!big_offd_j)
                   {
-<<<<<<< HEAD
                      big_offd_j = hypre_CTAlloc(HYPRE_BigInt, offd_i[hypre_CSRMatrixNumRows(offd)],
                                                 hypre_CSRMatrixMemoryLocation(offd));
-=======
-                     big_offd_j = hypre_CTAlloc(HYPRE_BigInt, offd_i[hypre_CSRMatrixNumRows(offd)], HYPRE_MEMORY_SHARED);
->>>>>>> beb01103
                      hypre_CSRMatrixBigJ(offd) = big_offd_j;
                   }
                }
@@ -1501,12 +1497,8 @@
                   offd_data = hypre_CSRMatrixData(offd);
                   if (!big_offd_j)
                   {
-<<<<<<< HEAD
                      big_offd_j = hypre_CTAlloc(HYPRE_BigInt, offd_i[hypre_CSRMatrixNumRows(offd)],
                                                 hypre_CSRMatrixMemoryLocation(offd));
-=======
-                     big_offd_j = hypre_CTAlloc(HYPRE_BigInt, offd_i[hypre_CSRMatrixNumRows(offd)], HYPRE_MEMORY_SHARED);
->>>>>>> beb01103
                      hypre_CSRMatrixBigJ(offd) = big_offd_j;
                   }
                }
@@ -3382,12 +3374,8 @@
             big_offd_j = hypre_CSRMatrixBigJ(offd);
             if (!big_offd_j)
             {
-<<<<<<< HEAD
                big_offd_j = hypre_CTAlloc(HYPRE_BigInt, offd_i[hypre_CSRMatrixNumRows(offd)],
                                           hypre_CSRMatrixMemoryLocation(offd));
-=======
-               big_offd_j = hypre_CTAlloc(HYPRE_BigInt, offd_i[hypre_CSRMatrixNumRows(offd)], HYPRE_MEMORY_SHARED);
->>>>>>> beb01103
                hypre_CSRMatrixBigJ(offd) = big_offd_j;
             }
          }
@@ -4004,12 +3992,8 @@
             offd_data = hypre_CSRMatrixData(offd);
             if (!big_offd_j)
             {
-<<<<<<< HEAD
                big_offd_j = hypre_CTAlloc(HYPRE_BigInt, offd_i[hypre_CSRMatrixNumRows(offd)],
                                           hypre_CSRMatrixMemoryLocation(offd));
-=======
-               big_offd_j = hypre_CTAlloc(HYPRE_BigInt, offd_i[hypre_CSRMatrixNumRows(offd)], HYPRE_MEMORY_SHARED);
->>>>>>> beb01103
                hypre_CSRMatrixBigJ(offd) = big_offd_j;
             }
          }
