--- conflicted
+++ resolved
@@ -161,11 +161,9 @@
 hypre_user_gave_caliper_lib=no
 hypre_user_gave_caliper_inc=no
 
-<<<<<<< HEAD
+hypre_found_cuda=no
+
 hypre_using_node_aware_mpi=no
-=======
-hypre_found_cuda=no
->>>>>>> 4b94dac5
 
 dnl *********************************************************************
 dnl * Initialize flag-check variables
@@ -1152,7 +1150,7 @@
       then
          AC_CHECK_PROGS(CC, [mpixlc-gpu mpiclang-gpu])
       fi
-
+      
       if test "$hypre_using_openmp" = "yes"
       then
          AC_CHECK_PROGS(CC, [mpxlc mpixlc_r mpixlc mpiicc mpigcc mpicc mpipgcc])
@@ -1610,17 +1608,17 @@
 
    if test "$hypre_using_cuda" != "yes"
    then
-      if [test "$CXX" = "mpixlC" || test "$CXX" = "xlC_r"]
-      then 
+   if [test "$CXX" = "mpixlC" || test "$CXX" = "xlC_r"]
+   then 
          CXXFLAGS="${CXXFLAGS} -+ -std=c++11"
-      fi
-   fi
+   fi
+   	fi
 
    dnl let CC be CXX 
-   CC=${CXX}
+	   CC=${CXX}
    LINK_CC=${LINK_CXX}
    CFLAGS=${CXXFLAGS}
-fi
+	fi
 
 dnl *********************************************************************
 dnl * Set kokkos options
@@ -1631,18 +1629,18 @@
    AC_DEFINE(HYPRE_USING_KOKKOS, 1, [KOKKOS being used])
 
    if test "$hypre_using_cuda" != "yes"
-   then
-      if [test "$CXX" = "mpixlC" || test "$CXX" = "xlC_r"]
-      then 
+then
+   if [test "$CXX" = "mpixlC" || test "$CXX" = "xlC_r"]
+   then 
          CXXFLAGS="${CXXFLAGS} -+ -std=c++11"
+   fi
       fi
-   fi
 
    dnl let CC be CXX 
-   CC=${CXX}
+         CC=${CXX}
    LINK_CC=${LINK_CXX}
    CFLAGS=${CXXFLAGS}
-fi
+      fi   
 
 dnl *********************************************************************
 dnl * Set cuda options
@@ -1682,19 +1680,19 @@
 dnl *********************************************************************
 dnl * Set unified memory options
 dnl *********************************************************************
-if test "$hypre_using_um" != "yes"
-then
+   if test "$hypre_using_um" != "yes"
+   then
    dnl Without UM
    if test "$hypre_user_chose_cuda" = "yes"
    then
       AC_MSG_NOTICE([***********************************************************])
-      AC_MSG_NOTICE([Configuring with --with-cuda=yes without unified memory.]) 
-      AC_MSG_NOTICE([It only works for struct interface.])
-      AC_MSG_NOTICE([Use --enable-unified-memory to compile with unified memory.])
+       	AC_MSG_NOTICE([Configuring with --with-cuda=yes without unified memory.]) 
+	AC_MSG_NOTICE([It only works for struct interface.])
+	AC_MSG_NOTICE([Use --enable-unified-memory to compile with unified memory.])
       AC_MSG_NOTICE([***********************************************************])
    fi
    if test "$hypre_using_device_openmp" = "yes"
-   then
+then
       AC_MSG_NOTICE([***********************************************************])
       AC_MSG_NOTICE([Configuring with --with-device-openmp=yes without unified memory.]) 
       AC_MSG_NOTICE([It only works for struct interface.])
@@ -1725,11 +1723,11 @@
 
    if [test "$CC" = "clang-gpu" || test "$CC" = "mpiclang-gpu"]
    then
-      CFLAGS+=" -fopenmp-nonaliased-maps"
+     CFLAGS+=" -fopenmp-nonaliased-maps"
    fi
    if [test "$CXX" = "clang++-gpu" || test "$CXX" = "mpiclang++-gpu"]
    then
-      CXXFLAGS+=" -fopenmp-nonaliased-maps"
+     CXXFLAGS+=" -fopenmp-nonaliased-maps"
    fi
    if test "$hypre_using_debug" = "yes"
    then
@@ -1884,18 +1882,17 @@
 AC_SUBST(MPIFLAGS)
 
 dnl *********************************************************************
-<<<<<<< HEAD
-dnl * Node_Aware_MPI
-dnl *********************************************************************
-AC_SUBST(HYPRE_NAP_INCLUDE)
-=======
 dnl * distributed_ls related files, libraries and directories
 dnl *********************************************************************
 AC_SUBST(HYPRE_DISTRIBUTED_LS_DIR)
 AC_SUBST(HYPRE_EUCLID_FILES)
 AC_SUBST(HYPRE_PARASAILS_FILES)
 AC_SUBST(HYPRE_PILUT_FILES)
->>>>>>> 4b94dac5
+
+dnl *********************************************************************
+dnl * Node_Aware_MPI
+dnl *********************************************************************
+AC_SUBST(HYPRE_NAP_INCLUDE)
 
 dnl *********************************************************************
 dnl * FEI-related files, libraries and directories
@@ -1928,10 +1925,6 @@
 dnl *********************************************************************
 AC_SUBST(HYPRE_KOKKOS_LIB_DIR)
 AC_SUBST(HYPRE_KOKKOS_INCLUDE)
-<<<<<<< HEAD
-AC_SUBST(HYPRE_KOKKOS_INC_FILE)
-=======
->>>>>>> 4b94dac5
 AC_SUBST(HYPRE_KOKKOS_LIB)
 AC_SUBST(KOKKOS_LIBS)
 AC_SUBST(HYPRE_KOKKOS_INC_FILE)	
