/******************************************************************************
 * Copyright 1998-2019 Lawrence Livermore National Security, LLC and other
 * HYPRE Project Developers. See the top-level COPYRIGHT file for details.
 *
 * SPDX-License-Identifier: (Apache-2.0 OR MIT)
 ******************************************************************************/

/*--------------------------------------------------------------------------
 * Test driver for unstructured matrix interface (IJ_matrix interface).
 * Do `driver -help' for usage info.
 * This driver started from the driver for parcsr_linear_solvers, and it
 * works by first building a parcsr matrix as before and then "copying"
 * that matrix row-by-row into the IJMatrix interface. AJC 7/99.
 *--------------------------------------------------------------------------*/
#include <stdlib.h>
#include <stdio.h>
#include <math.h>

#include "_hypre_utilities.h"
#include "HYPRE.h"
#include "HYPRE_parcsr_mv.h"

#include "HYPRE_IJ_mv.h"
#include "HYPRE_parcsr_ls.h"
#include "_hypre_parcsr_mv.h"
#include "HYPRE_krylov.h"

#ifdef HYPRE_USING_DSUPERLU
#include "superlu_ddefs.h"
#endif

/* begin lobpcg */

#define NO_SOLVER -9198

#include <assert.h>
#include <time.h>

#include "fortran_matrix.h"
#include "HYPRE_lobpcg.h"

#include "interpreter.h"
#include "multivector.h"
#include "HYPRE_MatvecFunctions.h"

/* max dt */
#define DT_INF 1.0e30
HYPRE_Int
BuildParIsoLaplacian( HYPRE_Int argc, char** argv, HYPRE_ParCSRMatrix *A_ptr );

/* end lobpcg */

#ifdef __cplusplus
extern "C" {
#endif

HYPRE_Int BuildParFromFile (HYPRE_Int argc , char *argv [], HYPRE_Int arg_index , HYPRE_ParCSRMatrix *A_ptr );
HYPRE_Int BuildParRhsFromFile (HYPRE_Int argc , char *argv [], HYPRE_Int arg_index , HYPRE_ParVector *b_ptr );

HYPRE_Int BuildParLaplacian (HYPRE_Int argc , char *argv [], HYPRE_Int arg_index , HYPRE_ParCSRMatrix *A_ptr );
HYPRE_Int BuildParSysLaplacian (HYPRE_Int argc , char *argv [], HYPRE_Int arg_index , HYPRE_ParCSRMatrix *A_ptr );
HYPRE_Int BuildParDifConv (HYPRE_Int argc , char *argv [], HYPRE_Int arg_index , HYPRE_ParCSRMatrix *A_ptr);
HYPRE_Int BuildParFromOneFile (HYPRE_Int argc , char *argv [], HYPRE_Int arg_index , HYPRE_Int num_functions , HYPRE_ParCSRMatrix *A_ptr );
HYPRE_Int BuildFuncsFromFiles (HYPRE_Int argc , char *argv [], HYPRE_Int arg_index , HYPRE_ParCSRMatrix A , HYPRE_Int **dof_func_ptr );
HYPRE_Int BuildFuncsFromOneFile (HYPRE_Int argc , char *argv [], HYPRE_Int arg_index , HYPRE_ParCSRMatrix A , HYPRE_Int **dof_func_ptr );
HYPRE_Int BuildRhsParFromOneFile (HYPRE_Int argc , char *argv [], HYPRE_Int arg_index , HYPRE_BigInt *partitioning , HYPRE_ParVector *b_ptr );
HYPRE_Int BuildParLaplacian9pt (HYPRE_Int argc , char *argv [], HYPRE_Int arg_index , HYPRE_ParCSRMatrix *A_ptr );
HYPRE_Int BuildParLaplacian27pt (HYPRE_Int argc , char *argv [], HYPRE_Int arg_index , HYPRE_ParCSRMatrix *A_ptr );
HYPRE_Int BuildParRotate7pt (HYPRE_Int argc , char *argv [], HYPRE_Int arg_index , HYPRE_ParCSRMatrix *A_ptr );
HYPRE_Int BuildParVarDifConv (HYPRE_Int argc , char *argv [], HYPRE_Int arg_index , HYPRE_ParCSRMatrix *A_ptr , HYPRE_ParVector *rhs_ptr );
HYPRE_ParCSRMatrix GenerateSysLaplacian (MPI_Comm comm, HYPRE_BigInt nx, HYPRE_BigInt ny, HYPRE_BigInt nz,
                                         HYPRE_Int P, HYPRE_Int Q, HYPRE_Int R, HYPRE_Int p, HYPRE_Int q, HYPRE_Int r,
                                         HYPRE_Int num_fun, HYPRE_Real *mtrx, HYPRE_Real *value);
HYPRE_ParCSRMatrix GenerateSysLaplacianVCoef (MPI_Comm comm, HYPRE_BigInt nx, HYPRE_BigInt ny, HYPRE_BigInt nz,
                                              HYPRE_Int P, HYPRE_Int Q, HYPRE_Int R, HYPRE_Int p, HYPRE_Int q, HYPRE_Int r,
                                              HYPRE_Int num_fun, HYPRE_Real *mtrx, HYPRE_Real *value);
HYPRE_Int SetSysVcoefValues(HYPRE_Int num_fun, HYPRE_BigInt nx, HYPRE_BigInt ny, HYPRE_BigInt nz, HYPRE_Real vcx, HYPRE_Real vcy, HYPRE_Real vcz, HYPRE_Int mtx_entry, HYPRE_Real *values);

HYPRE_Int BuildParCoordinates (HYPRE_Int argc , char *argv [], HYPRE_Int arg_index , HYPRE_Int *coorddim_ptr , float **coord_ptr );

extern HYPRE_Int hypre_FlexGMRESModifyPCAMGExample(void *precond_data, HYPRE_Int iterations,
                                                   HYPRE_Real rel_residual_norm);

extern HYPRE_Int hypre_FlexGMRESModifyPCDefault(void *precond_data, HYPRE_Int iteration,
                                                HYPRE_Real rel_residual_norm);

#ifdef __cplusplus
}
#endif
#define SECOND_TIME 0

hypre_int
main( hypre_int argc,
      char *argv[] )
{
   HYPRE_Int                 arg_index;
   HYPRE_Int                 print_usage;
   HYPRE_Int                 sparsity_known = 0;
   HYPRE_Int                 add = 0;
   HYPRE_Int                 check_constant = 0;
   HYPRE_Int                 off_proc = 0;
   HYPRE_Int                 chunk = 0;
   HYPRE_Int                 omp_flag = 0;
   HYPRE_Int                 build_matrix_type;
   HYPRE_Int                 build_matrix_arg_index;
   HYPRE_Int                 build_rhs_type;
   HYPRE_Int                 build_rhs_arg_index;
   HYPRE_Int                 build_src_type;
   HYPRE_Int                 build_src_arg_index;
   HYPRE_Int                 build_x0_type;
   HYPRE_Int                 build_x0_arg_index;
   HYPRE_Int                 build_funcs_type;
   HYPRE_Int                 build_funcs_arg_index;
   HYPRE_Int                 solver_id;
   HYPRE_Int                 solver_type = 1;
   HYPRE_Int                 recompute_res = 0;   /* What should be the default here? */
   HYPRE_Int                 ioutdat;
   HYPRE_Int                 poutdat;
   HYPRE_Int                 debug_flag;
   HYPRE_Int                 ierr = 0;
   HYPRE_Int                 i,j;
   HYPRE_Int                 max_levels = 25;
   HYPRE_Int                 num_iterations;
   HYPRE_Int                 pcg_num_its, dscg_num_its;
   HYPRE_Int                 max_iter = 1000;
   HYPRE_Int                 mg_max_iter = 100;
   HYPRE_Int                 nodal = 0;
   HYPRE_Int                 nodal_diag = 0;
   HYPRE_Real          cf_tol = 0.9;
   HYPRE_Real          norm;
   HYPRE_Real          final_res_norm;
   void               *object;

   HYPRE_IJMatrix      ij_A = NULL;
   HYPRE_IJVector      ij_b = NULL;
   HYPRE_IJVector      ij_x = NULL;
   HYPRE_IJVector      *ij_rbm;

   HYPRE_ParCSRMatrix  parcsr_A = NULL;
   HYPRE_ParVector     b = NULL;
   HYPRE_ParVector     x;
   HYPRE_ParVector     *interp_vecs = NULL;
   HYPRE_ParVector     residual = NULL;

   HYPRE_Solver        amg_solver;
   HYPRE_Solver        pcg_solver;
   HYPRE_Solver        pcg_precond=NULL, pcg_precond_gotten;

   HYPRE_Int                 check_residual = 0;
   HYPRE_Int                 num_procs, myid;
   HYPRE_Int                 local_row;
   HYPRE_Int                *row_sizes;
   HYPRE_Int                *diag_sizes;
   HYPRE_Int                *offdiag_sizes;
   HYPRE_BigInt             *rows;
   HYPRE_Int                 size;
   HYPRE_Int                *ncols;
   HYPRE_BigInt             *col_inds;
   HYPRE_Int                *dof_func;
   HYPRE_Int		       num_functions = 1;
   HYPRE_Int		       num_paths = 1;
   HYPRE_Int		       agg_num_levels = 0;
   HYPRE_Int		       ns_coarse = 1, ns_down = -1, ns_up = -1;

   HYPRE_Int		       time_index;
   MPI_Comm            comm = hypre_MPI_COMM_WORLD;
   HYPRE_BigInt M, N, big_i;
   HYPRE_Int local_num_rows, local_num_cols;
   HYPRE_BigInt first_local_row, last_local_row;
   HYPRE_BigInt first_local_col, last_local_col;
   HYPRE_Int variant, overlap, domain_type;
   HYPRE_Real schwarz_rlx_weight;
   HYPRE_Real *values, val;

   HYPRE_Int use_nonsymm_schwarz = 0;
   HYPRE_Int test_ij = 0;
   HYPRE_Int build_rbm = 0;
   HYPRE_Int build_rbm_index = 0;
   HYPRE_Int num_interp_vecs = 0;
   HYPRE_Int interp_vec_variant = 0;
   HYPRE_Int Q_max = 0;
   HYPRE_Real Q_trunc = 0;

   const HYPRE_Real dt_inf = DT_INF;
   HYPRE_Real dt = dt_inf;

   /* parameters for BoomerAMG */
   HYPRE_Real   A_drop_tol = 0.0;
   HYPRE_Int    A_drop_type = -1;
   HYPRE_Real   strong_threshold;
   HYPRE_Real   strong_thresholdR;
   HYPRE_Real   trunc_factor;
   HYPRE_Real   jacobi_trunc_threshold;
   HYPRE_Real   S_commpkg_switch = 1.0;
   HYPRE_Real   CR_rate = 0.7;
   HYPRE_Real   CR_strong_th = 0.0;
   HYPRE_Int      CR_use_CG = 0;
   HYPRE_Int      P_max_elmts = 4;
   HYPRE_Int      cycle_type;
   HYPRE_Int      fcycle;
   HYPRE_Int      coarsen_type = 10;
   HYPRE_Int      measure_type = 0;
   HYPRE_Int      num_sweeps = 1;
   HYPRE_Int      IS_type;
   HYPRE_Int      num_CR_relax_steps = 2;
   HYPRE_Int      relax_type = -1;
   HYPRE_Int      add_relax_type = 18;
   HYPRE_Int      relax_coarse = -1;
   HYPRE_Int      relax_up = -1;
   HYPRE_Int      relax_down = -1;
   HYPRE_Int      relax_order = 0;
   HYPRE_Int      level_w = -1;
   HYPRE_Int      level_ow = -1;
/* HYPRE_Int	    smooth_lev; */
/* HYPRE_Int	    smooth_rlx = 8; */
   HYPRE_Int	    smooth_type = 6;
   HYPRE_Int	    smooth_num_levels = 0;
   HYPRE_Int      smooth_num_sweeps = 1;
   HYPRE_Int      coarse_threshold = 9;
   HYPRE_Int      min_coarse_size = 0;
/* redundant coarse grid solve */
   HYPRE_Int      seq_threshold = 0;
   HYPRE_Int      redundant = 0;
/* additive versions */
   HYPRE_Int additive = -1;
   HYPRE_Int mult_add = -1;
   HYPRE_Int simple = -1;
   HYPRE_Int add_last_lvl = -1;
   HYPRE_Int add_P_max_elmts = 0;
   HYPRE_Real add_trunc_factor = 0;

   HYPRE_Int    rap2=0;
   HYPRE_Int    keepTranspose = 0;
#ifdef HYPRE_USING_DSUPERLU
   HYPRE_Int    dslu_threshold = -1;
#endif
   HYPRE_Real   relax_wt;
   HYPRE_Real   add_relax_wt = 1.0;
   HYPRE_Real   relax_wt_level;
   HYPRE_Real   outer_wt;
   HYPRE_Real   outer_wt_level;
   HYPRE_Real   tol = 1.e-8, pc_tol = 0.;
   HYPRE_Real   atol = 0.0;
   HYPRE_Real   max_row_sum = 1.;
   HYPRE_Int    converge_type = 0;

   HYPRE_Int cheby_order = 2;
   HYPRE_Int cheby_eig_est = 10;
   HYPRE_Int cheby_variant = 0;
   HYPRE_Int cheby_scale = 1;
   HYPRE_Real cheby_fraction = .3;

   /* for CGC BM Aug 25, 2006 */
   HYPRE_Int      cgcits = 1;
   /* for coordinate plotting BM Oct 24, 2006 */
   HYPRE_Int      plot_grids = 0;
   HYPRE_Int      coord_dim  = 3;
   float    *coordinates = NULL;
   char    plot_file_name[256];

   /* parameters for ParaSAILS */
   HYPRE_Real   sai_threshold = 0.1;
   HYPRE_Real   sai_filter = 0.1;

   /* parameters for PILUT */
   HYPRE_Real   drop_tol = -1;
   HYPRE_Int      nonzeros_to_keep = -1;

   /* parameters for Euclid or ILU smoother in AMG */
   HYPRE_Real   eu_ilut = 0.0;
   HYPRE_Real   eu_sparse_A = 0.0;
   HYPRE_Int	    eu_bj = 0;
   HYPRE_Int	    eu_level = -1;
   HYPRE_Int	    eu_stats = 0;
   HYPRE_Int	    eu_mem = 0;
   HYPRE_Int	    eu_row_scale = 0; /* Euclid only */

   /* parameters for GMRES */
   HYPRE_Int	    k_dim;
   /* parameters for COGMRES */
   HYPRE_Int	    cgs = 1;
   HYPRE_Int	    unroll = 0;
   /* parameters for LGMRES */
   HYPRE_Int	    aug_dim;
   /* parameters for GSMG */
   HYPRE_Int      gsmg_samples = 5;
   /* interpolation */
   HYPRE_Int      interp_type  = 6; /* default value */
   HYPRE_Int      post_interp_type  = 0; /* default value */
   /* RL: restriction */
   HYPRE_Int      restri_type = 0;
   /* aggressive coarsening */
   HYPRE_Int      agg_interp_type  = 4; /* default value */
   HYPRE_Int      agg_P_max_elmts  = 0; /* default value */
   HYPRE_Int      agg_P12_max_elmts  = 0; /* default value */
   HYPRE_Real   agg_trunc_factor  = 0; /* default value */
   HYPRE_Real   agg_P12_trunc_factor  = 0; /* default value */

   HYPRE_Int      print_system = 0;

   HYPRE_Int rel_change = 0;
   /* begin lobpcg */

   HYPRE_Int      hybrid = 1;
   HYPRE_Int      num_sweep = 1;
   HYPRE_Int      relax_default = 3;

   HYPRE_Int lobpcgFlag = 0;
   HYPRE_Int lobpcgGen = 0;
   HYPRE_Int constrained = 0;
   HYPRE_Int vFromFileFlag = 0;
   HYPRE_Int lobpcgSeed = 0;
   HYPRE_Int blockSize = 1;
   HYPRE_Int verbosity = 1;
   HYPRE_Int iterations;
   HYPRE_Int maxIterations = 100;
   HYPRE_Int checkOrtho = 0;
   HYPRE_Int printLevel = 0; /* also c.f. poutdat */
   HYPRE_Int two_norm = 1;
   HYPRE_Int pcgIterations = 0;
   HYPRE_Int pcgMode = 1;
   HYPRE_Real pcgTol = 1e-2;
   HYPRE_Real nonOrthF;

   FILE* filePtr;

   mv_MultiVectorPtr eigenvectors = NULL;
   mv_MultiVectorPtr constraints = NULL;
   mv_MultiVectorPtr workspace = NULL;

   HYPRE_Real* eigenvalues = NULL;

   HYPRE_Real* residuals;
   utilities_FortranMatrix* residualNorms;
   utilities_FortranMatrix* residualNormsHistory;
   utilities_FortranMatrix* eigenvaluesHistory;
   utilities_FortranMatrix* printBuffer;
   utilities_FortranMatrix* gramXX;
   utilities_FortranMatrix* identity;

   HYPRE_Solver        lobpcg_solver;

   mv_InterfaceInterpreter* interpreter;
   HYPRE_MatvecFunctions matvec_fn;

   HYPRE_IJMatrix      ij_B;
   HYPRE_ParCSRMatrix  parcsr_B;

   /* end lobpcg */

   /* mgr options */
   HYPRE_Int mgr_bsize = 1;
   HYPRE_Int mgr_nlevels = 0;
   HYPRE_Int mgr_num_reserved_nodes = 0;
   HYPRE_Int mgr_non_c_to_f = 1;
   HYPRE_Int mgr_frelax_method = 0;
   HYPRE_Int *mgr_num_cindexes = NULL;
   HYPRE_Int **mgr_cindexes = NULL;
   HYPRE_BigInt *mgr_reserved_coarse_indexes = NULL;
   HYPRE_Int mgr_relax_type = 0;
   HYPRE_Int mgr_num_relax_sweeps = 2;
   HYPRE_Int mgr_interp_type = 2;
   HYPRE_Int mgr_num_interp_sweeps = 2;
   HYPRE_Int mgr_gsmooth_type = 0;
   HYPRE_Int mgr_num_gsmooth_sweeps = 1;
   HYPRE_Int mgr_restrict_type = 0;
   HYPRE_Int mgr_num_restrict_sweeps = 0;
   /* end mgr options */

   /* hypre_ILU options */
   HYPRE_Int ilu_type = 0;
   HYPRE_Int ilu_lfil = 0;
   HYPRE_Real ilu_droptol = 1.0e-02;
   HYPRE_Int ilu_max_row_nnz = 1000;
   HYPRE_Int ilu_schur_max_iter = 3;
   HYPRE_Real ilu_nsh_droptol = 1.0e-02;
   /* end hypre ILU options */

   HYPRE_Real     *nongalerk_tol = NULL;
   HYPRE_Int       nongalerk_num_tol = 0;

   HYPRE_BigInt *row_nums = NULL;
   HYPRE_Int *num_cols = NULL;
   HYPRE_BigInt *col_nums = NULL;
   HYPRE_Int i_indx, j_indx, num_rows;
   HYPRE_Real *data = NULL;

   HYPRE_Int air = 0;
   HYPRE_Int **grid_relax_points = NULL;
   /*-----------------------------------------------------------
    * Initialize some stuff
    *-----------------------------------------------------------*/

   /* Initialize MPI */
   hypre_MPI_Init(&argc, &argv);

   hypre_MPI_Comm_size(hypre_MPI_COMM_WORLD, &num_procs );
   hypre_MPI_Comm_rank(hypre_MPI_COMM_WORLD, &myid );

   /* Initialize Hypre */
   HYPRE_Init(argc, argv);

   //omp_set_default_device(0);
   //nvtxDomainHandle_t domain = nvtxDomainCreateA("Domain_A");
   /*
     hypre_InitMemoryDebug(myid);
   */
   /*-----------------------------------------------------------
    * Set defaults
    *-----------------------------------------------------------*/

   build_matrix_type = 2;
   build_matrix_arg_index = argc;
   build_rhs_type = 2;
   build_rhs_arg_index = argc;
   build_src_type = -1;
   build_src_arg_index = argc;
   build_x0_type = -1;
   build_x0_arg_index = argc;
   build_funcs_type = 0;
   build_funcs_arg_index = argc;
   IS_type = 1;
   debug_flag = 0;

   solver_id = 0;

   ioutdat = 3;
   poutdat = 1;

   hypre_sprintf (plot_file_name,"AMGgrids.CF.dat");

   /*-----------------------------------------------------------
    * Parse command line
    *-----------------------------------------------------------*/

   print_usage = 0;
   arg_index = 1;

   while ( (arg_index < argc) && (!print_usage) )
   {
      if ( strcmp(argv[arg_index], "-fromfile") == 0 )
      {
         arg_index++;
         build_matrix_type      = -1;
         build_matrix_arg_index = arg_index;
      }
      else if ( strcmp(argv[arg_index], "-fromparcsrfile") == 0 )
      {
         arg_index++;
         build_matrix_type      = 0;
         build_matrix_arg_index = arg_index;
      }
      else if ( strcmp(argv[arg_index], "-fromonecsrfile") == 0 )
      {
         arg_index++;
         build_matrix_type      = 1;
         build_matrix_arg_index = arg_index;
      }
      else if ( strcmp(argv[arg_index], "-laplacian") == 0 )
      {
         arg_index++;
         build_matrix_type      = 2;
         build_matrix_arg_index = arg_index;
      }
      else if ( strcmp(argv[arg_index], "-9pt") == 0 )
      {
         arg_index++;
         build_matrix_type      = 3;
         build_matrix_arg_index = arg_index;
      }
      else if ( strcmp(argv[arg_index], "-27pt") == 0 )
      {
         arg_index++;
         build_matrix_type      = 4;
         build_matrix_arg_index = arg_index;
      }
      else if ( strcmp(argv[arg_index], "-difconv") == 0 )
      {
         arg_index++;
         build_matrix_type      = 5;
         build_matrix_arg_index = arg_index;
      }
      else if ( strcmp(argv[arg_index], "-vardifconv") == 0 )
      {
         arg_index++;
         build_matrix_type      = 6;
         build_matrix_arg_index = arg_index;
      }
      else if ( strcmp(argv[arg_index], "-rotate") == 0 )
      {
         arg_index++;
         build_matrix_type      = 7;
         build_matrix_arg_index = arg_index;
      }
      else if ( strcmp(argv[arg_index], "-test_ij") == 0 )
      {
         arg_index++;
         test_ij = 1;
      }
      else if ( strcmp(argv[arg_index], "-funcsfromonefile") == 0 )
      {
         arg_index++;
         build_funcs_type      = 1;
         build_funcs_arg_index = arg_index;
      }
      else if ( strcmp(argv[arg_index], "-funcsfromfile") == 0 )
      {
         arg_index++;
         build_funcs_type      = 2;
         build_funcs_arg_index = arg_index;
      }
      else if ( strcmp(argv[arg_index], "-exact_size") == 0 )
      {
         arg_index++;
         sparsity_known = 1;
      }
      else if ( strcmp(argv[arg_index], "-storage_low") == 0 )
      {
         arg_index++;
         sparsity_known = 2;
      }
      else if ( strcmp(argv[arg_index], "-add") == 0 )
      {
         arg_index++;
         add = atoi(argv[arg_index++]);
      }
      else if ( strcmp(argv[arg_index], "-chunk") == 0 )
      {
         arg_index++;
         chunk = atoi(argv[arg_index++]);
      }
      else if ( strcmp(argv[arg_index], "-off_proc") == 0 )
      {
         arg_index++;
         off_proc = atoi(argv[arg_index++]);
      }
      else if ( strcmp(argv[arg_index], "-omp") == 0 )
      {
         arg_index++;
         omp_flag = atoi(argv[arg_index++]);
      }
      else if ( strcmp(argv[arg_index], "-check_constant") == 0 )
      {
         arg_index++;
         check_constant = atoi(argv[arg_index++]);
      }
      else if ( strcmp(argv[arg_index], "-concrete_parcsr") == 0 )
      {
         arg_index++;
         build_matrix_arg_index = arg_index;
      }
      else if ( strcmp(argv[arg_index], "-solver") == 0 )
      {
         arg_index++;
         /* begin lobpcg */
         if ( strcmp(argv[arg_index], "none") == 0 ) {
            solver_id = NO_SOLVER;
            arg_index++;
         }
         else /* end lobpcg */
            solver_id = atoi(argv[arg_index++]);
      }
      else if ( strcmp(argv[arg_index], "-rbm") == 0 )
      {
         arg_index++;
         build_rbm      = 1;
         num_interp_vecs = atoi(argv[arg_index++]);
         build_rbm_index = arg_index;
      }
      else if ( strcmp(argv[arg_index], "-rhsfromfile") == 0 )
      {
         arg_index++;
         build_rhs_type      = 0;
         build_rhs_arg_index = arg_index;
      }
      else if ( strcmp(argv[arg_index], "-rhsfromonefile") == 0 )
      {
         arg_index++;
         build_rhs_type      = 1;
         build_rhs_arg_index = arg_index;
      }
      else if ( strcmp(argv[arg_index], "-rhsparcsrfile") == 0 )
      {
         arg_index++;
         build_rhs_type      = 7;
         build_rhs_arg_index = arg_index;
      }
      else if ( strcmp(argv[arg_index], "-rhsisone") == 0 )
      {
         arg_index++;
         build_rhs_type      = 2;
         build_rhs_arg_index = arg_index;
      }
      else if ( strcmp(argv[arg_index], "-rhsrand") == 0 )
      {
         arg_index++;
         build_rhs_type      = 3;
         build_rhs_arg_index = arg_index;
      }
      else if ( strcmp(argv[arg_index], "-xisone") == 0 )
      {
         arg_index++;
         build_rhs_type      = 4;
         build_rhs_arg_index = arg_index;
      }
      else if ( strcmp(argv[arg_index], "-rhszero") == 0 )
      {
         arg_index++;
         build_rhs_type      = 5;
         build_rhs_arg_index = arg_index;
      }
      else if ( strcmp(argv[arg_index], "-srcfromfile") == 0 )
      {
         arg_index++;
         build_src_type      = 0;
         build_rhs_type      = -1;
         build_src_arg_index = arg_index;
      }
      else if ( strcmp(argv[arg_index], "-srcfromonefile") == 0 )
      {
         arg_index++;
         build_src_type      = 1;
         build_rhs_type      = -1;
         build_src_arg_index = arg_index;
      }
      else if ( strcmp(argv[arg_index], "-srcisone") == 0 )
      {
         arg_index++;
         build_src_type      = 2;
         build_rhs_type      = -1;
         build_src_arg_index = arg_index;
      }
      else if ( strcmp(argv[arg_index], "-srcrand") == 0 )
      {
         arg_index++;
         build_src_type      = 3;
         build_rhs_type      = -1;
         build_src_arg_index = arg_index;
      }
      else if ( strcmp(argv[arg_index], "-srczero") == 0 )
      {
         arg_index++;
         build_src_type      = 4;
         build_rhs_type      = -1;
         build_src_arg_index = arg_index;
      }
      else if ( strcmp(argv[arg_index], "-x0fromfile") == 0 )
      {
         arg_index++;
         build_x0_type       = 0;
         build_x0_arg_index  = arg_index;
      }
      else if ( strcmp(argv[arg_index], "-x0rand") == 0 )
      {
         arg_index++;
         build_x0_type       = 1;
         build_x0_arg_index  = arg_index;
      }
      else if ( strcmp(argv[arg_index], "-CFfromfile") == 0 )
      {
         arg_index++;
         coarsen_type      = 999;
      }
      else if ( strcmp(argv[arg_index], "-cljp") == 0 )
      {
         arg_index++;
         coarsen_type      = 0;
      }
      else if ( strcmp(argv[arg_index], "-cljp1") == 0 )
      {
         arg_index++;
         coarsen_type      = 7;
      }
      else if ( strcmp(argv[arg_index], "-cgc") == 0 )
      {
         arg_index++;
         coarsen_type      = 21;
         cgcits            = 200;
      }
      else if ( strcmp(argv[arg_index], "-cgce") == 0 )
      {
         arg_index++;
         coarsen_type      = 22;
         cgcits            = 200;
      }
      else if ( strcmp(argv[arg_index], "-pmis") == 0 )
      {
         arg_index++;
         coarsen_type      = 8;
      }
      else if ( strcmp(argv[arg_index], "-pmis1") == 0 )
      {
         arg_index++;
         coarsen_type      = 9;
      }
      else if ( strcmp(argv[arg_index], "-cr1") == 0 )
      {
         arg_index++;
         coarsen_type      = 98;
      }
      else if ( strcmp(argv[arg_index], "-cr") == 0 )
      {
         arg_index++;
         coarsen_type      = 99;
      }
      else if ( strcmp(argv[arg_index], "-crcg") == 0 )
      {
         arg_index++;
         CR_use_CG = atoi(argv[arg_index++]);
      }
      else if ( strcmp(argv[arg_index], "-hmis") == 0 )
      {
         arg_index++;
         coarsen_type      = 10;
      }
      else if ( strcmp(argv[arg_index], "-ruge") == 0 )
      {
         arg_index++;
         coarsen_type      = 1;
      }
      else if ( strcmp(argv[arg_index], "-ruge1p") == 0 )
      {
         arg_index++;
         coarsen_type      = 11;
      }
      else if ( strcmp(argv[arg_index], "-ruge2b") == 0 )
      {
         arg_index++;
         coarsen_type      = 2;
      }
      else if ( strcmp(argv[arg_index], "-ruge3") == 0 )
      {
         arg_index++;
         coarsen_type      = 3;
      }
      else if ( strcmp(argv[arg_index], "-ruge3c") == 0 )
      {
         arg_index++;
         coarsen_type      = 4;
      }
      else if ( strcmp(argv[arg_index], "-rugerlx") == 0 )
      {
         arg_index++;
         coarsen_type      = 5;
      }
      else if ( strcmp(argv[arg_index], "-falgout") == 0 )
      {
         arg_index++;
         coarsen_type      = 6;
      }
      else if ( strcmp(argv[arg_index], "-gm") == 0 )
      {
         arg_index++;
         measure_type      = 1;
      }
      else if ( strcmp(argv[arg_index], "-is") == 0 )
      {
         arg_index++;
         IS_type = atoi(argv[arg_index++]);
      }
      else if ( strcmp(argv[arg_index], "-ncr") == 0 )
      {
         arg_index++;
         num_CR_relax_steps = atoi(argv[arg_index++]);
      }
      else if ( strcmp(argv[arg_index], "-crth") == 0 )
      {
         arg_index++;
         CR_rate = atof(argv[arg_index++]);
      }
      else if ( strcmp(argv[arg_index], "-crst") == 0 )
      {
         arg_index++;
         CR_strong_th = atof(argv[arg_index++]);
      }
      else if ( strcmp(argv[arg_index], "-rlx") == 0 )
      {
         arg_index++;
         relax_type = atoi(argv[arg_index++]);
      }
      else if ( strcmp(argv[arg_index], "-rlx_coarse") == 0 )
      {
         arg_index++;
         relax_coarse = atoi(argv[arg_index++]);
      }
      else if ( strcmp(argv[arg_index], "-rlx_down") == 0 )
      {
         arg_index++;
         relax_down = atoi(argv[arg_index++]);
      }
      else if ( strcmp(argv[arg_index], "-rlx_up") == 0 )
      {
         arg_index++;
         relax_up = atoi(argv[arg_index++]);
      }
      else if ( strcmp(argv[arg_index], "-smtype") == 0 )
      {
         arg_index++;
         smooth_type = atoi(argv[arg_index++]);
      }
      else if ( strcmp(argv[arg_index], "-smlv") == 0 )
      {
         arg_index++;
         smooth_num_levels = atoi(argv[arg_index++]);
      }
      else if ( strcmp(argv[arg_index], "-mxl") == 0 )
      {
         arg_index++;
         max_levels = atoi(argv[arg_index++]);
      }
      else if ( strcmp(argv[arg_index], "-dbg") == 0 )
      {
         arg_index++;
         debug_flag = atoi(argv[arg_index++]);
      }
      else if ( strcmp(argv[arg_index], "-nf") == 0 )
      {
         arg_index++;
         num_functions = atoi(argv[arg_index++]);
      }
      else if ( strcmp(argv[arg_index], "-agg_nl") == 0 )
      {
         arg_index++;
         agg_num_levels = atoi(argv[arg_index++]);
      }
      else if ( strcmp(argv[arg_index], "-npaths") == 0 )
      {
         arg_index++;
         num_paths = atoi(argv[arg_index++]);
      }
      else if ( strcmp(argv[arg_index], "-ns") == 0 )
      {
         arg_index++;
         num_sweeps = atoi(argv[arg_index++]);
      }
      else if ( strcmp(argv[arg_index], "-ns_coarse") == 0 )
      {
         arg_index++;
         ns_coarse = atoi(argv[arg_index++]);
      }
      else if ( strcmp(argv[arg_index], "-ns_down") == 0 )
      {
         arg_index++;
         ns_down = atoi(argv[arg_index++]);
      }
      else if ( strcmp(argv[arg_index], "-ns_up") == 0 )
      {
         arg_index++;
         ns_up = atoi(argv[arg_index++]);
      }
      else if ( strcmp(argv[arg_index], "-sns") == 0 )
      {
         arg_index++;
         smooth_num_sweeps = atoi(argv[arg_index++]);
      }
      else if ( strcmp(argv[arg_index], "-max_iter") == 0 )
      {
         arg_index++;
         max_iter = atoi(argv[arg_index++]);
      }
      else if ( strcmp(argv[arg_index], "-mg_max_iter") == 0 )
      {
         arg_index++;
         mg_max_iter = atoi(argv[arg_index++]);
      }

      else if ( strcmp(argv[arg_index], "-dt") == 0 )
      {
         arg_index++;
         dt = atof(argv[arg_index++]);
         build_rhs_type = -1;
         if ( build_src_type == -1 ) build_src_type = 2;
      }
      else if ( strcmp(argv[arg_index], "-restritype") == 0 )
      {
         arg_index++;
         restri_type  = atoi(argv[arg_index++]);
      }
      else if ( strcmp(argv[arg_index], "-help") == 0 )
      {
         print_usage = 1;
      }
      /* begin lobpcg */
      else if ( strcmp(argv[arg_index], "-lobpcg") == 0 )
      {                                        /* use lobpcg */
         arg_index++;
         lobpcgFlag = 1;
      }
      else if ( strcmp(argv[arg_index], "-gen") == 0 )
      {                                        /* generalized evp */
         arg_index++;
         lobpcgGen = 1;
      }
      else if ( strcmp(argv[arg_index], "-con") == 0 )
      {                                        /* constrained evp */
         arg_index++;
         constrained = 1;
      }
      else if ( strcmp(argv[arg_index], "-orthchk") == 0 )
      {                       /* lobpcg: check orthonormality */
         arg_index++;
         checkOrtho = 1;
      }
      else if ( strcmp(argv[arg_index], "-vfromfile") == 0 )
      {                /* lobpcg: get initial vectors from file */
         arg_index++;
         vFromFileFlag = 1;
      }
      else if ( strcmp(argv[arg_index], "-vrand") == 0 )
      {                               /* lobpcg: block size */
         arg_index++;
         blockSize = atoi(argv[arg_index++]);
      }
      else if ( strcmp(argv[arg_index], "-seed") == 0 )
      {                          /* lobpcg: seed for srand */
         arg_index++;
         lobpcgSeed = atoi(argv[arg_index++]);
      }
      else if ( strcmp(argv[arg_index], "-itr") == 0 )
      {                    /* lobpcg: max # of iterations */
         arg_index++;
         maxIterations = atoi(argv[arg_index++]);
      }
      else if ( strcmp(argv[arg_index], "-verb") == 0 )
      {                         /* lobpcg: verbosity level */
         arg_index++;
         verbosity = atoi(argv[arg_index++]);
      }
      else if ( strcmp(argv[arg_index], "-vout") == 0 )
      {                             /* lobpcg: print level */
         arg_index++;
         printLevel = atoi(argv[arg_index++]);
      }
      else if ( strcmp(argv[arg_index], "-pcgitr") == 0 )
      {                      /* lobpcg: inner pcg iterations */
         arg_index++;
         pcgIterations = atoi(argv[arg_index++]);
      }
      else if ( strcmp(argv[arg_index], "-pcgtol") == 0 )
      {                      /* lobpcg: inner pcg iterations */
         arg_index++;
         pcgTol = atof(argv[arg_index++]);
      }
      else if ( strcmp(argv[arg_index], "-pcgmode") == 0 )
      {                /* lobpcg: initial guess for inner pcg */
         arg_index++;        /* 0: zero, otherwise rhs */
         pcgMode = atoi(argv[arg_index++]);
      }
      /* end lobpcg */
      /* begin mgr options*/
      else if ( strcmp(argv[arg_index], "-mgr_bsize") == 0 )
      {                /* mgr block size */
         arg_index++;
         mgr_bsize = atoi(argv[arg_index++]);
      }
      else if ( strcmp(argv[arg_index], "-mgr_nlevels") == 0 )
      {                /* mgr number of coarsening levels */
         arg_index++;
         mgr_nlevels = atoi(argv[arg_index++]);
      }
      else if ( strcmp(argv[arg_index], "-mgr_non_c_to_f") == 0 )
      {                /* mgr intermediate coarse grid strategy */
         arg_index++;
         mgr_non_c_to_f = atoi(argv[arg_index++]);
      }
      else if ( strcmp(argv[arg_index], "-mgr_num_reserved_nodes") == 0 )
      {                /* mgr number of reserved nodes to be put on coarsest grid */
         arg_index++;
         mgr_num_reserved_nodes = atoi(argv[arg_index++]);
      }
      else if ( strcmp(argv[arg_index], "-mgr_frelax_method") == 0 )
      {                /* mgr F-relaxation strategy: single/ multi level */
         arg_index++;
         mgr_frelax_method = atoi(argv[arg_index++]);
      }
      else if ( strcmp(argv[arg_index], "-mgr_relax_type") == 0 )
      {                /* relax type for "single level" F-relaxation */
         arg_index++;
         mgr_relax_type = atoi(argv[arg_index++]);
      }
      else if ( strcmp(argv[arg_index], "-mgr_relax_sweeps") == 0 )
      {                /* number of relaxation sweeps */
         arg_index++;
         mgr_num_relax_sweeps = atoi(argv[arg_index++]);
      }
      else if ( strcmp(argv[arg_index], "-mgr_interp_type") == 0 )
      {                /* interpolation type */
         arg_index++;
         mgr_interp_type = atoi(argv[arg_index++]);
      }
      else if ( strcmp(argv[arg_index], "-mgr_interp_sweeps") == 0 )
      {                /* number of interpolation sweeps*/
         arg_index++;
         mgr_num_interp_sweeps = atoi(argv[arg_index++]);
      }
      else if ( strcmp(argv[arg_index], "-mgr_gsmooth_type") == 0 )
      {                /* global smoother type */
         arg_index++;
         mgr_gsmooth_type = atoi(argv[arg_index++]);
      }
      else if ( strcmp(argv[arg_index], "-mgr_gsmooth_sweeps") == 0 )
      {                /* number of global smooth sweeps*/
         arg_index++;
         mgr_num_gsmooth_sweeps = atoi(argv[arg_index++]);
      }
      else if ( strcmp(argv[arg_index], "-mgr_restrict_type") == 0 )
      {                /* restriction type */
         arg_index++;
         mgr_restrict_type = atoi(argv[arg_index++]);
      }
      else if ( strcmp(argv[arg_index], "-mgr_restrict_sweeps") == 0 )
      {                /* number of restriction sweeps*/
         arg_index++;
         mgr_num_restrict_sweeps = atoi(argv[arg_index++]);
      }
      /* end mgr options */
      /* begin ilu options*/
      else if ( strcmp(argv[arg_index], "-ilu_type") == 0 )
      {                /* ilu_type */
         arg_index++;        
         ilu_type = atoi(argv[arg_index++]);
      }
      else if ( strcmp(argv[arg_index], "-ilu_lfil") == 0 )
      {                /* level of fill */
         arg_index++;        
         ilu_lfil = atoi(argv[arg_index++]);
      }
      else if ( strcmp(argv[arg_index], "-ilu_droptol") == 0 )
      {                /* drop tolerance */
         arg_index++;        
         ilu_droptol = atof(argv[arg_index++]);
      }      
      else if ( strcmp(argv[arg_index], "-ilu_max_row_nnz") == 0 )
      {                /* Max number of nonzeros to keep per row */
         arg_index++;        
         ilu_max_row_nnz = atoi(argv[arg_index++]);
      }
      else if ( strcmp(argv[arg_index], "-ilu_schur_max_iter") == 0 )
      {                /* Max number of iterations for schur system solver */
         arg_index++;        
         ilu_schur_max_iter = atoi(argv[arg_index++]);
      }
      else if ( strcmp(argv[arg_index], "-ilu_nsh_droptol") == 0 )
      {                /* Max number of iterations for schur system solver */
         arg_index++;        
         ilu_nsh_droptol = atof(argv[arg_index++]);
      }
      /* end ilu options */
      else
      {
         arg_index++;
      }
   }

   /* begin CGC BM Aug 25, 2006 */
   if (coarsen_type == 21 || coarsen_type == 22) {
      arg_index = 0;
      while ( (arg_index < argc) && (!print_usage) )
      {
         if ( strcmp(argv[arg_index], "-cgcits") == 0 )
         {
            arg_index++;
            cgcits = atoi(argv[arg_index++]);
         }
         else
         {
            arg_index++;
         }
      }
   }

   /* begin lobpcg */

   if ( solver_id == 0 && lobpcgFlag )
      solver_id = 1;

   /* end lobpcg */

   if (solver_id == 8 || solver_id == 18)
   {
      max_levels = 1;
   }

   /* defaults for BoomerAMG */
   if (solver_id == 0 || solver_id == 1 || solver_id == 3 || solver_id == 5
       || solver_id == 9 || solver_id == 13 || solver_id == 14
       || solver_id == 15 || solver_id == 20 || solver_id == 51 || solver_id == 61
       || solver_id == 16
       || solver_id == 70 || solver_id == 71 || solver_id == 72)
   {
      strong_threshold = 0.25;
      strong_thresholdR = 0.25;
      trunc_factor = 0.;
      jacobi_trunc_threshold = 0.01;
      cycle_type = 1;
      fcycle = 0;
      relax_wt = 1.;
      outer_wt = 1.;

      /* for CGNR preconditioned with Boomeramg, only relaxation scheme 0 is
         implemented, i.e. Jacobi relaxation, and needs to be used without CF
         ordering */
      if (solver_id == 5)
      {
         relax_type = 0;
         relax_order = 0;
      }
   }

   /* defaults for Schwarz */

   variant = 0;  /* multiplicative */
   overlap = 1;  /* 1 layer overlap */
   domain_type = 2; /* through agglomeration */
   schwarz_rlx_weight = 1.;

   /* defaults for GMRES */

   k_dim = 5;
   cgs = 1;
   unroll = 0;

   /* defaults for LGMRES - should use a larger k_dim, though*/
   aug_dim = 2;

   arg_index = 0;
   while (arg_index < argc)
   {
      if ( strcmp(argv[arg_index], "-k") == 0 )
      {
         arg_index++;
         k_dim = atoi(argv[arg_index++]);
      }
      else if ( strcmp(argv[arg_index], "-cgs") == 0 )
      {
         arg_index++;
         cgs = atoi(argv[arg_index++]);
      }
      else if ( strcmp(argv[arg_index], "-unroll") == 0 )
      {
         arg_index++;
         unroll = atoi(argv[arg_index++]);
      }
      else if ( strcmp(argv[arg_index], "-check_residual") == 0 )
      {
         arg_index++;
         check_residual = 1;
      }
      else if ( strcmp(argv[arg_index], "-aug") == 0 )
      {
         arg_index++;
         aug_dim = atoi(argv[arg_index++]);
      }
      else if ( strcmp(argv[arg_index], "-w") == 0 )
      {
         arg_index++;
         relax_wt = atof(argv[arg_index++]);
      }
      else if ( strcmp(argv[arg_index], "-wl") == 0 )
      {
         arg_index++;
         relax_wt_level = atof(argv[arg_index++]);
         level_w = atoi(argv[arg_index++]);
      }
      else if ( strcmp(argv[arg_index], "-ow") == 0 )
      {
         arg_index++;
         outer_wt = atof(argv[arg_index++]);
      }
      else if ( strcmp(argv[arg_index], "-owl") == 0 )
      {
         arg_index++;
         outer_wt_level = atof(argv[arg_index++]);
         level_ow = atoi(argv[arg_index++]);
      }
      else if ( strcmp(argv[arg_index], "-sw") == 0 )
      {
         arg_index++;
         schwarz_rlx_weight = atof(argv[arg_index++]);
      }
      else if ( strcmp(argv[arg_index], "-coarse_th") == 0 )
      {
         arg_index++;
         coarse_threshold  = atof(argv[arg_index++]);
      }
      else if ( strcmp(argv[arg_index], "-adroptol") == 0 )
      {
         arg_index++;
         A_drop_tol  = atof(argv[arg_index++]);
      }
      else if ( strcmp(argv[arg_index], "-adroptype") == 0 )
      {
         arg_index++;
         A_drop_type  = atoi(argv[arg_index++]);
      }
      else if ( strcmp(argv[arg_index], "-min_cs") == 0 )
      {
         arg_index++;
         min_coarse_size  = atof(argv[arg_index++]);
      }
      else if ( strcmp(argv[arg_index], "-seq_th") == 0 )
      {
         arg_index++;
         seq_threshold  = atof(argv[arg_index++]);
      }
      else if ( strcmp(argv[arg_index], "-red") == 0 )
      {
         arg_index++;
         redundant  = atof(argv[arg_index++]);
      }
      else if ( strcmp(argv[arg_index], "-th") == 0 )
      {
         arg_index++;
         strong_threshold  = atof(argv[arg_index++]);
      }
      else if ( strcmp(argv[arg_index], "-thR") == 0 )
      {
         arg_index++;
         strong_thresholdR  = atof(argv[arg_index++]);
      }
      else if ( strcmp(argv[arg_index], "-CF") == 0 )
      {
         arg_index++;
         relax_order = atoi(argv[arg_index++]);
      }
      else if ( strcmp(argv[arg_index], "-cf") == 0 )
      {
         arg_index++;
         cf_tol  = atof(argv[arg_index++]);
      }
      else if ( strcmp(argv[arg_index], "-tol") == 0 )
      {
         arg_index++;
         tol  = atof(argv[arg_index++]);
      }
      else if ( strcmp(argv[arg_index], "-conv_type") == 0 )
      {
         arg_index++;
         converge_type = atoi(argv[arg_index++]);
      }
      else if ( strcmp(argv[arg_index], "-atol") == 0 )
      {
         arg_index++;
         atol  = atof(argv[arg_index++]);
      }
      else if ( strcmp(argv[arg_index], "-mxrs") == 0 )
      {
         arg_index++;
         max_row_sum  = atof(argv[arg_index++]);
      }
      else if ( strcmp(argv[arg_index], "-sai_th") == 0 )
      {
         arg_index++;
         sai_threshold  = atof(argv[arg_index++]);
      }
      else if ( strcmp(argv[arg_index], "-sai_filt") == 0 )
      {
         arg_index++;
         sai_filter  = atof(argv[arg_index++]);
      }
      else if ( strcmp(argv[arg_index], "-drop_tol") == 0 )
      {
         arg_index++;
         drop_tol  = atof(argv[arg_index++]);
      }
      else if ( strcmp(argv[arg_index], "-nonzeros_to_keep") == 0 )
      {
         arg_index++;
         nonzeros_to_keep  = atoi(argv[arg_index++]);
      }
      else if ( strcmp(argv[arg_index], "-ilut") == 0 )
      {
         arg_index++;
         eu_ilut  = atof(argv[arg_index++]);
      }
      else if ( strcmp(argv[arg_index], "-sparseA") == 0 )
      {
         arg_index++;
         eu_sparse_A  = atof(argv[arg_index++]);
      }
      else if ( strcmp(argv[arg_index], "-rowScale") == 0 )
      {
         arg_index++;
         eu_row_scale  = 1;
      }
      else if ( strcmp(argv[arg_index], "-level") == 0 )
      {
         arg_index++;
         eu_level  = atoi(argv[arg_index++]);
      }
      else if ( strcmp(argv[arg_index], "-bj") == 0 )
      {
         arg_index++;
         eu_bj  = 1;
      }
      else if ( strcmp(argv[arg_index], "-eu_stats") == 0 )
      {
         arg_index++;
         eu_stats  = 1;
      }
      else if ( strcmp(argv[arg_index], "-eu_mem") == 0 )
      {
         arg_index++;
         eu_mem  = 1;
      }
      else if ( strcmp(argv[arg_index], "-tr") == 0 )
      {
         arg_index++;
         trunc_factor  = atof(argv[arg_index++]);
      }
      else if ( strcmp(argv[arg_index], "-Pmx") == 0 )
      {
         arg_index++;
         P_max_elmts  = atoi(argv[arg_index++]);
      }
      else if ( strcmp(argv[arg_index], "-interpvecvar") == 0 )
      {
         arg_index++;
         interp_vec_variant  = atoi(argv[arg_index++]);
      }
      else if ( strcmp(argv[arg_index], "-Qtr") == 0 )
      {
         arg_index++;
         Q_trunc  = atof(argv[arg_index++]);
      }
      else if ( strcmp(argv[arg_index], "-Qmx") == 0 )
      {
         arg_index++;
         Q_max = atoi(argv[arg_index++]);
      }
      else if ( strcmp(argv[arg_index], "-jtr") == 0 )
      {
         arg_index++;
         jacobi_trunc_threshold  = atof(argv[arg_index++]);
      }
      else if ( strcmp(argv[arg_index], "-Ssw") == 0 )
      {
         arg_index++;
         S_commpkg_switch = atof(argv[arg_index++]);
      }
      else if ( strcmp(argv[arg_index], "-solver_type") == 0 )
      {
         arg_index++;
         solver_type  = atoi(argv[arg_index++]);
      }
      else if ( strcmp(argv[arg_index], "-recompute") == 0 )
      {
         arg_index++;
         recompute_res = atoi(argv[arg_index++]);
      }
      else if ( strcmp(argv[arg_index], "-iout") == 0 )
      {
         arg_index++;
         ioutdat  = atoi(argv[arg_index++]);
      }
      else if ( strcmp(argv[arg_index], "-pout") == 0 )
      {
         arg_index++;
         poutdat  = atoi(argv[arg_index++]);
      }
      else if ( strcmp(argv[arg_index], "-var") == 0 )
      {
         arg_index++;
         variant  = atoi(argv[arg_index++]);
      }
      else if ( strcmp(argv[arg_index], "-use_ns") == 0 )
      {
         arg_index++;
         use_nonsymm_schwarz = 1;
      }
      else if ( strcmp(argv[arg_index], "-ov") == 0 )
      {
         arg_index++;
         overlap  = atoi(argv[arg_index++]);
      }
      else if ( strcmp(argv[arg_index], "-dom") == 0 )
      {
         arg_index++;
         domain_type  = atoi(argv[arg_index++]);
      }
      else if ( strcmp(argv[arg_index], "-blk_sm") == 0 )
      {
         arg_index++;
         smooth_num_levels = atoi(argv[arg_index++]);
         overlap = 0;
         smooth_type = 6;
         domain_type = 1;
      }
      else if ( strcmp(argv[arg_index], "-mu") == 0 )
      {
         arg_index++;
         cycle_type  = atoi(argv[arg_index++]);
      }
      else if ( strcmp(argv[arg_index], "-fmg") == 0 )
      {
         arg_index++;
         fcycle  = 1;
      }
      else if ( strcmp(argv[arg_index], "-numsamp") == 0 )
      {
         arg_index++;
         gsmg_samples  = atoi(argv[arg_index++]);
      }
      else if ( strcmp(argv[arg_index], "-interptype") == 0 )
      {
         arg_index++;
         interp_type  = atoi(argv[arg_index++]);
      }
      else if ( strcmp(argv[arg_index], "-agg_interp") == 0 )
      {
         arg_index++;
         agg_interp_type  = atoi(argv[arg_index++]);
      }
      else if ( strcmp(argv[arg_index], "-agg_Pmx") == 0 )
      {
         arg_index++;
         agg_P_max_elmts  = atoi(argv[arg_index++]);
      }
      else if ( strcmp(argv[arg_index], "-agg_P12_mx") == 0 )
      {
         arg_index++;
         agg_P12_max_elmts  = atoi(argv[arg_index++]);
      }
      else if ( strcmp(argv[arg_index], "-agg_tr") == 0 )
      {
         arg_index++;
         agg_trunc_factor  = atof(argv[arg_index++]);
      }
      else if ( strcmp(argv[arg_index], "-agg_P12_tr") == 0 )
      {
         arg_index++;
         agg_P12_trunc_factor  = atof(argv[arg_index++]);
      }
      else if ( strcmp(argv[arg_index], "-postinterptype") == 0 )
      {
         arg_index++;
         post_interp_type  = atoi(argv[arg_index++]);
      }
      else if ( strcmp(argv[arg_index], "-nodal") == 0 )
      {
         arg_index++;
         nodal  = atoi(argv[arg_index++]);
      }
      else if ( strcmp(argv[arg_index], "-rel_change") == 0 )
      {
         arg_index++;
         rel_change = 1;
      }
      else if ( strcmp(argv[arg_index], "-nodal_diag") == 0 )
      {
         arg_index++;
         nodal_diag  = atoi(argv[arg_index++]);
      }
      else if ( strcmp(argv[arg_index], "-cheby_order") == 0 )
      {
         arg_index++;
         cheby_order = atoi(argv[arg_index++]);
      }
      else if ( strcmp(argv[arg_index], "-cheby_eig_est") == 0 )
      {
         arg_index++;
         cheby_eig_est = atoi(argv[arg_index++]);
      }
      else if ( strcmp(argv[arg_index], "-cheby_variant") == 0 )
      {
         arg_index++;
         cheby_variant = atoi(argv[arg_index++]);
      }
      else if ( strcmp(argv[arg_index], "-cheby_scale") == 0 )
      {
         arg_index++;
         cheby_scale = atoi(argv[arg_index++]);
      }
      else if ( strcmp(argv[arg_index], "-cheby_fraction") == 0 )
      {
         arg_index++;
         cheby_fraction = atof(argv[arg_index++]);
      }
      else if ( strcmp(argv[arg_index], "-additive") == 0 )
      {
         arg_index++;
         additive  = atoi(argv[arg_index++]);
      }
      else if ( strcmp(argv[arg_index], "-mult_add") == 0 )
      {
         arg_index++;
         mult_add  = atoi(argv[arg_index++]);
      }
      else if ( strcmp(argv[arg_index], "-simple") == 0 )
      {
         arg_index++;
         simple  = atoi(argv[arg_index++]);
      }
      else if ( strcmp(argv[arg_index], "-add_end") == 0 )
      {
         arg_index++;
         add_last_lvl  = atoi(argv[arg_index++]);
      }
      else if ( strcmp(argv[arg_index], "-add_Pmx") == 0 )
      {
         arg_index++;
         add_P_max_elmts  = atoi(argv[arg_index++]);
      }
      else if ( strcmp(argv[arg_index], "-add_tr") == 0 )
      {
         arg_index++;
         add_trunc_factor  = atof(argv[arg_index++]);
      }
      else if ( strcmp(argv[arg_index], "-add_rlx") == 0 )
      {
         arg_index++;
         add_relax_type = atoi(argv[arg_index++]);
      }
      else if ( strcmp(argv[arg_index], "-add_w") == 0 )
      {
         arg_index++;
         add_relax_wt = atof(argv[arg_index++]);
      }
      else if ( strcmp(argv[arg_index], "-rap") == 0 )
      {
         arg_index++;
         rap2  = atoi(argv[arg_index++]);
      }
      else if ( strcmp(argv[arg_index], "-keepT") == 0 )
      {
         arg_index++;
         keepTranspose  = atoi(argv[arg_index++]);
      }
#ifdef HYPRE_USING_DSUPERLU
      else if ( strcmp(argv[arg_index], "-dslu_th") == 0 )
      {
         arg_index++;
         dslu_threshold  = atoi(argv[arg_index++]);
      }
#endif
      else if ( strcmp(argv[arg_index], "-nongalerk_tol") == 0 )
      {
         arg_index++;
         nongalerk_num_tol = atoi(argv[arg_index++]);
         nongalerk_tol = hypre_CTAlloc(HYPRE_Real,  nongalerk_num_tol, HYPRE_MEMORY_HOST);
         for (i = 0; i < nongalerk_num_tol; i++)
            nongalerk_tol[i] = atof(argv[arg_index++]);
      }
      else if ( strcmp(argv[arg_index], "-print") == 0 )
      {
         arg_index++;
         print_system = 1;
      }
      /* BM Oct 23, 2006 */
      else if ( strcmp(argv[arg_index], "-plot_grids") == 0 )
      {
         arg_index++;
         plot_grids = 1;
      }
      else if ( strcmp(argv[arg_index], "-plot_file_name") == 0 )
      {
         arg_index++;
	 hypre_sprintf (plot_file_name,"%s",argv[arg_index++]);
      }
      else if ( strcmp(argv[arg_index], "-AIR") == 0 )
      {
         arg_index++;
         air = atoi(argv[arg_index++]);
      }
      else
      {
         arg_index++;
      }
   }

   /* default settings for AIR alg. */
   if (air)
   {
      restri_type = air;    /* Set Restriction to be AIR */
      interp_type = 100;    /* 1-pt Interp */
      relax_type = 0;
      ns_down = 0;
      ns_up = 3;
      /* this is a 2-D 4-by-k array using Double pointers */
      grid_relax_points = hypre_CTAlloc(HYPRE_Int*, 4, HYPRE_MEMORY_HOST);
      grid_relax_points[0] = NULL;
      grid_relax_points[1] = hypre_CTAlloc(HYPRE_Int, ns_down, HYPRE_MEMORY_HOST);
      grid_relax_points[2] = hypre_CTAlloc(HYPRE_Int, ns_up, HYPRE_MEMORY_HOST);
      grid_relax_points[3] = hypre_CTAlloc(HYPRE_Int, ns_coarse, HYPRE_MEMORY_HOST);
      /* down cycle: C */
      for (i=0; i<ns_down; i++)
      {
         grid_relax_points[1][i] = 0;//1;
      }
      /* up cycle: F */
      //for (i=0; i<ns_up; i++)
      //{
      if (ns_up == 3)
      {
         grid_relax_points[2][0] = -1; // F
         grid_relax_points[2][1] = -1; // F
         grid_relax_points[2][2] =  1; // C
      }
      else if (ns_up == 2)
      {
         grid_relax_points[2][0] = -1; // F
         grid_relax_points[2][1] = -1; // F
      }
      //}
      /* coarse: all */
      for (i=0; i<ns_coarse; i++)
      {
         grid_relax_points[3][i] = 0;
      }
      coarse_threshold = 20;
      /* does not support aggressive coarsening */
      agg_num_levels = 0;
   }
   /*-----------------------------------------------------------
    * Print usage info
    *-----------------------------------------------------------*/

   if ( print_usage )
   {
      if ( myid == 0 )
      {
         hypre_printf("\n");
         hypre_printf("Usage: %s [<options>]\n", argv[0]);
         hypre_printf("\n");
         hypre_printf("  -fromfile <filename>       : ");
         hypre_printf("matrix read from multiple files (IJ format)\n");
         hypre_printf("  -fromparcsrfile <filename> : ");
         hypre_printf("matrix read from multiple files (ParCSR format)\n");
         hypre_printf("  -fromonecsrfile <filename> : ");
         hypre_printf("matrix read from a single file (CSR format)\n");
         hypre_printf("\n");
         hypre_printf("  -laplacian [<options>] : build 5pt 2D laplacian problem (default) \n");
         hypre_printf("  -sysL <num functions>  : build SYSTEMS laplacian 7pt operator\n");
         hypre_printf("  -9pt [<opts>]          : build 9pt 2D laplacian problem\n");
         hypre_printf("  -27pt [<opts>]         : build 27pt 3D laplacian problem\n");
         hypre_printf("  -difconv [<opts>]      : build convection-diffusion problem\n");
         hypre_printf("    -n <nx> <ny> <nz>    : total problem size \n");
         hypre_printf("    -P <Px> <Py> <Pz>    : processor topology\n");
         hypre_printf("    -c <cx> <cy> <cz>    : diffusion coefficients\n");
         hypre_printf("    -a <ax> <ay> <az>    : convection coefficients\n");
         hypre_printf("    -atype <type>        : FD scheme for convection \n");
         hypre_printf("           0=Forward (default)       1=Backward\n");
         hypre_printf("           2=Centered                3=Upwind\n");
         hypre_printf("\n");
         hypre_printf("  -exact_size            : inserts immediately into ParCSR structure\n");
         hypre_printf("  -storage_low           : allocates not enough storage for aux struct\n");
         hypre_printf("  -concrete_parcsr       : use parcsr matrix type as concrete type\n");
         hypre_printf("\n");
         hypre_printf("  -rhsfromfile           : ");
         hypre_printf("rhs read from multiple files (IJ format)\n");
         hypre_printf("  -rhsfromonefile        : ");
         hypre_printf("rhs read from a single file (CSR format)\n");
         hypre_printf("  -rhsparcsrfile        :  ");
         hypre_printf("rhs read from multiple files (ParCSR format)\n");
         hypre_printf("  -rhsrand               : rhs is random vector\n");
         hypre_printf("  -rhsisone              : rhs is vector with unit components (default)\n");
         hypre_printf("  -xisone                : solution of all ones\n");
         hypre_printf("  -rhszero               : rhs is zero vector\n");
         hypre_printf("\n");
         hypre_printf("  -dt <val>              : specify finite backward Euler time step\n");
         hypre_printf("                         :    -rhsfromfile, -rhsfromonefile, -rhsrand,\n");
         hypre_printf("                         :    -rhsrand, or -xisone will be ignored\n");
         hypre_printf("  -srcfromfile           : ");
         hypre_printf("backward Euler source read from multiple files (IJ format)\n");
         hypre_printf("  -srcfromonefile        : ");
         hypre_printf("backward Euler source read from a single file (IJ format)\n");
         hypre_printf("  -srcrand               : ");
         hypre_printf("backward Euler source is random vector with components in range 0 - 1\n");
         hypre_printf("  -srcisone              : ");
         hypre_printf("backward Euler source is vector with unit components (default)\n");
         hypre_printf("  -srczero               : ");
         hypre_printf("backward Euler source is zero-vector\n");
         hypre_printf("  -x0fromfile           : ");
         hypre_printf("initial guess x0 read from multiple files (IJ format)\n");
         hypre_printf("\n");
         hypre_printf("  -solver <ID>           : solver ID\n");
         hypre_printf("       0=AMG               1=AMG-PCG        \n");
         hypre_printf("       2=DS-PCG            3=AMG-GMRES      \n");
         hypre_printf("       4=DS-GMRES          5=AMG-CGNR       \n");
         hypre_printf("       6=DS-CGNR           7=PILUT-GMRES    \n");
         hypre_printf("       8=ParaSails-PCG     9=AMG-BiCGSTAB   \n");
         hypre_printf("       10=DS-BiCGSTAB     11=PILUT-BiCGSTAB \n");
         hypre_printf("       12=Schwarz-PCG     13=GSMG           \n");
         hypre_printf("       14=GSMG-PCG        15=GSMG-GMRES\n");
         hypre_printf("       16=AMG-COGMRES     17=DIAG-COGMRES\n");
         hypre_printf("       18=ParaSails-GMRES\n");
         hypre_printf("       20=Hybrid solver/ DiagScale, AMG \n");
         hypre_printf("       43=Euclid-PCG      44=Euclid-GMRES   \n");
         hypre_printf("       45=Euclid-BICGSTAB 46=Euclid-COGMRES\n");
         hypre_printf("       47=Euclid-FlexGMRES\n");
         hypre_printf("       50=DS-LGMRES         51=AMG-LGMRES     \n");
         hypre_printf("       60=DS-FlexGMRES         61=AMG-FlexGMRES     \n");
	 hypre_printf("       70=MGR             71=MGR-PCG  \n");
	 hypre_printf("       72=MGR-FlexGMRES  73=MGR-BICGSTAB  \n");
	 hypre_printf("       74=MGR-COGMRES  \n");	 
	 hypre_printf("       80=ILU      81=ILU-GMRES  \n");	 
	 hypre_printf("       82=ILU-FlexGMRES  \n");	 
         hypre_printf("\n");
         hypre_printf("  -cljp                 : CLJP coarsening \n");
         hypre_printf("  -cljp1                : CLJP coarsening, fixed random \n");
         hypre_printf("  -cgc                  : CGC coarsening \n");
         hypre_printf("  -cgce                 : CGC-E coarsening \n");
         hypre_printf("  -pmis                 : PMIS coarsening \n");
         hypre_printf("  -pmis1                : PMIS coarsening, fixed random \n");
         hypre_printf("  -hmis                 : HMIS coarsening (default)\n");
         hypre_printf("  -ruge                 : Ruge-Stueben coarsening (local)\n");
         hypre_printf("  -ruge1p               : Ruge-Stueben coarsening 1st pass only(local)\n");
         hypre_printf("  -ruge3                : third pass on boundary\n");
         hypre_printf("  -ruge3c               : third pass on boundary, keep c-points\n");
         hypre_printf("  -falgout              : local Ruge_Stueben followed by CLJP\n");
         hypre_printf("  -gm                   : use global measures\n");
         hypre_printf("\n");
         hypre_printf("  -interptype  <val>    : set interpolation type\n");
         hypre_printf("       0=Classical modified interpolation  \n");
         hypre_printf("       1=least squares interpolation (for GSMG only)  \n");
         hypre_printf("       0=Classical modified interpolation for hyperbolic PDEs \n");
         hypre_printf("       3=direct interpolation with separation of weights  \n");
         hypre_printf("       4=multipass interpolation  \n");
         hypre_printf("       5=multipass interpolation with separation of weights  \n");
         hypre_printf("       6=extended classical modified interpolation (default) \n");
         hypre_printf("       7=extended (only if no common C neighbor) interpolation  \n");
         hypre_printf("       8=standard interpolation  \n");
         hypre_printf("       9=standard interpolation with separation of weights  \n");
         hypre_printf("      12=FF interpolation  \n");
         hypre_printf("      13=FF1 interpolation  \n");

         hypre_printf("      16=use modified unknown interpolation for a system (w/unknown or hybrid approach) \n");
         hypre_printf("      17=use non-systems interp = 6 for a system (w/unknown or hybrid approach) \n");
         hypre_printf("      18=use non-systems interp = 8 for a system (w/unknown or hybrid approach) \n");
         hypre_printf("      19=use non-systems interp = 0 for a system (w/unknown or hybrid approach) \n");

         hypre_printf("      10=classical block interpolation for nodal systems AMG\n");
         hypre_printf("      11=classical block interpolation with diagonal blocks for nodal systems AMG\n");
         hypre_printf("      20=same as 10, but don't add weak connect. to diag \n");
         hypre_printf("      21=same as 11, but don't add weak connect. to diag \n");
         hypre_printf("      22=classical block interpolation w/Ruge's variant for nodal systems AMG \n");
         hypre_printf("      23=same as 22, but use row sums for diag scaling matrices,for nodal systems AMG \n");
         hypre_printf("      24=direct block interpolation for nodal systems AMG\n");
         hypre_printf("     100=One point interpolation [a Boolean matrix]\n");
         hypre_printf("\n");

         /* RL */
         hypre_printf("  -restritype  <val>    : set restriction type\n");
         hypre_printf("       0=transpose of the interpolation  \n");
         hypre_printf("       k=local approximate ideal restriction (AIR-k)  \n");
         hypre_printf("\n");

         hypre_printf("  -rlx  <val>            : relaxation type\n");
         hypre_printf("       0=Weighted Jacobi  \n");
         hypre_printf("       1=Gauss-Seidel (very slow!)  \n");
         hypre_printf("       3=Hybrid Gauss-Seidel  \n");
         hypre_printf("       4=Hybrid backward Gauss-Seidel  \n");
         hypre_printf("       6=Hybrid symmetric Gauss-Seidel  \n");
         hypre_printf("       8= symmetric L1-Gauss-Seidel  \n");
         hypre_printf("       13= forward L1-Gauss-Seidel  \n");
         hypre_printf("       14= backward L1-Gauss-Seidel  \n");
         hypre_printf("       15=CG  \n");
         hypre_printf("       16=Chebyshev  \n");
         hypre_printf("       17=FCF-Jacobi  \n");
         hypre_printf("       18=L1-Jacobi (may be used with -CF) \n");
         hypre_printf("       9=Gauss elimination (use for coarsest grid only)  \n");
         hypre_printf("       99=Gauss elimination with pivoting (use for coarsest grid only)  \n");
         hypre_printf("       20= Nodal Weighted Jacobi (for systems only) \n");
         hypre_printf("       23= Nodal Hybrid Jacobi/Gauss-Seidel (for systems only) \n");
         hypre_printf("       26= Nodal Hybrid Symmetric Gauss-Seidel  (for systems only)\n");
         hypre_printf("       29= Nodal Gauss elimination (use for coarsest grid only)  \n");
         hypre_printf("  -rlx_coarse  <val>       : set relaxation type for coarsest grid\n");
         hypre_printf("  -rlx_down    <val>       : set relaxation type for down cycle\n");
         hypre_printf("  -rlx_up      <val>       : set relaxation type for up cycle\n");
         hypre_printf("  -cheby_order  <val> : set order (1-4) for Chebyshev poly. smoother (default is 2)\n");
         hypre_printf("  -cheby_fraction <val> : fraction of the spectrum for Chebyshev poly. smoother (default is .3)\n");
         hypre_printf("  -nodal  <val>            : nodal system type\n");
         hypre_printf("       0 = Unknown approach \n");
         hypre_printf("       1 = Frobenius norm  \n");
         hypre_printf("       2 = Sum of Abs.value of elements  \n");
         hypre_printf("       3 = Largest magnitude element (includes its sign)  \n");
         hypre_printf("       4 = Inf. norm  \n");
         hypre_printf("       5 = One norm  (note: use with block version only) \n");
         hypre_printf("       6 = Sum of all elements in block  \n");
         hypre_printf("  -nodal_diag <val>        :how to treat diag elements\n");
         hypre_printf("       0 = no special treatment \n");
         hypre_printf("       1 = make diag = neg.sum of the off_diag  \n");
         hypre_printf("       2 = make diag = neg. of diag \n");
         hypre_printf("  -ns <val>              : Use <val> sweeps on each level\n");
         hypre_printf("                           (default C/F down, F/C up, F/C fine\n");
         hypre_printf("  -ns_coarse  <val>       : set no. of sweeps for coarsest grid\n");
         /* RL restore these */
         hypre_printf("  -ns_down    <val>       : set no. of sweeps for down cycle\n");
         hypre_printf("  -ns_up      <val>       : set no. of sweeps for up cycle\n");
         hypre_printf("\n");
         hypre_printf("  -mu   <val>            : set AMG cycles (1=V, 2=W, etc.)\n");
         hypre_printf("  -th   <val>            : set AMG threshold Theta = val \n");
         hypre_printf("  -tr   <val>            : set AMG interpolation truncation factor = val \n");
         hypre_printf("  -Pmx  <val>            : set maximal no. of elmts per row for AMG interpolation (default: 4)\n");
         hypre_printf("  -jtr  <val>            : set truncation threshold for Jacobi interpolation = val \n");
         hypre_printf("  -Ssw  <val>            : set S-commpkg-switch = val \n");
         hypre_printf("  -mxrs <val>            : set AMG maximum row sum threshold for dependency weakening \n");
         hypre_printf("  -nf <val>              : set number of functions for systems AMG\n");
         hypre_printf("  -numsamp <val>         : set number of sample vectors for GSMG\n");

         hypre_printf("  -postinterptype <val>  : invokes <val> no. of Jacobi interpolation steps after main interpolation\n");
         hypre_printf("\n");
         hypre_printf("  -cgcitr <val>          : set maximal number of coarsening iterations for CGC\n");
         hypre_printf("  -solver_type <val>     : sets solver within Hybrid solver\n");
         hypre_printf("                         : 1  PCG  (default)\n");
         hypre_printf("                         : 2  GMRES\n");
         hypre_printf("                         : 3  BiCGSTAB\n");

         hypre_printf("  -w   <val>             : set Jacobi relax weight = val\n");
         hypre_printf("  -k   <val>             : dimension Krylov space for GMRES\n");
         hypre_printf("  -aug   <val>           : number of augmentation vectors for LGMRES (-k indicates total approx space size)\n");

         hypre_printf("  -mxl  <val>            : maximum number of levels (AMG, ParaSAILS)\n");
         hypre_printf("  -tol  <val>            : set solver convergence tolerance = val\n");
         hypre_printf("  -atol  <val>           : set solver absolute convergence tolerance = val\n");
         hypre_printf("  -max_iter  <val>       : set max iterations\n");
         hypre_printf("  -mg_max_iter  <val>    : set max iterations for mg solvers\n");
         hypre_printf("  -agg_nl  <val>         : set number of aggressive coarsening levels (default:0)\n");
         hypre_printf("  -np  <val>             : set number of paths of length 2 for aggr. coarsening\n");
         hypre_printf("\n");
         hypre_printf("  -sai_th   <val>        : set ParaSAILS threshold = val \n");
         hypre_printf("  -sai_filt <val>        : set ParaSAILS filter = val \n");
         hypre_printf("\n");
         hypre_printf("  -level   <val>         : set k in ILU(k) for Euclid \n");
         hypre_printf("  -bj <val>              : enable block Jacobi ILU for Euclid \n");
         hypre_printf("  -ilut <val>            : set drop tolerance for ILUT in Euclid\n");
         hypre_printf("                           Note ILUT is sequential only!\n");
         hypre_printf("  -sparseA <val>         : set drop tolerance in ILU(k) for Euclid \n");
         hypre_printf("  -rowScale <val>        : enable row scaling in Euclid \n");
         hypre_printf("\n");
         hypre_printf("  -drop_tol  <val>       : set threshold for dropping in PILUT\n");
         hypre_printf("  -nonzeros_to_keep <val>: number of nonzeros in each row to keep\n");
         hypre_printf("\n");
         hypre_printf("  -iout <val>            : set output flag\n");
         hypre_printf("       0=no output    1=matrix stats\n");
         hypre_printf("       2=cycle stats  3=matrix & cycle stats\n");
         hypre_printf("\n");
         hypre_printf("  -dbg <val>             : set debug flag\n");
         hypre_printf("       0=no debugging\n       1=internal timing\n       2=interpolation truncation\n       3=more detailed timing in coarsening routine\n");
         hypre_printf("\n");
         hypre_printf("  -print                 : print out the system\n");
         hypre_printf("\n");
         /* begin lobpcg */

         hypre_printf("LOBPCG options:\n");
         hypre_printf("\n");
         hypre_printf("  -lobpcg                 : run LOBPCG instead of PCG\n");
         hypre_printf("\n");
         hypre_printf("  -gen                    : solve generalized EVP with B = Laplacian\n");
         hypre_printf("\n");
         hypre_printf("  -con                    : solve constrained EVP using 'vectors.*.*'\n");
         hypre_printf("                            as constraints (see -vout 1 below)\n");
         hypre_printf("\n");
         hypre_printf("  -solver none            : no HYPRE preconditioner is used\n");
         hypre_printf("\n");
         hypre_printf("  -itr <val>              : maximal number of LOBPCG iterations\n");
         hypre_printf("                            (default 100);\n");
         hypre_printf("\n");
         hypre_printf("  -vrand <val>            : compute <val> eigenpairs using random\n");
         hypre_printf("                            initial vectors (default 1)\n");
         hypre_printf("\n");
         hypre_printf("  -seed <val>             : use <val> as the seed for the random\n");
         hypre_printf("                            number generator(default seed is based\n");
         hypre_printf("                            on the time of the run)\n");
         hypre_printf("\n");
         hypre_printf("  -vfromfile              : read initial vectors from files\n");
         hypre_printf("                            vectors.i.j where i is vector number\n");
         hypre_printf("                            and j is processor number\n");
         hypre_printf("\n");
         hypre_printf("  -orthchk                : check eigenvectors for orthonormality\n");
         hypre_printf("\n");
         hypre_printf("  -verb <val>             : verbosity level\n");
         hypre_printf("  -verb 0                 : no print\n");
         hypre_printf("  -verb 1                 : print initial eigenvalues and residuals,\n");
         hypre_printf("                            the iteration number, the number of\n");
         hypre_printf("                            non-convergent eigenpairs and final\n");
         hypre_printf("                            eigenvalues and residuals (default)\n");
         hypre_printf("  -verb 2                 : print eigenvalues and residuals on each\n");
         hypre_printf("                            iteration\n");
         hypre_printf("\n");
         hypre_printf("  -pcgitr <val>           : maximal number of inner PCG iterations\n");
         hypre_printf("                            for preconditioning (default 1);\n");
         hypre_printf("                            if <val> = 0 then the preconditioner\n");
         hypre_printf("                            is applied directly\n");
         hypre_printf("\n");
         hypre_printf("  -pcgtol <val>           : residual tolerance for inner iterations\n");
         hypre_printf("                            (default 0.01)\n");
         hypre_printf("\n");
         hypre_printf("  -vout <val>             : file output level\n");
         hypre_printf("  -vout 0                 : no files created (default)\n");
         hypre_printf("  -vout 1                 : write eigenvalues to values.txt, residuals\n");
         hypre_printf("                            to residuals.txt and eigenvectors to \n");
         hypre_printf("                            vectors.i.j where i is vector number\n");
         hypre_printf("                            and j is processor number\n");
         hypre_printf("  -vout 2                 : in addition to the above, write the\n");
         hypre_printf("                            eigenvalues history (the matrix whose\n");
         hypre_printf("                            i-th column contains eigenvalues at\n");
         hypre_printf("                            (i+1)-th iteration) to val_hist.txt and\n");
         hypre_printf("                            residuals history to res_hist.txt\n");
         hypre_printf("\nNOTE: in this test driver LOBPCG only works with solvers 1, 2, 8, 12, 14 and 43\n");
         hypre_printf("\ndefault solver is 1\n");
         hypre_printf("\n");

         /* end lobpcg */

         hypre_printf("  -plot_grids            : print out information for plotting the grids\n");
         hypre_printf("  -plot_file_name <val>  : file name for plotting output\n");
         hypre_printf("\n");
         hypre_printf("  -smtype <val>      :smooth type\n");
         hypre_printf("  -smlv <val>        :smooth num levels\n");
         hypre_printf("  -ov <val>          :over lap:\n");
         hypre_printf("  -dom <val>         :domain type\n");
         hypre_printf("  -use_ns            : use non-symm schwarz smoother\n");
         hypre_printf("  -var <val>         : schwarz smoother variant (0-3) \n");
         hypre_printf("  -blk_sm <val>      : same as '-smtype 6 -ov 0 -dom 1 -smlv <val>'\n");
         hypre_printf("  -nongalerk_tol <val> <list>    : specify the NonGalerkin drop tolerance\n");
         hypre_printf("                                   and list contains the values, where last value\n");
         hypre_printf("                                   in list is repeated if val < num_levels in AMG\n");

         /* MGR options */
         hypre_printf("  -mgr_bsize   <val>               : set block size = val\n");
         hypre_printf("  -mgr_nlevels   <val>             : set number of coarsening levels = val\n");
         hypre_printf("  -mgr_num_reserved_nodes   <val>  : set number of reserved nodes \n");
         hypre_printf("                                     to be kept till the coarsest grid = val\n");
         hypre_printf("  -mgr_non_c_to_f   <val>          : set strategy for intermediate coarse grid \n");
         hypre_printf("  -mgr_non_c_to_f   0              : Allow some non Cpoints to be labeled \n");
         hypre_printf("                                     Cpoints on intermediate grid \n");
         hypre_printf("  -mgr_non_c_to_f   1              : set non Cpoints strictly to Fpoints \n");
         hypre_printf("  -mgr_frelax_method   <val>       : set F-relaxation strategy \n");
         hypre_printf("  -mgr_frelax_method   0           : Use 'single-level smoother' strategy \n");
         hypre_printf("                                     for F-relaxation \n");
         hypre_printf("  -mgr_frelax_method   1           : Use a 'multi-level smoother' strategy \n");
         hypre_printf("                                     for F-relaxation \n");
         /* end MGR options */
         /* hypre ILU options */
         hypre_printf("  -ilu_type   <val>                : set ILU factorization type = val\n");      
         hypre_printf("  -ilu_type   0                    : Block Jacobi with ILU(k) variants \n");      
         hypre_printf("  -ilu_type   1                    : Block Jacobi with ILUT \n");   
         hypre_printf("  -ilu_type   10                   : GMRES with ILU(k) variants \n");      
         hypre_printf("  -ilu_type   11                   : GMRES with ILUT \n"); 
         hypre_printf("  -ilu_type   20                   : NSH with ILU(k) variants \n");      
         hypre_printf("  -ilu_type   21                   : NSH with ILUT \n"); 
         hypre_printf("  -ilu_type   30                   : RAS with ILU(k) variants \n");      
         hypre_printf("  -ilu_type   31                   : RAS with ILUT \n");    
         hypre_printf("  -ilu_type   40                   : ddPQ + GMRES with ILU(k) variants \n");      
         hypre_printf("  -ilu_type   41                   : ddPQ + GMRES with ILUT \n");               
         hypre_printf("  -ilu_lfil   <val>                : set level of fill (k) for ILU(k) = val\n");      
         hypre_printf("  -ilu_droptol   <val>             : set drop tolerance threshold for ILUT = val \n");      
         hypre_printf("  -ilu_max_row_nnz   <val>         : set max. num of nonzeros to keep per row = val \n");          
         hypre_printf("  -ilu_schur_max_iter   <val>      : set max. num of iteration for GMRES/NSH Schur = val \n");
         hypre_printf("  -ilu_nsh_droptol   <val>         : set drop tolerance threshold for NSH = val \n");
         /* end ILU options */
      }

      goto final;
   }

   /*-----------------------------------------------------------
    * Print driver parameters
    *-----------------------------------------------------------*/

   if (myid == 0)
   {
      hypre_printf("Running with these driver parameters:\n");
      hypre_printf("  solver ID    = %d\n\n", solver_id);
   }

   /*-----------------------------------------------------------
    * Set up matrix
    *-----------------------------------------------------------*/

   if ( myid == 0 && dt != dt_inf)
   {
      hypre_printf("  Backward Euler time step with dt = %e\n", dt);
      hypre_printf("  Dirichlet 0 BCs are implicit in the spatial operator\n");
   }

   time_index = hypre_InitializeTiming("Spatial Operator");
   hypre_BeginTiming(time_index);
   if ( build_matrix_type == -1 )
   {
      ierr = HYPRE_IJMatrixRead( argv[build_matrix_arg_index], comm,
                                 HYPRE_PARCSR, &ij_A );
      if (ierr)
      {
         hypre_printf("ERROR: Problem reading in the system matrix!\n");
         exit(1);
      }
   }
   else if ( build_matrix_type == 0 )
   {
      BuildParFromFile(argc, argv, build_matrix_arg_index, &parcsr_A);
   }
   else if ( build_matrix_type == 1 )
   {
      BuildParFromOneFile(argc, argv, build_matrix_arg_index, num_functions,
                          &parcsr_A);
   }
   else if ( build_matrix_type == 2 )
   {
      BuildParLaplacian(argc, argv, build_matrix_arg_index, &parcsr_A);
   }
   else if ( build_matrix_type == 3 )
   {
      BuildParLaplacian9pt(argc, argv, build_matrix_arg_index, &parcsr_A);
   }
   else if ( build_matrix_type == 4 )
   {
      BuildParLaplacian27pt(argc, argv, build_matrix_arg_index, &parcsr_A);
   }
   else if ( build_matrix_type == 5 )
   {
      BuildParDifConv(argc, argv, build_matrix_arg_index, &parcsr_A);
   }
   else if ( build_matrix_type == 6 )
   {
      BuildParVarDifConv(argc, argv, build_matrix_arg_index, &parcsr_A, &b);
      build_rhs_type      = 6;
      build_src_type      = 5;
   }
   else if ( build_matrix_type == 7 )
   {
      BuildParRotate7pt(argc, argv, build_matrix_arg_index, &parcsr_A);
   }

   else
   {
      hypre_printf("You have asked for an unsupported problem with\n");
      hypre_printf("build_matrix_type = %d.\n", build_matrix_type);
      return(-1);
   }
   /* BM Oct 23, 2006 */
   if (plot_grids)
   {
      if (build_matrix_type > 1 &&  build_matrix_type < 8)
         BuildParCoordinates (argc, argv, build_matrix_arg_index,
                              &coord_dim, &coordinates);
      else
      {
         hypre_printf("Warning: coordinates are not yet printed for build_matrix_type = %d.\n", build_matrix_type);
      }
   }

   if (build_matrix_type < 0)
   {
      ierr = HYPRE_IJMatrixGetLocalRange( ij_A,
                                          &first_local_row, &last_local_row ,
                                          &first_local_col, &last_local_col );

      local_num_rows = (HYPRE_Int)(last_local_row - first_local_row + 1);
      local_num_cols = (HYPRE_Int)(last_local_col - first_local_col + 1);
      ierr += HYPRE_IJMatrixGetObject( ij_A, &object);
      parcsr_A = (HYPRE_ParCSRMatrix) object;
   }
   else
   {
      /*-----------------------------------------------------------
       * Copy the parcsr matrix into the IJMatrix through interface calls
       *-----------------------------------------------------------*/
      ierr = HYPRE_ParCSRMatrixGetLocalRange( parcsr_A,
                                              &first_local_row, &last_local_row ,
                                              &first_local_col, &last_local_col );

      local_num_rows = (HYPRE_Int)(last_local_row - first_local_row + 1);
      local_num_cols = (HYPRE_Int)(last_local_col - first_local_col + 1);
   }
   hypre_EndTiming(time_index);
   hypre_PrintTiming("Generate Matrix", hypre_MPI_COMM_WORLD);
   hypre_FinalizeTiming(time_index);
   hypre_ClearTiming();

   /* Check the ij interface - not necessary if one just wants to test solvers */
   if (test_ij && build_matrix_type > -1)
   {
      HYPRE_Int mx_size = 5;
      time_index = hypre_InitializeTiming("Generate IJ matrix");
      hypre_BeginTiming(time_index);

      ierr += HYPRE_ParCSRMatrixGetDims( parcsr_A, &M, &N );

      ierr += HYPRE_IJMatrixCreate( comm, first_local_row, last_local_row,
                                    first_local_col, last_local_col,
                                    &ij_A );

      ierr += HYPRE_IJMatrixSetObjectType( ij_A, HYPRE_PARCSR );
      num_rows = local_num_rows;
      if (off_proc)
      {
	 if (myid != num_procs-1) num_rows++;
	 if (myid) num_rows++;
      }
      /* The following shows how to build an IJMatrix if one has only an
         estimate for the row sizes */
      row_nums = hypre_CTAlloc(HYPRE_BigInt,  num_rows, HYPRE_MEMORY_HOST);
      num_cols = hypre_CTAlloc(HYPRE_Int,  num_rows, HYPRE_MEMORY_HOST);
      if (sparsity_known == 1)
      {
         diag_sizes = hypre_CTAlloc(HYPRE_Int,  local_num_rows, HYPRE_MEMORY_HOST);
         offdiag_sizes = hypre_CTAlloc(HYPRE_Int,  local_num_rows, HYPRE_MEMORY_HOST);
      }
      else
      {
         size = 5;
         if (sparsity_known == 0)
         {
            if (build_matrix_type == 2) size = 7;
            if (build_matrix_type == 3) size = 9;
            if (build_matrix_type == 4) size = 27;
         }
<<<<<<< HEAD
	 row_sizes = hypre_CTAlloc(HYPRE_Int,  num_rows, HYPRE_MEMORY_HOST);
	 for (i=0; i < num_rows; i++)
	    row_sizes[i] = size;
     }
     local_row = 0;
     if (build_matrix_type == 2) mx_size = 7;
     if (build_matrix_type == 3) mx_size = 9;
     if (build_matrix_type == 4) mx_size = 27;
     col_nums = hypre_CTAlloc(HYPRE_BigInt,  mx_size*num_rows, HYPRE_MEMORY_HOST);
     data = hypre_CTAlloc(HYPRE_Real,  mx_size*num_rows, HYPRE_MEMORY_HOST);
     i_indx = 0;
     j_indx = 0;
     if (off_proc && myid)
     {
	 num_cols[i_indx] = 2;
	 row_nums[i_indx++] = first_local_row-1;
=======
         row_sizes = hypre_CTAlloc(HYPRE_Int,  num_rows, HYPRE_MEMORY_HOST);
         for (i=0; i < num_rows; i++)
            row_sizes[i] = size;
      }
      local_row = 0;
      if (build_matrix_type == 2) mx_size = 7;
      if (build_matrix_type == 3) mx_size = 9;
      if (build_matrix_type == 4) mx_size = 27;
      col_nums = hypre_CTAlloc(HYPRE_BigInt,  mx_size*num_rows, HYPRE_MEMORY_HOST);
      data = hypre_CTAlloc(HYPRE_Real,  mx_size*num_rows, HYPRE_MEMORY_HOST);
      i_indx = 0;
      j_indx = 0;
      if (off_proc && myid)
      {
         num_cols[i_indx] = 2;
         row_nums[i_indx++] = first_local_row-1;
>>>>>>> fc4c2ff3
         col_nums[j_indx] = first_local_row-1;
         data[j_indx++] = 6.;
         col_nums[j_indx] = first_local_row-2;
         data[j_indx++] = -1;
      }
      for (i=0; i < local_num_rows; i++)
      {
         row_nums[i_indx] = first_local_row +i;
         ierr += HYPRE_ParCSRMatrixGetRow( parcsr_A, first_local_row+i, &size,
<<<<<<< HEAD
                                             &col_inds, &values);
	 num_cols[i_indx++] = size;
=======
                                           &col_inds, &values);
         num_cols[i_indx++] = size;
>>>>>>> fc4c2ff3
         for (j = 0; j < size; j++)
         {
            col_nums[j_indx] = col_inds[j];
            data[j_indx++] = values[j];
            if (sparsity_known == 1)
            {
               if (col_inds[j] < first_local_row || col_inds[j] > last_local_row)
                  offdiag_sizes[local_row]++;
               else
                  diag_sizes[local_row]++;
            }
         }
         local_row++;
         ierr += HYPRE_ParCSRMatrixRestoreRow( parcsr_A, first_local_row+i, &size,
<<<<<<< HEAD
                                                 &col_inds, &values );
     }
     if (off_proc && myid != num_procs-1)
     {
	 num_cols[i_indx] = 2;
	 row_nums[i_indx++] = last_local_row+1;
=======
                                               &col_inds, &values );
      }
      if (off_proc && myid != num_procs-1)
      {
         num_cols[i_indx] = 2;
         row_nums[i_indx++] = last_local_row+1;
>>>>>>> fc4c2ff3
         col_nums[j_indx] = last_local_row+2;
         data[j_indx++] = -1.;
         col_nums[j_indx] = last_local_row+1;
         data[j_indx++] = 6;
      }

      /*ierr += HYPRE_IJMatrixSetRowSizes ( ij_A, (const HYPRE_Int *) num_cols );*/
      if (sparsity_known == 1)
         ierr += HYPRE_IJMatrixSetDiagOffdSizes( ij_A, (const HYPRE_Int *) diag_sizes,
                                                 (const HYPRE_Int *) offdiag_sizes );
      else
         ierr = HYPRE_IJMatrixSetRowSizes ( ij_A, (const HYPRE_Int *) row_sizes );

      ierr += HYPRE_IJMatrixInitialize( ij_A );

      if (omp_flag) HYPRE_IJMatrixSetOMPFlag(ij_A, 1);

      if (chunk)
      {
         if (add)
<<<<<<< HEAD
	    ierr += HYPRE_IJMatrixAddToValues(ij_A, num_rows, num_cols, row_nums,
					(const HYPRE_BigInt *) col_nums,
					(const HYPRE_Real *) data);
         else
            ierr += HYPRE_IJMatrixSetValues(ij_A, num_rows, num_cols, row_nums,
					(const HYPRE_BigInt *) col_nums,
					(const HYPRE_Real *) data);
     }
     else
     {
=======
            ierr += HYPRE_IJMatrixAddToValues(ij_A, num_rows, num_cols, row_nums,
                                              (const HYPRE_BigInt *) col_nums,
                                              (const HYPRE_Real *) data);
         else
            ierr += HYPRE_IJMatrixSetValues(ij_A, num_rows, num_cols, row_nums,
                                            (const HYPRE_BigInt *) col_nums,
                                            (const HYPRE_Real *) data);
      }
      else
      {
>>>>>>> fc4c2ff3
         j_indx = 0;
         for (i=0; i < num_rows; i++)
         {
            if (add)
               ierr += HYPRE_IJMatrixAddToValues( ij_A, 1, &num_cols[i], &row_nums[i],
                                                  (const HYPRE_BigInt *) &col_nums[j_indx],
                                                  (const HYPRE_Real *) &data[j_indx] );
            else
               ierr += HYPRE_IJMatrixSetValues( ij_A, 1, &num_cols[i], &row_nums[i],
                                                (const HYPRE_BigInt *) &col_nums[j_indx],
                                                (const HYPRE_Real *) &data[j_indx] );
            j_indx += num_cols[i];
         }
      }
      hypre_TFree(col_nums, HYPRE_MEMORY_HOST);
      hypre_TFree(data, HYPRE_MEMORY_HOST);
      hypre_TFree(row_nums, HYPRE_MEMORY_HOST);
      hypre_TFree(num_cols, HYPRE_MEMORY_HOST);
      if (sparsity_known == 1)
      {
         hypre_TFree(diag_sizes, HYPRE_MEMORY_HOST);
         hypre_TFree(offdiag_sizes, HYPRE_MEMORY_HOST);
      }
      else
         hypre_TFree(row_sizes, HYPRE_MEMORY_HOST);

      ierr += HYPRE_IJMatrixAssemble( ij_A );

      hypre_EndTiming(time_index);
      hypre_PrintTiming("IJ Matrix Setup", hypre_MPI_COMM_WORLD);
      hypre_FinalizeTiming(time_index);
      hypre_ClearTiming();

      if (ierr)
      {
         hypre_printf("Error in driver building IJMatrix from parcsr matrix. \n");
         return(-1);
      }

      /* This is to emphasize that one can IJMatrixAddToValues after an
         IJMatrixRead or an IJMatrixAssemble.  After an IJMatrixRead,
         assembly is unnecessary if the sparsity pattern of the matrix is
         not changed somehow.  If one has not used IJMatrixRead, one has
         the opportunity to IJMatrixAddTo before a IJMatrixAssemble.
         This first sets all matrix coefficients to -1 and then adds 7.0
         to the diagonal to restore the original matrix*/

      if (check_constant)
         ierr += HYPRE_IJMatrixSetConstantValues( ij_A, -1.0 );

      ncols    = hypre_CTAlloc(HYPRE_Int,  last_local_row - first_local_row + 1, HYPRE_MEMORY_HOST);
      rows     = hypre_CTAlloc(HYPRE_BigInt,  last_local_row - first_local_row + 1, HYPRE_MEMORY_HOST);
      col_inds = hypre_CTAlloc(HYPRE_BigInt,  last_local_row - first_local_row + 1, HYPRE_MEMORY_HOST);
      values   = hypre_CTAlloc(HYPRE_Real,  last_local_row - first_local_row + 1, HYPRE_MEMORY_HOST);

      val = 0.0;

      if (check_constant) val = 7.0;
      if (dt < dt_inf)
         val += 1./dt;
      else
         val += 0.0;   /* Use zero to avoid unintentional loss of significance */

      for (big_i = first_local_row; big_i <= last_local_row; big_i++)
      {
         j = (HYPRE_Int)(big_i - first_local_row);
         rows[j] = big_i;
         ncols[j] = 1;
         col_inds[j] = big_i;
         values[j] = val;
      }

      ierr += HYPRE_IJMatrixAddToValues( ij_A,
                                         local_num_rows,
                                         ncols, rows,
                                         (const HYPRE_BigInt *) col_inds,
                                         (const HYPRE_Real *) values );

      hypre_TFree(values, HYPRE_MEMORY_HOST);
      hypre_TFree(col_inds, HYPRE_MEMORY_HOST);
      hypre_TFree(rows, HYPRE_MEMORY_HOST);
      hypre_TFree(ncols, HYPRE_MEMORY_HOST);

      /* If sparsity pattern is not changed since last IJMatrixAssemble call,
         this should be a no-op */

      ierr += HYPRE_IJMatrixAssemble( ij_A );

      /*-----------------------------------------------------------
       * Fetch the resulting underlying matrix out
       *-----------------------------------------------------------*/
      if (build_matrix_type > -1)
         ierr += HYPRE_ParCSRMatrixDestroy(parcsr_A);

      ierr += HYPRE_IJMatrixGetObject( ij_A, &object);
      parcsr_A = (HYPRE_ParCSRMatrix) object;

   }

   /*-----------------------------------------------------------
    * Set up the interp vector
    *-----------------------------------------------------------*/

   if ( build_rbm)
   {
      char new_file_name[80];
      /* RHS */
      interp_vecs = hypre_CTAlloc(HYPRE_ParVector, num_interp_vecs, HYPRE_MEMORY_HOST);
      ij_rbm = hypre_CTAlloc(HYPRE_IJVector, num_interp_vecs, HYPRE_MEMORY_HOST);
      for (i=0; i < num_interp_vecs; i++)
      {
         hypre_sprintf(new_file_name, "%s.%d", argv[build_rbm_index],i);
         ierr = HYPRE_IJVectorRead( new_file_name, hypre_MPI_COMM_WORLD,
                                    HYPRE_PARCSR, &ij_rbm[i] );
         ierr = HYPRE_IJVectorGetObject( ij_rbm[i], &object );
         interp_vecs[i] = (HYPRE_ParVector) object;
      }
      if (ierr)
      {
         hypre_printf("ERROR: Problem reading in rbm!\n");
         exit(1);
      }
   }
   /*-----------------------------------------------------------
    * Set up the RHS and initial guess
    *-----------------------------------------------------------*/

   time_index = hypre_InitializeTiming("RHS and Initial Guess");
   hypre_BeginTiming(time_index);

   if ( build_rhs_type == 0 )
   {
      if (myid == 0)
      {
         hypre_printf("  RHS vector read from file %s\n", argv[build_rhs_arg_index]);
         hypre_printf("  Initial guess is 0\n");
      }

      /* RHS */
      ierr = HYPRE_IJVectorRead( argv[build_rhs_arg_index], hypre_MPI_COMM_WORLD,
                                 HYPRE_PARCSR, &ij_b );
      if (ierr)
      {
         hypre_printf("ERROR: Problem reading in the right-hand-side!\n");
         exit(1);
      }
      ierr = HYPRE_IJVectorGetObject( ij_b, &object );
      b = (HYPRE_ParVector) object;

      /* Initial guess */
      HYPRE_IJVectorCreate(hypre_MPI_COMM_WORLD, first_local_col, last_local_col, &ij_x);
      HYPRE_IJVectorSetObjectType(ij_x, HYPRE_PARCSR);
      HYPRE_IJVectorInitialize(ij_x);

      values = hypre_CTAlloc(HYPRE_Real,  local_num_cols, HYPRE_MEMORY_HOST);
      for (i = 0; i < local_num_cols; i++)
         values[i] = 0.;
      HYPRE_IJVectorSetValues(ij_x, local_num_cols, NULL, values);
      hypre_TFree(values, HYPRE_MEMORY_HOST);

      ierr = HYPRE_IJVectorGetObject( ij_x, &object );
      x = (HYPRE_ParVector) object;
   }
   else if ( build_rhs_type == 1 )
   {

#if 0
      hypre_printf("build_rhs_type == 1 not currently implemented\n");
      return(-1);
#else
      /* RHS - this has not been tested for multiple processors*/
      BuildRhsParFromOneFile(argc, argv, build_rhs_arg_index, NULL, &b);

      hypre_printf("  Initial guess is 0\n");

      ij_b = NULL;

      /* initial guess */
      HYPRE_IJVectorCreate(hypre_MPI_COMM_WORLD, first_local_col, last_local_col, &ij_x);
      HYPRE_IJVectorSetObjectType(ij_x, HYPRE_PARCSR);
      HYPRE_IJVectorInitialize(ij_x);

      values = hypre_CTAlloc(HYPRE_Real,  local_num_cols, HYPRE_MEMORY_HOST);
      for (i = 0; i < local_num_cols; i++)
         values[i] = 0.;
      HYPRE_IJVectorSetValues(ij_x, local_num_cols, NULL, values);
      hypre_TFree(values, HYPRE_MEMORY_HOST);

      ierr = HYPRE_IJVectorGetObject( ij_x, &object );
      x = (HYPRE_ParVector) object;

#endif
   }
   else if ( build_rhs_type == 7 )
   {

      /* rhs */
      BuildParRhsFromFile(argc, argv, build_rhs_arg_index, &b);

      hypre_printf("  Initial guess is 0\n");

      ij_b = NULL;

      /* initial guess */
      HYPRE_IJVectorCreate(hypre_MPI_COMM_WORLD, first_local_col, last_local_col, &ij_x);
      HYPRE_IJVectorSetObjectType(ij_x, HYPRE_PARCSR);
      HYPRE_IJVectorInitialize(ij_x);

      values = hypre_CTAlloc(HYPRE_Real,  local_num_cols, HYPRE_MEMORY_HOST);
      for (i = 0; i < local_num_cols; i++)
         values[i] = 0.;
      HYPRE_IJVectorSetValues(ij_x, local_num_cols, NULL, values);
      hypre_TFree(values, HYPRE_MEMORY_HOST);

      ierr = HYPRE_IJVectorGetObject( ij_x, &object );
      x = (HYPRE_ParVector) object;
   }

   else if ( build_rhs_type == 2 )
   {
      if (myid == 0)
      {
         hypre_printf("  RHS vector has unit components\n");
         hypre_printf("  Initial guess is 0\n");
      }

      /* RHS */
      HYPRE_IJVectorCreate(hypre_MPI_COMM_WORLD, first_local_row, last_local_row, &ij_b);
      HYPRE_IJVectorSetObjectType(ij_b, HYPRE_PARCSR);
      HYPRE_IJVectorInitialize(ij_b);

      values = hypre_CTAlloc(HYPRE_Real,  local_num_rows, HYPRE_MEMORY_HOST);
      for (i = 0; i < local_num_rows; i++)
         values[i] = 1.0;
      HYPRE_IJVectorSetValues(ij_b, local_num_rows, NULL, values);
      hypre_TFree(values, HYPRE_MEMORY_HOST);

      ierr = HYPRE_IJVectorGetObject( ij_b, &object );
      b = (HYPRE_ParVector) object;

      /* Initial guess */
      HYPRE_IJVectorCreate(hypre_MPI_COMM_WORLD, first_local_col, last_local_col, &ij_x);
      HYPRE_IJVectorSetObjectType(ij_x, HYPRE_PARCSR);
      HYPRE_IJVectorInitialize(ij_x);

      values = hypre_CTAlloc(HYPRE_Real,  local_num_cols, HYPRE_MEMORY_HOST);
      for (i = 0; i < local_num_cols; i++)
         values[i] = 0.;
      HYPRE_IJVectorSetValues(ij_x, local_num_cols, NULL, values);
      hypre_TFree(values, HYPRE_MEMORY_HOST);

      ierr = HYPRE_IJVectorGetObject( ij_x, &object );
      x = (HYPRE_ParVector) object;
   }
   else if ( build_rhs_type == 3 )
   {
      if (myid == 0)
      {
         hypre_printf("  RHS vector has random components and unit 2-norm\n");
         hypre_printf("  Initial guess is 0\n");
      }

      /* RHS */
      HYPRE_IJVectorCreate(hypre_MPI_COMM_WORLD, first_local_row, last_local_row, &ij_b);
      HYPRE_IJVectorSetObjectType(ij_b, HYPRE_PARCSR);
      HYPRE_IJVectorInitialize(ij_b);
      ierr = HYPRE_IJVectorGetObject( ij_b, &object );
      b = (HYPRE_ParVector) object;

      /* For purposes of this test, HYPRE_ParVector functions are used, but
         these are not necessary.  For a clean use of the interface, the user
         "should" modify components of ij_x by using functions
         HYPRE_IJVectorSetValues or HYPRE_IJVectorAddToValues */

      HYPRE_ParVectorSetRandomValues(b, 22775);
      HYPRE_ParVectorInnerProd(b,b,&norm);
      norm = 1./sqrt(norm);
      ierr = HYPRE_ParVectorScale(norm, b);

      /* Initial guess */
      HYPRE_IJVectorCreate(hypre_MPI_COMM_WORLD, first_local_col, last_local_col, &ij_x);
      HYPRE_IJVectorSetObjectType(ij_x, HYPRE_PARCSR);
      HYPRE_IJVectorInitialize(ij_x);

      values = hypre_CTAlloc(HYPRE_Real,  local_num_cols, HYPRE_MEMORY_HOST);
      for (i = 0; i < local_num_cols; i++)
         values[i] = 0.;
      HYPRE_IJVectorSetValues(ij_x, local_num_cols, NULL, values);
      hypre_TFree(values, HYPRE_MEMORY_HOST);

      ierr = HYPRE_IJVectorGetObject( ij_x, &object );
      x = (HYPRE_ParVector) object;
   }
   else if ( build_rhs_type == 4 )
   {
      if (myid == 0)
      {
         hypre_printf("  RHS vector set for solution with unit components\n");
         hypre_printf("  Initial guess is 0\n");
      }

      /* Temporary use of solution vector */
      HYPRE_IJVectorCreate(hypre_MPI_COMM_WORLD, first_local_col, last_local_col, &ij_x);
      HYPRE_IJVectorSetObjectType(ij_x, HYPRE_PARCSR);
      HYPRE_IJVectorInitialize(ij_x);

      values = hypre_CTAlloc(HYPRE_Real,  local_num_cols, HYPRE_MEMORY_HOST);
      for (i = 0; i < local_num_cols; i++)
         values[i] = 1.;
      HYPRE_IJVectorSetValues(ij_x, local_num_cols, NULL, values);
      hypre_TFree(values, HYPRE_MEMORY_HOST);

      ierr = HYPRE_IJVectorGetObject( ij_x, &object );
      x = (HYPRE_ParVector) object;

      /* RHS */
      HYPRE_IJVectorCreate(hypre_MPI_COMM_WORLD, first_local_row, last_local_row, &ij_b);
      HYPRE_IJVectorSetObjectType(ij_b, HYPRE_PARCSR);
      HYPRE_IJVectorInitialize(ij_b);
      ierr = HYPRE_IJVectorGetObject( ij_b, &object );
      b = (HYPRE_ParVector) object;

      HYPRE_ParCSRMatrixMatvec(1.,parcsr_A,x,0.,b);

      /* Initial guess */
      values = hypre_CTAlloc(HYPRE_Real,  local_num_cols, HYPRE_MEMORY_HOST);
      for (i = 0; i < local_num_cols; i++)
         values[i] = 0.;
      HYPRE_IJVectorSetValues(ij_x, local_num_cols, NULL, values);
      hypre_TFree(values, HYPRE_MEMORY_HOST);
   }
   else if ( build_rhs_type == 5 )
   {
      if (myid == 0)
      {
         hypre_printf("  RHS vector is 0\n");
         hypre_printf("  Initial guess has unit components\n");
      }

      /* RHS */
      HYPRE_IJVectorCreate(hypre_MPI_COMM_WORLD, first_local_row, last_local_row, &ij_b);
      HYPRE_IJVectorSetObjectType(ij_b, HYPRE_PARCSR);
      HYPRE_IJVectorInitialize(ij_b);

      values = hypre_CTAlloc(HYPRE_Real,  local_num_rows, HYPRE_MEMORY_HOST);
      for (i = 0; i < local_num_rows; i++)
         values[i] = 0.;
      HYPRE_IJVectorSetValues(ij_b, local_num_rows, NULL, values);
      hypre_TFree(values, HYPRE_MEMORY_HOST);

      ierr = HYPRE_IJVectorGetObject( ij_b, &object );
      b = (HYPRE_ParVector) object;

      /* Initial guess */
      HYPRE_IJVectorCreate(hypre_MPI_COMM_WORLD, first_local_col, last_local_col, &ij_x);
      HYPRE_IJVectorSetObjectType(ij_x, HYPRE_PARCSR);
      HYPRE_IJVectorInitialize(ij_x);

      values = hypre_CTAlloc(HYPRE_Real,  local_num_cols, HYPRE_MEMORY_HOST);
      for (i = 0; i < local_num_cols; i++)
         values[i] = 1.;
      HYPRE_IJVectorSetValues(ij_x, local_num_cols, NULL, values);
      hypre_TFree(values, HYPRE_MEMORY_HOST);

      ierr = HYPRE_IJVectorGetObject( ij_x, &object );
      x = (HYPRE_ParVector) object;
   }
   else if ( build_rhs_type == 6)
   {
      ij_b = NULL;
   }

   if ( build_src_type == 0 )
   {
#if 0
      /* RHS */
      BuildRhsParFromFile(argc, argv, build_src_arg_index, &b);
#endif

      if (myid == 0)
      {
         hypre_printf("  Source vector read from file %s\n", argv[build_src_arg_index]);
         hypre_printf("  Initial unknown vector in evolution is 0\n");
      }

      ierr = HYPRE_IJVectorRead( argv[build_src_arg_index], hypre_MPI_COMM_WORLD,
                                 HYPRE_PARCSR, &ij_b );
      if (ierr)
      {
         hypre_printf("ERROR: Problem reading in the right-hand-side!\n");
         exit(1);
      }
      ierr = HYPRE_IJVectorGetObject( ij_b, &object );
      b = (HYPRE_ParVector) object;

      /* Initial unknown vector */
      HYPRE_IJVectorCreate(hypre_MPI_COMM_WORLD, first_local_col, last_local_col, &ij_x);
      HYPRE_IJVectorSetObjectType(ij_x, HYPRE_PARCSR);
      HYPRE_IJVectorInitialize(ij_x);

      values = hypre_CTAlloc(HYPRE_Real,  local_num_cols, HYPRE_MEMORY_HOST);
      for (i = 0; i < local_num_cols; i++)
         values[i] = 0.;
      HYPRE_IJVectorSetValues(ij_x, local_num_cols, NULL, values);
      hypre_TFree(values, HYPRE_MEMORY_HOST);

      ierr = HYPRE_IJVectorGetObject( ij_x, &object );
      x = (HYPRE_ParVector) object;
   }
   else if ( build_src_type == 1 )
   {
      hypre_printf("build_src_type == 1 not currently implemented\n");
      return(-1);

#if 0
      BuildRhsParFromOneFile(argc, argv, build_src_arg_index, part_b, &b);
#endif
   }
   else if ( build_src_type == 2 )
   {
      if (myid == 0)
      {
         hypre_printf("  Source vector has unit components\n");
         hypre_printf("  Initial unknown vector is 0\n");
      }

      /* RHS */
      HYPRE_IJVectorCreate(hypre_MPI_COMM_WORLD, first_local_row, last_local_row, &ij_b);
      HYPRE_IJVectorSetObjectType(ij_b, HYPRE_PARCSR);
      HYPRE_IJVectorInitialize(ij_b);

      values = hypre_CTAlloc(HYPRE_Real,  local_num_rows, HYPRE_MEMORY_HOST);
      for (i = 0; i < local_num_rows; i++)
         values[i] = 1.;
      HYPRE_IJVectorSetValues(ij_b, local_num_rows, NULL, values);
      hypre_TFree(values, HYPRE_MEMORY_HOST);

      ierr = HYPRE_IJVectorGetObject( ij_b, &object );
      b = (HYPRE_ParVector) object;

      /* Initial guess */
      HYPRE_IJVectorCreate(hypre_MPI_COMM_WORLD, first_local_col, last_local_col, &ij_x);
      HYPRE_IJVectorSetObjectType(ij_x, HYPRE_PARCSR);
      HYPRE_IJVectorInitialize(ij_x);

      /* For backward Euler the previous backward Euler iterate (assumed
         0 here) is usually used as the initial guess */
      values = hypre_CTAlloc(HYPRE_Real,  local_num_cols, HYPRE_MEMORY_HOST);
      for (i = 0; i < local_num_cols; i++)
         values[i] = 0.;
      HYPRE_IJVectorSetValues(ij_x, local_num_cols, NULL, values);
      hypre_TFree(values, HYPRE_MEMORY_HOST);

      ierr = HYPRE_IJVectorGetObject( ij_x, &object );
      x = (HYPRE_ParVector) object;
   }
   else if ( build_src_type == 3 )
   {
      if (myid == 0)
      {
         hypre_printf("  Source vector has random components in range 0 - 1\n");
         hypre_printf("  Initial unknown vector is 0\n");
      }

      /* RHS */
      HYPRE_IJVectorCreate(hypre_MPI_COMM_WORLD, first_local_row, last_local_row, &ij_b);
      HYPRE_IJVectorSetObjectType(ij_b, HYPRE_PARCSR);
      HYPRE_IJVectorInitialize(ij_b);
      values = hypre_CTAlloc(HYPRE_Real,  local_num_rows, HYPRE_MEMORY_HOST);

      hypre_SeedRand(myid);
      for (i = 0; i < local_num_rows; i++)
         values[i] = hypre_Rand();

      HYPRE_IJVectorSetValues(ij_b, local_num_rows, NULL, values);
      hypre_TFree(values, HYPRE_MEMORY_HOST);

      ierr = HYPRE_IJVectorGetObject( ij_b, &object );
      b = (HYPRE_ParVector) object;

      /* Initial guess */
      HYPRE_IJVectorCreate(hypre_MPI_COMM_WORLD, first_local_col, last_local_col, &ij_x);
      HYPRE_IJVectorSetObjectType(ij_x, HYPRE_PARCSR);
      HYPRE_IJVectorInitialize(ij_x);

      /* For backward Euler the previous backward Euler iterate (assumed
         0 here) is usually used as the initial guess */
      values = hypre_CTAlloc(HYPRE_Real,  local_num_cols, HYPRE_MEMORY_HOST);
      for (i = 0; i < local_num_cols; i++)
         values[i] = 0.;
      HYPRE_IJVectorSetValues(ij_x, local_num_cols, NULL, values);
      hypre_TFree(values, HYPRE_MEMORY_HOST);

      ierr = HYPRE_IJVectorGetObject( ij_x, &object );
      x = (HYPRE_ParVector) object;
   }
   else if ( build_src_type == 4 )
   {
      if (myid == 0)
      {
         hypre_printf("  Source vector is 0 \n");
         hypre_printf("  Initial unknown vector has random components in range 0 - 1\n");
      }

      /* RHS */
      HYPRE_IJVectorCreate(hypre_MPI_COMM_WORLD, first_local_row, last_local_row, &ij_b);
      HYPRE_IJVectorSetObjectType(ij_b, HYPRE_PARCSR);
      HYPRE_IJVectorInitialize(ij_b);

      values = hypre_CTAlloc(HYPRE_Real,  local_num_rows, HYPRE_MEMORY_HOST);
      hypre_SeedRand(myid);
      for (i = 0; i < local_num_rows; i++)
         values[i] = hypre_Rand()/dt;
      HYPRE_IJVectorSetValues(ij_b, local_num_rows, NULL, values);
      hypre_TFree(values, HYPRE_MEMORY_HOST);

      ierr = HYPRE_IJVectorGetObject( ij_b, &object );
      b = (HYPRE_ParVector) object;

      /* Initial guess */
      HYPRE_IJVectorCreate(hypre_MPI_COMM_WORLD, first_local_col, last_local_col, &ij_x);
      HYPRE_IJVectorSetObjectType(ij_x, HYPRE_PARCSR);
      HYPRE_IJVectorInitialize(ij_x);

      /* For backward Euler the previous backward Euler iterate (assumed
         random in 0 - 1 here) is usually used as the initial guess */
      values = hypre_CTAlloc(HYPRE_Real,  local_num_cols, HYPRE_MEMORY_HOST);
      hypre_SeedRand(myid);
      for (i = 0; i < local_num_cols; i++)
         values[i] = hypre_Rand();
      HYPRE_IJVectorSetValues(ij_x, local_num_cols, NULL, values);
      hypre_TFree(values, HYPRE_MEMORY_HOST);

      ierr = HYPRE_IJVectorGetObject( ij_x, &object );
      x = (HYPRE_ParVector) object;
   }
   else if ( build_src_type == 5 )
   {
      if (myid == 0)
      {
         hypre_printf("  Initial guess is random \n");
      }

      /* Initial guess */
      HYPRE_IJVectorCreate(hypre_MPI_COMM_WORLD, first_local_col, last_local_col, &ij_x);
      HYPRE_IJVectorSetObjectType(ij_x, HYPRE_PARCSR);
      HYPRE_IJVectorInitialize(ij_x);

      /* For backward Euler the previous backward Euler iterate (assumed
         random in 0 - 1 here) is usually used as the initial guess */
      values = hypre_CTAlloc(HYPRE_Real,  local_num_cols, HYPRE_MEMORY_HOST);
      hypre_SeedRand(myid+2747);
      hypre_SeedRand(myid);
      for (i = 0; i < local_num_cols; i++)
      {
         values[i] = hypre_Rand();
      }
      HYPRE_IJVectorSetValues(ij_x, local_num_cols, NULL, values);
      hypre_TFree(values, HYPRE_MEMORY_HOST);

      ierr = HYPRE_IJVectorGetObject( ij_x, &object );
      x = (HYPRE_ParVector) object;
   }

   /* initial guess */
   if ( build_x0_type == 0 )
   {
      /* from file */
      if (myid == 0)
      {
         hypre_printf("  Initial guess vector read from file %s\n", argv[build_x0_arg_index]);
      }
      /* x0 */
      if (ij_x)
      {
         HYPRE_IJVectorDestroy(ij_x);
      }
      ierr = HYPRE_IJVectorRead( argv[build_x0_arg_index], hypre_MPI_COMM_WORLD,
                                 HYPRE_PARCSR, &ij_x );
      if (ierr)
      {
         hypre_printf("ERROR: Problem reading in x0!\n");
         exit(1);
      }
      ierr = HYPRE_IJVectorGetObject( ij_x, &object );
      x = (HYPRE_ParVector) object;
   }
   else if (build_x0_type == 1)
   {
      /* random */
      if (myid == 0)
      {
         hypre_printf("  Initial guess is random \n");
      }

      if (ij_x)
      {
         HYPRE_IJVectorDestroy(ij_x);
      }

      /* Initial guess */
      HYPRE_IJVectorCreate(hypre_MPI_COMM_WORLD, first_local_col, last_local_col, &ij_x);
      HYPRE_IJVectorSetObjectType(ij_x, HYPRE_PARCSR);
      HYPRE_IJVectorInitialize(ij_x);

      /* For backward Euler the previous backward Euler iterate (assumed
         random in 0 - 1 here) is usually used as the initial guess */
      values = hypre_CTAlloc(HYPRE_Real, local_num_cols, HYPRE_MEMORY_HOST);
      hypre_SeedRand(myid);
      for (i = 0; i < local_num_cols; i++)
      {
         values[i] = hypre_Rand();
      }
      HYPRE_IJVectorSetValues(ij_x, local_num_cols, NULL, values);
      hypre_TFree(values, HYPRE_MEMORY_HOST);

      ierr = HYPRE_IJVectorGetObject( ij_x, &object );
      x = (HYPRE_ParVector) object;
   }

   hypre_EndTiming(time_index);
   hypre_PrintTiming("IJ Vector Setup", hypre_MPI_COMM_WORLD);
   hypre_FinalizeTiming(time_index);
   hypre_ClearTiming();

   if (num_functions > 1)
   {
      dof_func = NULL;
      if (build_funcs_type == 1)
      {
	 BuildFuncsFromOneFile(argc, argv, build_funcs_arg_index, parcsr_A, &dof_func);
      }
      else if (build_funcs_type == 2)
      {
	 BuildFuncsFromFiles(argc, argv, build_funcs_arg_index, parcsr_A, &dof_func);
      }
      else
      {
         if (myid == 0)
	    hypre_printf (" Number of functions = %d \n", num_functions);
      }
   }

   /*-----------------------------------------------------------
    * Print out the system and initial guess
    *-----------------------------------------------------------*/

   if (print_system)
   {
      if (ij_A)
      {
         HYPRE_IJMatrixPrint(ij_A, "IJ.out.A");
      }
      else if (parcsr_A)
      {
         hypre_ParCSRMatrixPrintIJ(parcsr_A, 0, 0, "IJ.out.A");
      }
      if (ij_b)
      {
         HYPRE_IJVectorPrint(ij_b, "IJ.out.b");
      }
      else if (b)
      {
         HYPRE_ParVectorPrint(b, "ParVec.out.b");
      }
      HYPRE_IJVectorPrint(ij_x, "IJ.out.x0");

      /* HYPRE_ParCSRMatrixPrint( parcsr_A, "new_mat.A" );*/
   }

   /*-----------------------------------------------------------
    * Solve the system using the hybrid solver
    *-----------------------------------------------------------*/

   if (solver_id == 20)
   {
      if (myid == 0) hypre_printf("Solver:  AMG\n");
      time_index = hypre_InitializeTiming("AMG_hybrid Setup");
      hypre_BeginTiming(time_index);

      HYPRE_ParCSRHybridCreate(&amg_solver);
      HYPRE_ParCSRHybridSetTol(amg_solver, tol);
      HYPRE_ParCSRHybridSetAbsoluteTol(amg_solver, atol);
      HYPRE_ParCSRHybridSetConvergenceTol(amg_solver, cf_tol);
      HYPRE_ParCSRHybridSetSolverType(amg_solver, solver_type);
      HYPRE_ParCSRHybridSetRecomputeResidual(amg_solver, recompute_res);
      HYPRE_ParCSRHybridSetLogging(amg_solver, ioutdat);
      HYPRE_ParCSRHybridSetPrintLevel(amg_solver, poutdat);
      HYPRE_ParCSRHybridSetDSCGMaxIter(amg_solver, max_iter);
      HYPRE_ParCSRHybridSetPCGMaxIter(amg_solver, mg_max_iter);
      HYPRE_ParCSRHybridSetCoarsenType(amg_solver, coarsen_type);
      HYPRE_ParCSRHybridSetStrongThreshold(amg_solver, strong_threshold);
      HYPRE_ParCSRHybridSetTruncFactor(amg_solver, trunc_factor);
      HYPRE_ParCSRHybridSetPMaxElmts(amg_solver, P_max_elmts);
      HYPRE_ParCSRHybridSetMaxLevels(amg_solver, max_levels);
      HYPRE_ParCSRHybridSetMaxRowSum(amg_solver, max_row_sum);
      HYPRE_ParCSRHybridSetNumSweeps(amg_solver, num_sweeps);
      if (relax_type > -1) HYPRE_ParCSRHybridSetRelaxType(amg_solver, relax_type);
      HYPRE_ParCSRHybridSetAggNumLevels(amg_solver, agg_num_levels);
      HYPRE_ParCSRHybridSetNumPaths(amg_solver, num_paths);
      HYPRE_ParCSRHybridSetNumFunctions(amg_solver, num_functions);
      HYPRE_ParCSRHybridSetNodal(amg_solver, nodal);
      if (relax_down > -1)
         HYPRE_ParCSRHybridSetCycleRelaxType(amg_solver, relax_down, 1);
      if (relax_up > -1)
         HYPRE_ParCSRHybridSetCycleRelaxType(amg_solver, relax_up, 2);
      if (relax_coarse > -1)
         HYPRE_ParCSRHybridSetCycleRelaxType(amg_solver, relax_coarse, 3);
      HYPRE_ParCSRHybridSetRelaxOrder(amg_solver, relax_order);
      HYPRE_ParCSRHybridSetKeepTranspose(amg_solver, keepTranspose);
      HYPRE_ParCSRHybridSetMaxCoarseSize(amg_solver, coarse_threshold);
      HYPRE_ParCSRHybridSetMinCoarseSize(amg_solver, min_coarse_size);
      HYPRE_ParCSRHybridSetSeqThreshold(amg_solver, seq_threshold);
      HYPRE_ParCSRHybridSetRelaxWt(amg_solver, relax_wt);
      HYPRE_ParCSRHybridSetOuterWt(amg_solver, outer_wt);
      if (level_w > -1)
         HYPRE_ParCSRHybridSetLevelRelaxWt(amg_solver, relax_wt_level, level_w);
      if (level_ow > -1)
         HYPRE_ParCSRHybridSetLevelOuterWt(amg_solver, outer_wt_level, level_ow);
      HYPRE_ParCSRHybridSetNonGalerkinTol(amg_solver, nongalerk_num_tol, nongalerk_tol);

      HYPRE_ParCSRHybridSetup(amg_solver, parcsr_A, b, x);

      hypre_EndTiming(time_index);
      hypre_PrintTiming("Setup phase times", hypre_MPI_COMM_WORLD);
      hypre_FinalizeTiming(time_index);
      hypre_ClearTiming();

      time_index = hypre_InitializeTiming("ParCSR Hybrid Solve");
      hypre_BeginTiming(time_index);

      HYPRE_ParCSRHybridSolve(amg_solver, parcsr_A, b, x);

      hypre_EndTiming(time_index);
      hypre_PrintTiming("Solve phase times", hypre_MPI_COMM_WORLD);
      hypre_FinalizeTiming(time_index);
      hypre_ClearTiming();

      HYPRE_ParCSRHybridGetNumIterations(amg_solver, &num_iterations);
      HYPRE_ParCSRHybridGetPCGNumIterations(amg_solver, &pcg_num_its);
      HYPRE_ParCSRHybridGetDSCGNumIterations(amg_solver, &dscg_num_its);
      HYPRE_ParCSRHybridGetFinalRelativeResidualNorm(amg_solver,
                                                     &final_res_norm);

      if (myid == 0)
      {
         hypre_printf("\n");
         hypre_printf("Iterations = %d\n", num_iterations);
         hypre_printf("PCG_Iterations = %d\n", pcg_num_its);
         hypre_printf("DSCG_Iterations = %d\n", dscg_num_its);
         hypre_printf("Final Relative Residual Norm = %e\n", final_res_norm);
         hypre_printf("\n");
      }

      HYPRE_ParCSRHybridDestroy(amg_solver);
   }
   /*-----------------------------------------------------------
    * Solve the system using AMG
    *-----------------------------------------------------------*/

   if (solver_id == 0)
   {
      if (myid == 0) hypre_printf("Solver:  AMG\n");
      time_index = hypre_InitializeTiming("BoomerAMG Setup");
      hypre_BeginTiming(time_index);

      HYPRE_BoomerAMGCreate(&amg_solver);

      if (air)
      {
         /* RL: specify restriction */
         hypre_assert(restri_type >= 0);
         HYPRE_BoomerAMGSetRestriction(amg_solver, restri_type); /* 0: P^T, 1: AIR, 2: AIR-2 */
         HYPRE_BoomerAMGSetGridRelaxPoints(amg_solver, grid_relax_points);
         HYPRE_BoomerAMGSetStrongThresholdR(amg_solver, strong_thresholdR);
      }

      /* RL */
      HYPRE_BoomerAMGSetADropTol(amg_solver, A_drop_tol);
      HYPRE_BoomerAMGSetADropType(amg_solver, A_drop_type);
      /* BM Aug 25, 2006 */
      HYPRE_BoomerAMGSetCGCIts(amg_solver, cgcits);
      HYPRE_BoomerAMGSetInterpType(amg_solver, interp_type);
      HYPRE_BoomerAMGSetRestriction(amg_solver, restri_type); /* 0: P^T, 1: AIR, 2: AIR-2 */
      HYPRE_BoomerAMGSetPostInterpType(amg_solver, post_interp_type);
      HYPRE_BoomerAMGSetNumSamples(amg_solver, gsmg_samples);
      HYPRE_BoomerAMGSetCoarsenType(amg_solver, coarsen_type);
      HYPRE_BoomerAMGSetMeasureType(amg_solver, measure_type);
      HYPRE_BoomerAMGSetConvergeType(amg_solver, converge_type);
      HYPRE_BoomerAMGSetTol(amg_solver, tol);
      HYPRE_BoomerAMGSetStrongThreshold(amg_solver, strong_threshold);
      HYPRE_BoomerAMGSetSeqThreshold(amg_solver, seq_threshold);
      HYPRE_BoomerAMGSetRedundant(amg_solver, redundant);
      HYPRE_BoomerAMGSetMaxCoarseSize(amg_solver, coarse_threshold);
      HYPRE_BoomerAMGSetMinCoarseSize(amg_solver, min_coarse_size);
      HYPRE_BoomerAMGSetTruncFactor(amg_solver, trunc_factor);
      HYPRE_BoomerAMGSetPMaxElmts(amg_solver, P_max_elmts);
      HYPRE_BoomerAMGSetJacobiTruncThreshold(amg_solver, jacobi_trunc_threshold);
      HYPRE_BoomerAMGSetSCommPkgSwitch(amg_solver, S_commpkg_switch);
      /* note: log is written to standard output, not to file */
      HYPRE_BoomerAMGSetPrintLevel(amg_solver, 3);
      HYPRE_BoomerAMGSetPrintFileName(amg_solver, "driver.out.log");
      HYPRE_BoomerAMGSetCycleType(amg_solver, cycle_type);
      HYPRE_BoomerAMGSetFCycle(amg_solver, fcycle);
      HYPRE_BoomerAMGSetNumSweeps(amg_solver, num_sweeps);
      HYPRE_BoomerAMGSetISType(amg_solver, IS_type);
      HYPRE_BoomerAMGSetNumCRRelaxSteps(amg_solver, num_CR_relax_steps);
      HYPRE_BoomerAMGSetCRRate(amg_solver, CR_rate);
      HYPRE_BoomerAMGSetCRStrongTh(amg_solver, CR_strong_th);
      HYPRE_BoomerAMGSetCRUseCG(amg_solver, CR_use_CG);
      if (relax_type > -1) HYPRE_BoomerAMGSetRelaxType(amg_solver, relax_type);
      if (relax_down > -1)
         HYPRE_BoomerAMGSetCycleRelaxType(amg_solver, relax_down, 1);
      if (relax_up > -1)
         HYPRE_BoomerAMGSetCycleRelaxType(amg_solver, relax_up, 2);
      if (relax_coarse > -1)
         HYPRE_BoomerAMGSetCycleRelaxType(amg_solver, relax_coarse, 3);
      HYPRE_BoomerAMGSetAddRelaxType(amg_solver, add_relax_type);
      HYPRE_BoomerAMGSetAddRelaxWt(amg_solver, add_relax_wt);
      HYPRE_BoomerAMGSetChebyOrder(amg_solver, cheby_order);
      HYPRE_BoomerAMGSetChebyFraction(amg_solver, cheby_fraction);
      HYPRE_BoomerAMGSetChebyEigEst(amg_solver, cheby_eig_est);
      HYPRE_BoomerAMGSetChebyVariant(amg_solver, cheby_variant);
      HYPRE_BoomerAMGSetChebyScale(amg_solver, cheby_scale);
      HYPRE_BoomerAMGSetRelaxOrder(amg_solver, relax_order);
      HYPRE_BoomerAMGSetRelaxWt(amg_solver, relax_wt);
      HYPRE_BoomerAMGSetOuterWt(amg_solver, outer_wt);
      HYPRE_BoomerAMGSetMaxLevels(amg_solver, max_levels);
      if (level_w > -1)
         HYPRE_BoomerAMGSetLevelRelaxWt(amg_solver, relax_wt_level, level_w);
      if (level_ow > -1)
         HYPRE_BoomerAMGSetLevelOuterWt(amg_solver, outer_wt_level, level_ow);
      HYPRE_BoomerAMGSetSmoothType(amg_solver, smooth_type);
      HYPRE_BoomerAMGSetSmoothNumSweeps(amg_solver, smooth_num_sweeps);
      HYPRE_BoomerAMGSetSmoothNumLevels(amg_solver, smooth_num_levels);
      HYPRE_BoomerAMGSetMaxRowSum(amg_solver, max_row_sum);
      HYPRE_BoomerAMGSetDebugFlag(amg_solver, debug_flag);
      HYPRE_BoomerAMGSetVariant(amg_solver, variant);
      HYPRE_BoomerAMGSetOverlap(amg_solver, overlap);
      HYPRE_BoomerAMGSetDomainType(amg_solver, domain_type);
      HYPRE_BoomerAMGSetSchwarzUseNonSymm(amg_solver, use_nonsymm_schwarz);

      HYPRE_BoomerAMGSetSchwarzRlxWeight(amg_solver, schwarz_rlx_weight);
      if (eu_level < 0) eu_level = 0;
      HYPRE_BoomerAMGSetEuLevel(amg_solver, eu_level);
      HYPRE_BoomerAMGSetEuBJ(amg_solver, eu_bj);
      HYPRE_BoomerAMGSetEuSparseA(amg_solver, eu_sparse_A);
      HYPRE_BoomerAMGSetNumFunctions(amg_solver, num_functions);
      HYPRE_BoomerAMGSetAggNumLevels(amg_solver, agg_num_levels);
      HYPRE_BoomerAMGSetAggInterpType(amg_solver, agg_interp_type);
      HYPRE_BoomerAMGSetAggTruncFactor(amg_solver, agg_trunc_factor);
      HYPRE_BoomerAMGSetAggP12TruncFactor(amg_solver, agg_P12_trunc_factor);
      HYPRE_BoomerAMGSetAggPMaxElmts(amg_solver, agg_P_max_elmts);
      HYPRE_BoomerAMGSetAggP12MaxElmts(amg_solver, agg_P12_max_elmts);
      HYPRE_BoomerAMGSetNumPaths(amg_solver, num_paths);
      HYPRE_BoomerAMGSetNodal(amg_solver, nodal);
      HYPRE_BoomerAMGSetNodalDiag(amg_solver, nodal_diag);
      HYPRE_BoomerAMGSetCycleNumSweeps(amg_solver, ns_coarse, 3);
      if (ns_down > -1)
      {
         HYPRE_BoomerAMGSetCycleNumSweeps(amg_solver, ns_down,   1);
      }
      if (ns_up > -1)
      {
         HYPRE_BoomerAMGSetCycleNumSweeps(amg_solver, ns_up,     2);
      }
      if (num_functions > 1)
         HYPRE_BoomerAMGSetDofFunc(amg_solver, dof_func);
      HYPRE_BoomerAMGSetAdditive(amg_solver, additive);
      HYPRE_BoomerAMGSetMultAdditive(amg_solver, mult_add);
      HYPRE_BoomerAMGSetSimple(amg_solver, simple);
      HYPRE_BoomerAMGSetAddLastLvl(amg_solver, add_last_lvl);
      HYPRE_BoomerAMGSetMultAddPMaxElmts(amg_solver, add_P_max_elmts);
      HYPRE_BoomerAMGSetMultAddTruncFactor(amg_solver, add_trunc_factor);

      HYPRE_BoomerAMGSetMaxIter(amg_solver, mg_max_iter);
      HYPRE_BoomerAMGSetRAP2(amg_solver, rap2);
      HYPRE_BoomerAMGSetKeepTranspose(amg_solver, keepTranspose);
#ifdef HYPRE_USING_DSUPERLU
      HYPRE_BoomerAMGSetDSLUThreshold(amg_solver, dslu_threshold);
#endif
      /*HYPRE_BoomerAMGSetNonGalerkTol(amg_solver, nongalerk_num_tol, nongalerk_tol);*/
      if (nongalerk_tol)
      {
         HYPRE_BoomerAMGSetNonGalerkinTol(amg_solver, nongalerk_tol[nongalerk_num_tol-1]);
         for (i=0; i < nongalerk_num_tol-1; i++)
            HYPRE_BoomerAMGSetLevelNonGalerkinTol(amg_solver, nongalerk_tol[i], i);
      }
      if (build_rbm)
      {
         HYPRE_BoomerAMGSetInterpVectors(amg_solver, num_interp_vecs, interp_vecs);
         HYPRE_BoomerAMGSetInterpVecVariant(amg_solver, interp_vec_variant);
         HYPRE_BoomerAMGSetInterpVecQMax(amg_solver, Q_max);
         HYPRE_BoomerAMGSetInterpVecAbsQTrunc(amg_solver, Q_trunc);
      }

      /* BM Oct 23, 2006 */
      if (plot_grids) {
         HYPRE_BoomerAMGSetPlotGrids (amg_solver, 1);
         HYPRE_BoomerAMGSetPlotFileName (amg_solver, plot_file_name);
         HYPRE_BoomerAMGSetCoordDim (amg_solver, coord_dim);
         HYPRE_BoomerAMGSetCoordinates (amg_solver, coordinates);
      }

      HYPRE_BoomerAMGSetup(amg_solver, parcsr_A, b, x);

      hypre_EndTiming(time_index);
      hypre_PrintTiming("Setup phase times", hypre_MPI_COMM_WORLD);
      hypre_FinalizeTiming(time_index);
      hypre_ClearTiming();

      time_index = hypre_InitializeTiming("BoomerAMG Solve");
      hypre_BeginTiming(time_index);

      HYPRE_BoomerAMGSolve(amg_solver, parcsr_A, b, x);

      hypre_EndTiming(time_index);
      hypre_PrintTiming("Solve phase times", hypre_MPI_COMM_WORLD);
      hypre_FinalizeTiming(time_index);
      hypre_ClearTiming();

      HYPRE_BoomerAMGGetNumIterations(amg_solver, &num_iterations);
      HYPRE_BoomerAMGGetFinalRelativeResidualNorm(amg_solver, &final_res_norm);

      if (myid == 0)
      {
         hypre_printf("\n");
         hypre_printf("BoomerAMG Iterations = %d\n", num_iterations);
         hypre_printf("Final Relative Residual Norm = %e\n", final_res_norm);
         hypre_printf("\n");
      }

#if SECOND_TIME
      /* run a second time to check for memory leaks */
      HYPRE_ParVectorSetRandomValues(x, 775);
      HYPRE_BoomerAMGSetup(amg_solver, parcsr_A, b, x);
      HYPRE_BoomerAMGSolve(amg_solver, parcsr_A, b, x);
#endif

      HYPRE_BoomerAMGDestroy(amg_solver);
   }

   /*-----------------------------------------------------------
    * Solve the system using GSMG
    *-----------------------------------------------------------*/

   if (solver_id == 13)
   {
      /* reset some smoother parameters */

      relax_order = 0;

      if (myid == 0) hypre_printf("Solver:  GSMG\n");
      time_index = hypre_InitializeTiming("BoomerAMG Setup");
      hypre_BeginTiming(time_index);

      HYPRE_BoomerAMGCreate(&amg_solver);
      HYPRE_BoomerAMGSetGSMG(amg_solver, 4); /* specify GSMG */
      /* BM Aug 25, 2006 */
      HYPRE_BoomerAMGSetCGCIts(amg_solver, cgcits);
      HYPRE_BoomerAMGSetInterpType(amg_solver, interp_type);
      HYPRE_BoomerAMGSetPostInterpType(amg_solver, post_interp_type);
      HYPRE_BoomerAMGSetNumSamples(amg_solver, gsmg_samples);
      HYPRE_BoomerAMGSetCoarsenType(amg_solver, coarsen_type);
      HYPRE_BoomerAMGSetMeasureType(amg_solver, measure_type);
      HYPRE_BoomerAMGSetTol(amg_solver, tol);
      HYPRE_BoomerAMGSetStrongThreshold(amg_solver, strong_threshold);
      HYPRE_BoomerAMGSetSeqThreshold(amg_solver, seq_threshold);
      HYPRE_BoomerAMGSetRedundant(amg_solver, redundant);
      HYPRE_BoomerAMGSetMaxCoarseSize(amg_solver, coarse_threshold);
      HYPRE_BoomerAMGSetMinCoarseSize(amg_solver, min_coarse_size);
      HYPRE_BoomerAMGSetTruncFactor(amg_solver, trunc_factor);
      HYPRE_BoomerAMGSetPMaxElmts(amg_solver, P_max_elmts);
      HYPRE_BoomerAMGSetJacobiTruncThreshold(amg_solver, jacobi_trunc_threshold);
      HYPRE_BoomerAMGSetSCommPkgSwitch(amg_solver, S_commpkg_switch);
      /* note: log is written to standard output, not to file */
      HYPRE_BoomerAMGSetPrintLevel(amg_solver, 3);
      HYPRE_BoomerAMGSetPrintFileName(amg_solver, "driver.out.log");
      HYPRE_BoomerAMGSetMaxIter(amg_solver, mg_max_iter);
      HYPRE_BoomerAMGSetCycleType(amg_solver, cycle_type);
      HYPRE_BoomerAMGSetFCycle(amg_solver, fcycle);
      HYPRE_BoomerAMGSetNumSweeps(amg_solver, num_sweeps);
      if (relax_type > -1) HYPRE_BoomerAMGSetRelaxType(amg_solver, relax_type);
      if (relax_down > -1)
         HYPRE_BoomerAMGSetCycleRelaxType(amg_solver, relax_down, 1);
      if (relax_up > -1)
         HYPRE_BoomerAMGSetCycleRelaxType(amg_solver, relax_up, 2);
      if (relax_coarse > -1)
         HYPRE_BoomerAMGSetCycleRelaxType(amg_solver, relax_coarse, 3);
      HYPRE_BoomerAMGSetAddRelaxType(amg_solver, add_relax_type);
      HYPRE_BoomerAMGSetAddRelaxWt(amg_solver, add_relax_wt);
      HYPRE_BoomerAMGSetChebyOrder(amg_solver, cheby_order);
      HYPRE_BoomerAMGSetChebyFraction(amg_solver, cheby_fraction);
      HYPRE_BoomerAMGSetChebyEigEst(amg_solver, cheby_eig_est);
      HYPRE_BoomerAMGSetChebyVariant(amg_solver, cheby_variant);
      HYPRE_BoomerAMGSetChebyScale(amg_solver, cheby_scale);
      HYPRE_BoomerAMGSetRelaxOrder(amg_solver, relax_order);
      HYPRE_BoomerAMGSetRelaxWt(amg_solver, relax_wt);
      HYPRE_BoomerAMGSetOuterWt(amg_solver, outer_wt);
      if (level_w > -1)
         HYPRE_BoomerAMGSetLevelRelaxWt(amg_solver, relax_wt_level, level_w);
      if (level_ow > -1)
         HYPRE_BoomerAMGSetLevelOuterWt(amg_solver, outer_wt_level, level_ow);
      HYPRE_BoomerAMGSetSmoothType(amg_solver, smooth_type);
      HYPRE_BoomerAMGSetSmoothNumSweeps(amg_solver, smooth_num_sweeps);
      HYPRE_BoomerAMGSetSmoothNumLevels(amg_solver, smooth_num_levels);
      HYPRE_BoomerAMGSetMaxLevels(amg_solver, max_levels);
      HYPRE_BoomerAMGSetMaxRowSum(amg_solver, max_row_sum);
      HYPRE_BoomerAMGSetDebugFlag(amg_solver, debug_flag);
      HYPRE_BoomerAMGSetVariant(amg_solver, variant);
      HYPRE_BoomerAMGSetOverlap(amg_solver, overlap);
      HYPRE_BoomerAMGSetDomainType(amg_solver, domain_type);
      HYPRE_BoomerAMGSetSchwarzUseNonSymm(amg_solver, use_nonsymm_schwarz);
      HYPRE_BoomerAMGSetSchwarzRlxWeight(amg_solver, schwarz_rlx_weight);
      if (eu_level < 0) eu_level = 0;
      HYPRE_BoomerAMGSetEuLevel(amg_solver, eu_level);
      HYPRE_BoomerAMGSetEuBJ(amg_solver, eu_bj);
      HYPRE_BoomerAMGSetEuSparseA(amg_solver, eu_sparse_A);
      HYPRE_BoomerAMGSetNumFunctions(amg_solver, num_functions);
      HYPRE_BoomerAMGSetAggNumLevels(amg_solver, agg_num_levels);
      HYPRE_BoomerAMGSetAggInterpType(amg_solver, agg_interp_type);
      HYPRE_BoomerAMGSetAggTruncFactor(amg_solver, agg_trunc_factor);
      HYPRE_BoomerAMGSetAggP12TruncFactor(amg_solver, agg_P12_trunc_factor);
      HYPRE_BoomerAMGSetAggPMaxElmts(amg_solver, agg_P_max_elmts);
      HYPRE_BoomerAMGSetAggP12MaxElmts(amg_solver, agg_P12_max_elmts);
      HYPRE_BoomerAMGSetNumPaths(amg_solver, num_paths);
      HYPRE_BoomerAMGSetNodal(amg_solver, nodal);
      HYPRE_BoomerAMGSetNodalDiag(amg_solver, nodal_diag);
      if (num_functions > 1)
         HYPRE_BoomerAMGSetDofFunc(amg_solver, dof_func);
      HYPRE_BoomerAMGSetAdditive(amg_solver, additive);
      HYPRE_BoomerAMGSetMultAdditive(amg_solver, mult_add);
      HYPRE_BoomerAMGSetSimple(amg_solver, simple);
      HYPRE_BoomerAMGSetAddLastLvl(amg_solver, add_last_lvl);
      HYPRE_BoomerAMGSetMultAddPMaxElmts(amg_solver, add_P_max_elmts);
      HYPRE_BoomerAMGSetMultAddTruncFactor(amg_solver, add_trunc_factor);
      HYPRE_BoomerAMGSetRAP2(amg_solver, rap2);
      HYPRE_BoomerAMGSetKeepTranspose(amg_solver, keepTranspose);
      if (nongalerk_tol)
      {
         HYPRE_BoomerAMGSetNonGalerkinTol(amg_solver, nongalerk_tol[nongalerk_num_tol-1]);
         for (i=0; i < nongalerk_num_tol-1; i++)
            HYPRE_BoomerAMGSetLevelNonGalerkinTol(amg_solver, nongalerk_tol[i], i);
      }

      HYPRE_BoomerAMGSetup(amg_solver, parcsr_A, b, x);

      hypre_EndTiming(time_index);
      hypre_PrintTiming("Setup phase times", hypre_MPI_COMM_WORLD);
      hypre_FinalizeTiming(time_index);
      hypre_ClearTiming();

      time_index = hypre_InitializeTiming("BoomerAMG Solve");
      hypre_BeginTiming(time_index);

      HYPRE_BoomerAMGSolve(amg_solver, parcsr_A, b, x);

      hypre_EndTiming(time_index);
      hypre_PrintTiming("Solve phase times", hypre_MPI_COMM_WORLD);
      hypre_FinalizeTiming(time_index);
      hypre_ClearTiming();

#if SECOND_TIME
      /* run a second time to check for memory leaks */
      HYPRE_ParVectorSetRandomValues(x, 775);
      HYPRE_BoomerAMGSetup(amg_solver, parcsr_A, b, x);
      HYPRE_BoomerAMGSolve(amg_solver, parcsr_A, b, x);
#endif

      HYPRE_BoomerAMGDestroy(amg_solver);
   }

   if (solver_id == 999)
   {
      HYPRE_IJMatrix ij_M;
      HYPRE_ParCSRMatrix  parcsr_mat;

      /* use ParaSails preconditioner */
      if (myid == 0) hypre_printf("Test ParaSails Build IJMatrix\n");

      HYPRE_IJMatrixPrint(ij_A, "parasails.in");

      HYPRE_ParaSailsCreate(hypre_MPI_COMM_WORLD, &pcg_precond);
      HYPRE_ParaSailsSetParams(pcg_precond, 0., 0);
      HYPRE_ParaSailsSetFilter(pcg_precond, 0.);
      HYPRE_ParaSailsSetLogging(pcg_precond, ioutdat);

      HYPRE_IJMatrixGetObject( ij_A, &object);
      parcsr_mat = (HYPRE_ParCSRMatrix) object;

      HYPRE_ParaSailsSetup(pcg_precond, parcsr_mat, NULL, NULL);
      HYPRE_ParaSailsBuildIJMatrix(pcg_precond, &ij_M);
      HYPRE_IJMatrixPrint(ij_M, "parasails.out");

      if (myid == 0) hypre_printf("Printed to parasails.out.\n");
      exit(0);
   }

   /*-----------------------------------------------------------
    * Solve the system using PCG
    *-----------------------------------------------------------*/

   /* begin lobpcg */
   if (!lobpcgFlag && (solver_id == 1 || solver_id == 2 || solver_id == 8 ||
                       solver_id == 12 || solver_id == 14 || solver_id == 43 || solver_id == 71))
      /*end lobpcg */
   {
      time_index = hypre_InitializeTiming("PCG Setup");
      hypre_BeginTiming(time_index);

      HYPRE_ParCSRPCGCreate(hypre_MPI_COMM_WORLD, &pcg_solver);
      HYPRE_PCGSetMaxIter(pcg_solver, max_iter);
      HYPRE_PCGSetTol(pcg_solver, tol);
      HYPRE_PCGSetTwoNorm(pcg_solver, 1);
      HYPRE_PCGSetRelChange(pcg_solver, rel_change);
      HYPRE_PCGSetPrintLevel(pcg_solver, ioutdat);
      HYPRE_PCGSetAbsoluteTol(pcg_solver, atol);
      HYPRE_PCGSetRecomputeResidual(pcg_solver, recompute_res);

      if (solver_id == 1)
      {
         /* use BoomerAMG as preconditioner */
         if (myid == 0) hypre_printf("Solver: AMG-PCG\n");
         HYPRE_BoomerAMGCreate(&pcg_precond);
         /* BM Aug 25, 2006 */
         HYPRE_BoomerAMGSetCGCIts(pcg_precond, cgcits);
         HYPRE_BoomerAMGSetInterpType(pcg_precond, interp_type);
         HYPRE_BoomerAMGSetPostInterpType(pcg_precond, post_interp_type);
         HYPRE_BoomerAMGSetNumSamples(pcg_precond, gsmg_samples);
         HYPRE_BoomerAMGSetTol(pcg_precond, pc_tol);
         HYPRE_BoomerAMGSetCoarsenType(pcg_precond, coarsen_type);
         HYPRE_BoomerAMGSetMeasureType(pcg_precond, measure_type);
         HYPRE_BoomerAMGSetStrongThreshold(pcg_precond, strong_threshold);
         HYPRE_BoomerAMGSetSeqThreshold(pcg_precond, seq_threshold);
         HYPRE_BoomerAMGSetRedundant(pcg_precond, redundant);
         HYPRE_BoomerAMGSetMaxCoarseSize(pcg_precond, coarse_threshold);
         HYPRE_BoomerAMGSetMinCoarseSize(pcg_precond, min_coarse_size);
         HYPRE_BoomerAMGSetTruncFactor(pcg_precond, trunc_factor);
         HYPRE_BoomerAMGSetPMaxElmts(pcg_precond, P_max_elmts);
         HYPRE_BoomerAMGSetJacobiTruncThreshold(pcg_precond, jacobi_trunc_threshold);
         HYPRE_BoomerAMGSetSCommPkgSwitch(pcg_precond, S_commpkg_switch);
         HYPRE_BoomerAMGSetPrintLevel(pcg_precond, poutdat);
         HYPRE_BoomerAMGSetPrintFileName(pcg_precond, "driver.out.log");
         HYPRE_BoomerAMGSetMaxIter(pcg_precond, 1);
         HYPRE_BoomerAMGSetCycleType(pcg_precond, cycle_type);
         HYPRE_BoomerAMGSetFCycle(pcg_precond, fcycle);
         HYPRE_BoomerAMGSetNumSweeps(pcg_precond, num_sweeps);
         HYPRE_BoomerAMGSetISType(pcg_precond, IS_type);
         HYPRE_BoomerAMGSetNumCRRelaxSteps(pcg_precond, num_CR_relax_steps);
         HYPRE_BoomerAMGSetCRRate(pcg_precond, CR_rate);
         HYPRE_BoomerAMGSetCRStrongTh(pcg_precond, CR_strong_th);
         HYPRE_BoomerAMGSetCRUseCG(pcg_precond, CR_use_CG);
         if (relax_type > -1) HYPRE_BoomerAMGSetRelaxType(pcg_precond, relax_type);
         if (relax_down > -1)
            HYPRE_BoomerAMGSetCycleRelaxType(pcg_precond, relax_down, 1);
         if (relax_up > -1)
            HYPRE_BoomerAMGSetCycleRelaxType(pcg_precond, relax_up, 2);
         if (relax_coarse > -1)
            HYPRE_BoomerAMGSetCycleRelaxType(pcg_precond, relax_coarse, 3);
         HYPRE_BoomerAMGSetAddRelaxType(pcg_precond, add_relax_type);
         HYPRE_BoomerAMGSetAddRelaxWt(pcg_precond, add_relax_wt);
         HYPRE_BoomerAMGSetChebyOrder(pcg_precond, cheby_order);
         HYPRE_BoomerAMGSetChebyFraction(pcg_precond, cheby_fraction);
         HYPRE_BoomerAMGSetChebyEigEst(pcg_precond, cheby_eig_est);
         HYPRE_BoomerAMGSetChebyVariant(pcg_precond, cheby_variant);
         HYPRE_BoomerAMGSetChebyScale(pcg_precond, cheby_scale);
         HYPRE_BoomerAMGSetRelaxOrder(pcg_precond, relax_order);
         HYPRE_BoomerAMGSetRelaxWt(pcg_precond, relax_wt);
         HYPRE_BoomerAMGSetOuterWt(pcg_precond, outer_wt);
         if (level_w > -1)
            HYPRE_BoomerAMGSetLevelRelaxWt(pcg_precond, relax_wt_level,level_w);
         if (level_ow > -1)
            HYPRE_BoomerAMGSetLevelOuterWt(pcg_precond,outer_wt_level,level_ow);
         HYPRE_BoomerAMGSetSmoothType(pcg_precond, smooth_type);
         HYPRE_BoomerAMGSetSmoothNumLevels(pcg_precond, smooth_num_levels);
         HYPRE_BoomerAMGSetSmoothNumSweeps(pcg_precond, smooth_num_sweeps);
         HYPRE_BoomerAMGSetMaxLevels(pcg_precond, max_levels);
         HYPRE_BoomerAMGSetMaxRowSum(pcg_precond, max_row_sum);
         HYPRE_BoomerAMGSetDebugFlag(pcg_precond, debug_flag);
         HYPRE_BoomerAMGSetNumFunctions(pcg_precond, num_functions);
         HYPRE_BoomerAMGSetAggNumLevels(pcg_precond, agg_num_levels);
         HYPRE_BoomerAMGSetAggInterpType(pcg_precond, agg_interp_type);
         HYPRE_BoomerAMGSetAggTruncFactor(pcg_precond, agg_trunc_factor);
         HYPRE_BoomerAMGSetAggP12TruncFactor(pcg_precond, agg_P12_trunc_factor);
         HYPRE_BoomerAMGSetAggPMaxElmts(pcg_precond, agg_P_max_elmts);
         HYPRE_BoomerAMGSetAggP12MaxElmts(pcg_precond, agg_P12_max_elmts);
         HYPRE_BoomerAMGSetNumPaths(pcg_precond, num_paths);
         HYPRE_BoomerAMGSetNodal(pcg_precond, nodal);
         HYPRE_BoomerAMGSetNodalDiag(pcg_precond, nodal_diag);
         HYPRE_BoomerAMGSetVariant(pcg_precond, variant);
         HYPRE_BoomerAMGSetOverlap(pcg_precond, overlap);
         HYPRE_BoomerAMGSetDomainType(pcg_precond, domain_type);
         HYPRE_BoomerAMGSetSchwarzUseNonSymm(pcg_precond, use_nonsymm_schwarz);
         HYPRE_BoomerAMGSetSchwarzRlxWeight(pcg_precond, schwarz_rlx_weight);
         if (eu_level < 0) eu_level = 0;
         HYPRE_BoomerAMGSetEuLevel(pcg_precond, eu_level);
         HYPRE_BoomerAMGSetEuBJ(pcg_precond, eu_bj);
         HYPRE_BoomerAMGSetEuSparseA(pcg_precond, eu_sparse_A);
         HYPRE_BoomerAMGSetCycleNumSweeps(pcg_precond, ns_coarse, 3);
         if (num_functions > 1)
            HYPRE_BoomerAMGSetDofFunc(pcg_precond, dof_func);
         HYPRE_BoomerAMGSetAdditive(pcg_precond, additive);
         HYPRE_BoomerAMGSetMultAdditive(pcg_precond, mult_add);
         HYPRE_BoomerAMGSetSimple(pcg_precond, simple);
         HYPRE_BoomerAMGSetAddLastLvl(pcg_precond, add_last_lvl);
         HYPRE_BoomerAMGSetMultAddPMaxElmts(pcg_precond, add_P_max_elmts);
         HYPRE_BoomerAMGSetMultAddTruncFactor(pcg_precond, add_trunc_factor);
         HYPRE_BoomerAMGSetRAP2(pcg_precond, rap2);
         HYPRE_BoomerAMGSetKeepTranspose(pcg_precond, keepTranspose);
#ifdef HYPRE_USING_DSUPERLU
         HYPRE_BoomerAMGSetDSLUThreshold(pcg_precond, dslu_threshold);
#endif
         if (nongalerk_tol)
         {
            HYPRE_BoomerAMGSetNonGalerkinTol(pcg_precond, nongalerk_tol[nongalerk_num_tol-1]);
            for (i=0; i < nongalerk_num_tol-1; i++)
               HYPRE_BoomerAMGSetLevelNonGalerkinTol(pcg_precond, nongalerk_tol[i], i);
         }
         if (build_rbm)
         {
            HYPRE_BoomerAMGSetInterpVectors(pcg_precond, num_interp_vecs, interp_vecs);
            HYPRE_BoomerAMGSetInterpVecVariant(pcg_precond, interp_vec_variant);
            HYPRE_BoomerAMGSetInterpVecQMax(pcg_precond, Q_max);
            HYPRE_BoomerAMGSetInterpVecAbsQTrunc(pcg_precond, Q_trunc);
         }
         HYPRE_PCGSetMaxIter(pcg_solver, mg_max_iter);
         HYPRE_PCGSetPrecond(pcg_solver,
                             (HYPRE_PtrToSolverFcn) HYPRE_BoomerAMGSolve,
                             (HYPRE_PtrToSolverFcn) HYPRE_BoomerAMGSetup,
                             pcg_precond);
      }
      else if (solver_id == 2)
      {

         /* use diagonal scaling as preconditioner */
         if (myid == 0) hypre_printf("Solver: DS-PCG\n");
         pcg_precond = NULL;

         HYPRE_PCGSetPrecond(pcg_solver,
                             (HYPRE_PtrToSolverFcn) HYPRE_ParCSRDiagScale,
                             (HYPRE_PtrToSolverFcn) HYPRE_ParCSRDiagScaleSetup,
                             pcg_precond);
      }
      else if (solver_id == 8)
      {
         /* use ParaSails preconditioner */
         if (myid == 0) hypre_printf("Solver: ParaSails-PCG\n");

	 HYPRE_ParaSailsCreate(hypre_MPI_COMM_WORLD, &pcg_precond);
         HYPRE_ParaSailsSetParams(pcg_precond, sai_threshold, max_levels);
         HYPRE_ParaSailsSetFilter(pcg_precond, sai_filter);
         HYPRE_ParaSailsSetLogging(pcg_precond, poutdat);

         HYPRE_PCGSetPrecond(pcg_solver,
                             (HYPRE_PtrToSolverFcn) HYPRE_ParaSailsSolve,
                             (HYPRE_PtrToSolverFcn) HYPRE_ParaSailsSetup,
                             pcg_precond);
      }
      else if (solver_id == 12)
      {
         /* use Schwarz preconditioner */
         if (myid == 0) hypre_printf("Solver: Schwarz-PCG\n");

	 HYPRE_SchwarzCreate(&pcg_precond);
	 HYPRE_SchwarzSetVariant(pcg_precond, variant);
	 HYPRE_SchwarzSetOverlap(pcg_precond, overlap);
	 HYPRE_SchwarzSetDomainType(pcg_precond, domain_type);
         HYPRE_SchwarzSetRelaxWeight(pcg_precond, schwarz_rlx_weight);
         HYPRE_SchwarzSetNonSymm(pcg_precond, use_nonsymm_schwarz);
         HYPRE_PCGSetPrecond(pcg_solver,
                             (HYPRE_PtrToSolverFcn) HYPRE_SchwarzSolve,
                             (HYPRE_PtrToSolverFcn) HYPRE_SchwarzSetup,
                             pcg_precond);
      }
      else if (solver_id == 14)
      {
         /* use GSMG as preconditioner */

         /* reset some smoother parameters */

         /* fine grid */
         relax_order = 0;

         if (myid == 0) hypre_printf("Solver: GSMG-PCG\n");
         HYPRE_BoomerAMGCreate(&pcg_precond);
         HYPRE_BoomerAMGSetGSMG(pcg_precond, 4);
         /* BM Aug 25, 2006 */
         HYPRE_BoomerAMGSetCGCIts(pcg_precond, cgcits);
         HYPRE_BoomerAMGSetInterpType(pcg_precond, interp_type);
         HYPRE_BoomerAMGSetPostInterpType(pcg_precond, post_interp_type);
         HYPRE_BoomerAMGSetNumSamples(pcg_precond, gsmg_samples);
         HYPRE_BoomerAMGSetTol(pcg_precond, pc_tol);
         HYPRE_BoomerAMGSetCoarsenType(pcg_precond, coarsen_type);
         HYPRE_BoomerAMGSetMeasureType(pcg_precond, measure_type);
         HYPRE_BoomerAMGSetStrongThreshold(pcg_precond, strong_threshold);
         HYPRE_BoomerAMGSetSeqThreshold(pcg_precond, seq_threshold);
         HYPRE_BoomerAMGSetRedundant(pcg_precond, redundant);
         HYPRE_BoomerAMGSetMaxCoarseSize(pcg_precond, coarse_threshold);
         HYPRE_BoomerAMGSetMinCoarseSize(pcg_precond, min_coarse_size);
         HYPRE_BoomerAMGSetTruncFactor(pcg_precond, trunc_factor);
         HYPRE_BoomerAMGSetPMaxElmts(pcg_precond, P_max_elmts);
         HYPRE_BoomerAMGSetJacobiTruncThreshold(pcg_precond, jacobi_trunc_threshold);
         HYPRE_BoomerAMGSetSCommPkgSwitch(pcg_precond, S_commpkg_switch);
         HYPRE_BoomerAMGSetPrintLevel(pcg_precond, poutdat);
         HYPRE_BoomerAMGSetPrintFileName(pcg_precond, "driver.out.log");
         HYPRE_BoomerAMGSetMaxIter(pcg_precond, 1);
         HYPRE_BoomerAMGSetCycleType(pcg_precond, cycle_type);
         HYPRE_BoomerAMGSetFCycle(pcg_precond, fcycle);
         HYPRE_BoomerAMGSetNumSweeps(pcg_precond, num_sweeps);
         HYPRE_BoomerAMGSetISType(pcg_precond, IS_type);
         HYPRE_BoomerAMGSetNumCRRelaxSteps(pcg_precond, num_CR_relax_steps);
         HYPRE_BoomerAMGSetCRRate(pcg_precond, CR_rate);
         HYPRE_BoomerAMGSetCRStrongTh(pcg_precond, CR_strong_th);
         HYPRE_BoomerAMGSetCRUseCG(pcg_precond, CR_use_CG);
         if (relax_type > -1) HYPRE_BoomerAMGSetRelaxType(pcg_precond, relax_type);
         if (relax_down > -1)
            HYPRE_BoomerAMGSetCycleRelaxType(pcg_precond, relax_down, 1);
         if (relax_up > -1)
            HYPRE_BoomerAMGSetCycleRelaxType(pcg_precond, relax_up, 2);
         if (relax_coarse > -1)
            HYPRE_BoomerAMGSetCycleRelaxType(pcg_precond, relax_coarse, 3);
         HYPRE_BoomerAMGSetAddRelaxType(pcg_precond, add_relax_type);
         HYPRE_BoomerAMGSetAddRelaxWt(pcg_precond, add_relax_wt);
         HYPRE_BoomerAMGSetRelaxOrder(pcg_precond, relax_order);
         HYPRE_BoomerAMGSetChebyOrder(pcg_precond, cheby_order);
         HYPRE_BoomerAMGSetChebyFraction(pcg_precond, cheby_fraction);
         HYPRE_BoomerAMGSetChebyEigEst(pcg_precond, cheby_eig_est);
         HYPRE_BoomerAMGSetChebyVariant(pcg_precond, cheby_variant);
         HYPRE_BoomerAMGSetChebyScale(pcg_precond, cheby_scale);
         HYPRE_BoomerAMGSetRelaxWt(pcg_precond, relax_wt);
         HYPRE_BoomerAMGSetOuterWt(pcg_precond, outer_wt);
         if (level_w > -1)
            HYPRE_BoomerAMGSetLevelRelaxWt(pcg_precond, relax_wt_level,level_w);
         if (level_ow > -1)
            HYPRE_BoomerAMGSetLevelOuterWt(pcg_precond,outer_wt_level,level_ow);
         HYPRE_BoomerAMGSetSmoothType(pcg_precond, smooth_type);
         HYPRE_BoomerAMGSetSmoothNumLevels(pcg_precond, smooth_num_levels);
         HYPRE_BoomerAMGSetSmoothNumSweeps(pcg_precond, smooth_num_sweeps);
         HYPRE_BoomerAMGSetVariant(pcg_precond, variant);
         HYPRE_BoomerAMGSetOverlap(pcg_precond, overlap);
         HYPRE_BoomerAMGSetDomainType(pcg_precond, domain_type);
         HYPRE_BoomerAMGSetSchwarzRlxWeight(pcg_precond, schwarz_rlx_weight);
         if (eu_level < 0) eu_level = 0;
         HYPRE_BoomerAMGSetEuLevel(pcg_precond, eu_level);
         HYPRE_BoomerAMGSetEuBJ(pcg_precond, eu_bj);
         HYPRE_BoomerAMGSetEuSparseA(pcg_precond, eu_sparse_A);
         HYPRE_BoomerAMGSetMaxLevels(pcg_precond, max_levels);
         HYPRE_BoomerAMGSetMaxRowSum(pcg_precond, max_row_sum);
         HYPRE_BoomerAMGSetDebugFlag(pcg_precond, debug_flag);
         HYPRE_BoomerAMGSetNumFunctions(pcg_precond, num_functions);
         HYPRE_BoomerAMGSetAggNumLevels(pcg_precond, agg_num_levels);
         HYPRE_BoomerAMGSetAggInterpType(pcg_precond, agg_interp_type);
         HYPRE_BoomerAMGSetAggTruncFactor(pcg_precond, agg_trunc_factor);
         HYPRE_BoomerAMGSetAggP12TruncFactor(pcg_precond, agg_P12_trunc_factor);
         HYPRE_BoomerAMGSetAggPMaxElmts(pcg_precond, agg_P_max_elmts);
         HYPRE_BoomerAMGSetAggP12MaxElmts(pcg_precond, agg_P12_max_elmts);
         HYPRE_BoomerAMGSetNumPaths(pcg_precond, num_paths);
         HYPRE_BoomerAMGSetNodal(pcg_precond, nodal);
         HYPRE_BoomerAMGSetNodalDiag(pcg_precond, nodal_diag);
         HYPRE_BoomerAMGSetCycleNumSweeps(pcg_precond, ns_coarse, 3);
         if (num_functions > 1)
            HYPRE_BoomerAMGSetDofFunc(pcg_precond, dof_func);
         HYPRE_BoomerAMGSetAdditive(pcg_precond, additive);
         HYPRE_BoomerAMGSetMultAdditive(pcg_precond, mult_add);
         HYPRE_BoomerAMGSetSimple(pcg_precond, simple);
         HYPRE_BoomerAMGSetAddLastLvl(pcg_precond, add_last_lvl);
         HYPRE_BoomerAMGSetMultAddPMaxElmts(pcg_precond, add_P_max_elmts);
         HYPRE_BoomerAMGSetMultAddTruncFactor(pcg_precond, add_trunc_factor);
         HYPRE_BoomerAMGSetRAP2(pcg_precond, rap2);
         HYPRE_BoomerAMGSetKeepTranspose(pcg_precond, keepTranspose);
#ifdef HYPRE_USING_DSUPERLU
         HYPRE_BoomerAMGSetDSLUThreshold(pcg_precond, dslu_threshold);
#endif
         if (nongalerk_tol)
         {
            HYPRE_BoomerAMGSetNonGalerkinTol(pcg_precond, nongalerk_tol[nongalerk_num_tol-1]);
            for (i=0; i < nongalerk_num_tol-1; i++)
               HYPRE_BoomerAMGSetLevelNonGalerkinTol(pcg_precond, nongalerk_tol[i], i);
         }
         HYPRE_PCGSetMaxIter(pcg_solver, mg_max_iter);
         HYPRE_PCGSetPrecond(pcg_solver,
                             (HYPRE_PtrToSolverFcn) HYPRE_BoomerAMGSolve,
                             (HYPRE_PtrToSolverFcn) HYPRE_BoomerAMGSetup,
                             pcg_precond);
      }
      else if (solver_id == 43)
      {
         /* use Euclid preconditioning */
         if (myid == 0) hypre_printf("Solver: Euclid-PCG\n");

         HYPRE_EuclidCreate(hypre_MPI_COMM_WORLD, &pcg_precond);

         /* note: There are three three methods of setting run-time
            parameters for Euclid: (see HYPRE_parcsr_ls.h); here
            we'll use what I think is simplest: let Euclid internally
            parse the command line.
         */
         if (eu_level > -1) HYPRE_EuclidSetLevel(pcg_precond, eu_level);
         if (eu_ilut) HYPRE_EuclidSetILUT(pcg_precond, eu_ilut);
         if (eu_sparse_A) HYPRE_EuclidSetSparseA(pcg_precond, eu_sparse_A);
         if (eu_row_scale) HYPRE_EuclidSetRowScale(pcg_precond, eu_row_scale);
         if (eu_bj) HYPRE_EuclidSetBJ(pcg_precond, eu_bj);
         HYPRE_EuclidSetStats(pcg_precond, eu_stats);
         HYPRE_EuclidSetMem(pcg_precond, eu_mem);

         /*HYPRE_EuclidSetParams(pcg_precond, argc, argv);*/

         HYPRE_PCGSetPrecond(pcg_solver,
                             (HYPRE_PtrToSolverFcn) HYPRE_EuclidSolve,
                             (HYPRE_PtrToSolverFcn) HYPRE_EuclidSetup,
                             pcg_precond);
      }
      else if( solver_id == 71 )
      {
         /* use MGR preconditioning */
         if (myid == 0) hypre_printf("Solver:  MGR-PCG\n");

         HYPRE_MGRCreate(&pcg_precond);

         mgr_num_cindexes = hypre_CTAlloc(HYPRE_Int,  mgr_nlevels, HYPRE_MEMORY_HOST);
         for(i=0; i<mgr_nlevels; i++)
         { /* assume 1 coarse index per level */
            mgr_num_cindexes[i] = 1;
         }
         mgr_cindexes = hypre_CTAlloc(HYPRE_Int*,  mgr_nlevels, HYPRE_MEMORY_HOST);
         for(i=0; i<mgr_nlevels; i++)
         {
            mgr_cindexes[i] = hypre_CTAlloc(HYPRE_Int,  mgr_num_cindexes[i], HYPRE_MEMORY_HOST);
         }
         for(i=0; i<mgr_nlevels; i++)
         { /* assume coarse point is at index 0 */
            mgr_cindexes[i][0] = 0;
         }
         mgr_reserved_coarse_indexes = hypre_CTAlloc(HYPRE_BigInt,  mgr_num_reserved_nodes, HYPRE_MEMORY_HOST);
         for(i=0; i<mgr_num_reserved_nodes; i++)
         { /* generate artificial reserved nodes */
            mgr_reserved_coarse_indexes[i] = last_local_row-i;//2*i+1;
         }

         /* set MGR data by block */
         HYPRE_MGRSetCpointsByBlock( pcg_precond, mgr_bsize, mgr_nlevels, mgr_num_cindexes,mgr_cindexes);
         /* set reserved coarse nodes */
         if(mgr_num_reserved_nodes)HYPRE_MGRSetReservedCoarseNodes(pcg_precond, mgr_num_reserved_nodes, mgr_reserved_coarse_indexes);

         /* set intermediate coarse grid strategy */
         HYPRE_MGRSetNonCpointsToFpoints(pcg_precond, mgr_non_c_to_f);
         /* set F relaxation strategy */
         HYPRE_MGRSetFRelaxMethod(pcg_precond, mgr_frelax_method);
         /* set relax type for single level F-relaxation and post-relaxation */
         HYPRE_MGRSetRelaxType(pcg_precond, 0);
         HYPRE_MGRSetNumRelaxSweeps(pcg_precond, 2);
         /* set interpolation type */
         HYPRE_MGRSetInterpType(pcg_precond, 2);
         HYPRE_MGRSetNumInterpSweeps(pcg_precond, 2);
         /* set print level */
         HYPRE_MGRSetPrintLevel(pcg_precond, 1);
         /* set max iterations */
         HYPRE_MGRSetMaxIter(pcg_precond, 1);
         HYPRE_MGRSetTol(pcg_precond, pc_tol);

         /* create AMG coarse grid solver */

         HYPRE_BoomerAMGCreate(&amg_solver);
         /* BM Aug 25, 2006 */
         HYPRE_BoomerAMGSetCGCIts(amg_solver, cgcits);
         HYPRE_BoomerAMGSetInterpType(amg_solver, 0);
         HYPRE_BoomerAMGSetPostInterpType(amg_solver, post_interp_type);
         HYPRE_BoomerAMGSetCoarsenType(amg_solver, 6);
         HYPRE_BoomerAMGSetPMaxElmts(amg_solver, 0);
         /* note: log is written to standard output, not to file */
         HYPRE_BoomerAMGSetPrintLevel(amg_solver, 1);
         HYPRE_BoomerAMGSetCycleType(amg_solver, cycle_type);
         HYPRE_BoomerAMGSetFCycle(amg_solver, fcycle);
         HYPRE_BoomerAMGSetNumSweeps(amg_solver, num_sweeps);
         HYPRE_BoomerAMGSetRelaxType(amg_solver, 3);
         if (relax_down > -1)
            HYPRE_BoomerAMGSetCycleRelaxType(amg_solver, relax_down, 1);
         if (relax_up > -1)
            HYPRE_BoomerAMGSetCycleRelaxType(amg_solver, relax_up, 2);
         if (relax_coarse > -1)
            HYPRE_BoomerAMGSetCycleRelaxType(amg_solver, relax_coarse, 3);
         HYPRE_BoomerAMGSetRelaxOrder(amg_solver, 1);
         HYPRE_BoomerAMGSetMaxLevels(amg_solver, max_levels);
         HYPRE_BoomerAMGSetSmoothType(amg_solver, smooth_type);
         HYPRE_BoomerAMGSetSmoothNumSweeps(amg_solver, smooth_num_sweeps);
         HYPRE_BoomerAMGSetMaxIter(amg_solver, 1);
         HYPRE_BoomerAMGSetTol(amg_solver, 0.0);

         /* set the MGR coarse solver. Comment out to use default CG solver in MGR */
         HYPRE_MGRSetCoarseSolver( pcg_precond, HYPRE_BoomerAMGSolve, HYPRE_BoomerAMGSetup, amg_solver);

         /* setup MGR-PCG solver */
         HYPRE_PCGSetPrecond(pcg_solver,
                             (HYPRE_PtrToSolverFcn) HYPRE_MGRSolve,
                             (HYPRE_PtrToSolverFcn) HYPRE_MGRSetup,
                             pcg_precond);

      }

      HYPRE_PCGGetPrecond(pcg_solver, &pcg_precond_gotten);
      if (pcg_precond_gotten !=  pcg_precond)
      {
         hypre_printf("HYPRE_ParCSRPCGGetPrecond got bad precond\n");
         return(-1);
      }
      else
         if (myid == 0)
            hypre_printf("HYPRE_ParCSRPCGGetPrecond got good precond\n");
      HYPRE_PCGSetup(pcg_solver, (HYPRE_Matrix)parcsr_A,
                     (HYPRE_Vector)b, (HYPRE_Vector)x);
      hypre_EndTiming(time_index);
      hypre_PrintTiming("Setup phase times", hypre_MPI_COMM_WORLD);
      hypre_FinalizeTiming(time_index);
      hypre_ClearTiming();

      time_index = hypre_InitializeTiming("PCG Solve");
      hypre_BeginTiming(time_index);

      HYPRE_PCGSolve(pcg_solver, (HYPRE_Matrix)parcsr_A,
                     (HYPRE_Vector)b, (HYPRE_Vector)x);

      hypre_EndTiming(time_index);
      hypre_PrintTiming("Solve phase times", hypre_MPI_COMM_WORLD);
      hypre_FinalizeTiming(time_index);
      hypre_ClearTiming();

      HYPRE_PCGGetNumIterations(pcg_solver, &num_iterations);
      HYPRE_PCGGetFinalRelativeResidualNorm(pcg_solver, &final_res_norm);

#if SECOND_TIME
      /* run a second time to check for memory leaks */
      HYPRE_ParVectorSetRandomValues(x, 775);
      HYPRE_PCGSetup(pcg_solver, (HYPRE_Matrix)parcsr_A,
                     (HYPRE_Vector)b, (HYPRE_Vector)x);
      HYPRE_PCGSolve(pcg_solver, (HYPRE_Matrix)parcsr_A,
                     (HYPRE_Vector)b, (HYPRE_Vector)x);
#endif

      HYPRE_ParCSRPCGDestroy(pcg_solver);

      if (solver_id == 1)
      {
         HYPRE_BoomerAMGDestroy(pcg_precond);
      }
      else if (solver_id == 8)
      {
	 HYPRE_ParaSailsDestroy(pcg_precond);
      }
      else if (solver_id == 12)
      {
	 HYPRE_SchwarzDestroy(pcg_precond);
      }
      else if (solver_id == 14)
      {
	 HYPRE_BoomerAMGDestroy(pcg_precond);
      }
      else if (solver_id == 43)
      {
         HYPRE_EuclidDestroy(pcg_precond);
      }
      else if(solver_id == 71)
      {
         /* free memory */
         if(mgr_num_cindexes)
            hypre_TFree(mgr_num_cindexes, HYPRE_MEMORY_HOST);
         mgr_num_cindexes = NULL;

         if(mgr_reserved_coarse_indexes)
            hypre_TFree(mgr_reserved_coarse_indexes, HYPRE_MEMORY_HOST);
         mgr_reserved_coarse_indexes = NULL;

         if(mgr_cindexes)
         {
            for( i=0; i<mgr_nlevels; i++)
            {
               if(mgr_cindexes[i])
                  hypre_TFree(mgr_cindexes[i], HYPRE_MEMORY_HOST);
            }
            hypre_TFree(mgr_cindexes, HYPRE_MEMORY_HOST);
            mgr_cindexes = NULL;
         }

         HYPRE_BoomerAMGDestroy(amg_solver);
         HYPRE_MGRDestroy(pcg_precond);
      }

      if (myid == 0)
      {
         hypre_printf("\n");
         hypre_printf("Iterations = %d\n", num_iterations);
         hypre_printf("Final Relative Residual Norm = %e\n", final_res_norm);
         hypre_printf("\n");
      }

   }

   /* begin lobpcg */

   /*-----------------------------------------------------------
    * Solve the eigenvalue problem using LOBPCG
    *-----------------------------------------------------------*/

   if ( lobpcgFlag ) {

      interpreter = hypre_CTAlloc(mv_InterfaceInterpreter, 1, HYPRE_MEMORY_HOST);

      HYPRE_ParCSRSetupInterpreter( interpreter );
      HYPRE_ParCSRSetupMatvec(&matvec_fn);

      if (myid != 0)
         verbosity = 0;

      if ( lobpcgGen ) {
         BuildParIsoLaplacian(argc, argv, &parcsr_B);

         ierr = HYPRE_ParCSRMatrixGetLocalRange( parcsr_B,
                                                 &first_local_row, &last_local_row ,
                                                 &first_local_col, &last_local_col );

         local_num_rows = (HYPRE_Int)(last_local_row - first_local_row + 1);
         local_num_cols = (HYPRE_Int)(last_local_col - first_local_col + 1);
         ierr += HYPRE_ParCSRMatrixGetDims( parcsr_B, &M, &N );

         ierr += HYPRE_IJMatrixCreate( comm, first_local_row, last_local_row,
                                       first_local_col, last_local_col,
                                       &ij_B );

         ierr += HYPRE_IJMatrixSetObjectType( ij_B, HYPRE_PARCSR );

         if (sparsity_known == 1) {
            diag_sizes = hypre_CTAlloc(HYPRE_Int,  local_num_rows, HYPRE_MEMORY_HOST);
            offdiag_sizes = hypre_CTAlloc(HYPRE_Int,  local_num_rows, HYPRE_MEMORY_HOST);
            local_row = 0;
            for (big_i=first_local_row; big_i<= last_local_row; big_i++) {
               ierr += HYPRE_ParCSRMatrixGetRow( parcsr_B, big_i, &size,
                                                 &col_inds, &values );
               for (j=0; j < size; j++)
               {
                  if (col_inds[j] < first_local_row || col_inds[j] > last_local_row)
                     offdiag_sizes[local_row]++;
                  else
                     diag_sizes[local_row]++;
               }
               local_row++;
               ierr += HYPRE_ParCSRMatrixRestoreRow( parcsr_B, big_i, &size,
                                                     &col_inds, &values );
            }
            ierr += HYPRE_IJMatrixSetDiagOffdSizes( ij_B,
                                                    (const HYPRE_Int *) diag_sizes,
                                                    (const HYPRE_Int *) offdiag_sizes );
            hypre_TFree(diag_sizes, HYPRE_MEMORY_HOST);
            hypre_TFree(offdiag_sizes, HYPRE_MEMORY_HOST);

            ierr = HYPRE_IJMatrixInitialize( ij_B );

            for (big_i=first_local_row; big_i<= last_local_row; big_i++)
            {
               ierr += HYPRE_ParCSRMatrixGetRow( parcsr_B, big_i, &size,
                                                 &col_inds, &values );

               ierr += HYPRE_IJMatrixSetValues( ij_B, 1, &size, &big_i,
                                                (const HYPRE_BigInt *) col_inds,
                                                (const HYPRE_Real *) values );

               ierr += HYPRE_ParCSRMatrixRestoreRow( parcsr_B, big_i, &size,
                                                     &col_inds, &values );
            }
         }
         else
         {
            row_sizes = hypre_CTAlloc(HYPRE_Int,  local_num_rows, HYPRE_MEMORY_HOST);

            size = 5; /* this is in general too low, and supposed to test
                         the capability of the reallocation of the interface */

            if (sparsity_known == 0) /* tries a more accurate estimate of the
                                        storage */
            {
               if (build_matrix_type == 2) size = 7;
               if (build_matrix_type == 3) size = 9;
               if (build_matrix_type == 4) size = 27;
            }

            for (i=0; i < local_num_rows; i++)
               row_sizes[i] = size;

            ierr = HYPRE_IJMatrixSetRowSizes ( ij_B, (const HYPRE_Int *) row_sizes );

            hypre_TFree(row_sizes, HYPRE_MEMORY_HOST);

            ierr = HYPRE_IJMatrixInitialize( ij_B );

            /* Loop through all locally stored rows and insert them into ij_matrix */
            for (big_i=first_local_row; big_i<= last_local_row; big_i++)
            {
               ierr += HYPRE_ParCSRMatrixGetRow( parcsr_B, big_i, &size,
                                                 &col_inds, &values );

               ierr += HYPRE_IJMatrixSetValues( ij_B, 1, &size, &big_i,
                                                (const HYPRE_BigInt *) col_inds,
                                                (const HYPRE_Real *) values );

               ierr += HYPRE_ParCSRMatrixRestoreRow( parcsr_B, big_i, &size,
                                                     &col_inds, &values );
            }
         }

         ierr += HYPRE_IJMatrixAssemble( ij_B );

         ierr += HYPRE_ParCSRMatrixDestroy(parcsr_B);

         ierr += HYPRE_IJMatrixGetObject( ij_B, &object);
         parcsr_B = (HYPRE_ParCSRMatrix) object;

      } /* if ( lobpcgGen ) */


      if ( pcgIterations > 0 ) /* do inner pcg iterations */
      {
         time_index = hypre_InitializeTiming("PCG Setup");
         hypre_BeginTiming(time_index);

         HYPRE_ParCSRPCGCreate(hypre_MPI_COMM_WORLD, &pcg_solver);
         HYPRE_PCGSetMaxIter(pcg_solver, pcgIterations);
         HYPRE_PCGSetTol(pcg_solver, pcgTol);
         HYPRE_PCGSetTwoNorm(pcg_solver, two_norm);
         HYPRE_PCGSetRelChange(pcg_solver, 0);
         HYPRE_PCGSetPrintLevel(pcg_solver, 0);
         HYPRE_PCGSetRecomputeResidual(pcg_solver, recompute_res);

         HYPRE_PCGGetPrecond(pcg_solver, &pcg_precond);

         if (solver_id == 1)
         {
            /* use BoomerAMG as preconditioner */
            if (myid == 0) hypre_printf("Solver: AMG-PCG\n");
            HYPRE_BoomerAMGCreate(&pcg_precond);
            /* BM Aug 25, 2006 */
            HYPRE_BoomerAMGSetCGCIts(pcg_precond, cgcits);
            HYPRE_BoomerAMGSetInterpType(pcg_precond, interp_type);
            HYPRE_BoomerAMGSetNumSamples(pcg_precond, gsmg_samples);
            HYPRE_BoomerAMGSetTol(pcg_precond, pc_tol);
            HYPRE_BoomerAMGSetCoarsenType(pcg_precond, (hybrid*coarsen_type));
            HYPRE_BoomerAMGSetMeasureType(pcg_precond, measure_type);
            HYPRE_BoomerAMGSetStrongThreshold(pcg_precond, strong_threshold);
            HYPRE_BoomerAMGSetTruncFactor(pcg_precond, trunc_factor);
            HYPRE_BoomerAMGSetPMaxElmts(pcg_precond, P_max_elmts);
            HYPRE_BoomerAMGSetPostInterpType(pcg_precond, post_interp_type);
            HYPRE_BoomerAMGSetJacobiTruncThreshold(pcg_precond, jacobi_trunc_threshold);
            HYPRE_BoomerAMGSetPrintLevel(pcg_precond, poutdat);
            HYPRE_BoomerAMGSetPrintFileName(pcg_precond, "driver.out.log");
            HYPRE_BoomerAMGSetMaxIter(pcg_precond, 1);
            HYPRE_BoomerAMGSetCycleType(pcg_precond, cycle_type);
            HYPRE_BoomerAMGSetFCycle(pcg_precond, fcycle);
            HYPRE_BoomerAMGSetNumSweeps(pcg_precond, num_sweeps);
            if (relax_type > -1) HYPRE_BoomerAMGSetRelaxType(pcg_precond, relax_type);
            if (relax_down > -1)
               HYPRE_BoomerAMGSetCycleRelaxType(pcg_precond, relax_down, 1);
            if (relax_up > -1)
               HYPRE_BoomerAMGSetCycleRelaxType(pcg_precond, relax_up, 2);
            if (relax_coarse > -1)
               HYPRE_BoomerAMGSetCycleRelaxType(pcg_precond, relax_coarse, 3);
            HYPRE_BoomerAMGSetAddRelaxType(pcg_precond, add_relax_type);
            HYPRE_BoomerAMGSetAddRelaxWt(pcg_precond, add_relax_wt);
            HYPRE_BoomerAMGSetRelaxWt(pcg_precond, relax_wt);
            HYPRE_BoomerAMGSetOuterWt(pcg_precond, outer_wt);
            HYPRE_BoomerAMGSetSmoothType(pcg_precond, smooth_type);
            HYPRE_BoomerAMGSetSmoothNumLevels(pcg_precond, smooth_num_levels);
            HYPRE_BoomerAMGSetSmoothNumSweeps(pcg_precond, smooth_num_sweeps);
            HYPRE_BoomerAMGSetRelaxOrder(pcg_precond, relax_order);
            HYPRE_BoomerAMGSetMaxLevels(pcg_precond, max_levels);
            HYPRE_BoomerAMGSetMaxRowSum(pcg_precond, max_row_sum);
            HYPRE_BoomerAMGSetDebugFlag(pcg_precond, debug_flag);
            HYPRE_BoomerAMGSetNumFunctions(pcg_precond, num_functions);
            HYPRE_BoomerAMGSetNumPaths(pcg_precond, num_paths);
            HYPRE_BoomerAMGSetAggNumLevels(pcg_precond, agg_num_levels);
            HYPRE_BoomerAMGSetVariant(pcg_precond, variant);
            HYPRE_BoomerAMGSetOverlap(pcg_precond, overlap);
            HYPRE_BoomerAMGSetDomainType(pcg_precond, domain_type);
            HYPRE_BoomerAMGSetSchwarzRlxWeight(pcg_precond, schwarz_rlx_weight);
            if (num_functions > 1)
               HYPRE_BoomerAMGSetDofFunc(pcg_precond, dof_func);
            HYPRE_PCGSetPrecond(pcg_solver,
                                (HYPRE_PtrToSolverFcn) HYPRE_BoomerAMGSolve,
                                (HYPRE_PtrToSolverFcn) HYPRE_BoomerAMGSetup,
                                pcg_precond);
         }
         else if (solver_id == 2)
         {
            /* use diagonal scaling as preconditioner */
            if (myid == 0) hypre_printf("Solver: DS-PCG\n");
            pcg_precond = NULL;

            HYPRE_PCGSetPrecond(pcg_solver,
                                (HYPRE_PtrToSolverFcn) HYPRE_ParCSRDiagScale,
                                (HYPRE_PtrToSolverFcn) HYPRE_ParCSRDiagScaleSetup,
                                pcg_precond);
         }
         else if (solver_id == 8)
         {
            /* use ParaSails preconditioner */
            if (myid == 0) hypre_printf("Solver: ParaSails-PCG\n");

            HYPRE_ParaSailsCreate(hypre_MPI_COMM_WORLD, &pcg_precond);
            HYPRE_ParaSailsSetParams(pcg_precond, sai_threshold, max_levels);
            HYPRE_ParaSailsSetFilter(pcg_precond, sai_filter);
            HYPRE_ParaSailsSetLogging(pcg_precond, poutdat);

            HYPRE_PCGSetPrecond(pcg_solver,
                                (HYPRE_PtrToSolverFcn) HYPRE_ParaSailsSolve,
                                (HYPRE_PtrToSolverFcn) HYPRE_ParaSailsSetup,
                                pcg_precond);
         }
         else if (solver_id == 12)
         {
            /* use Schwarz preconditioner */
            if (myid == 0) hypre_printf("Solver: Schwarz-PCG\n");

            HYPRE_SchwarzCreate(&pcg_precond);
            HYPRE_SchwarzSetVariant(pcg_precond, variant);
            HYPRE_SchwarzSetOverlap(pcg_precond, overlap);
            HYPRE_SchwarzSetDomainType(pcg_precond, domain_type);
            HYPRE_SchwarzSetRelaxWeight(pcg_precond, schwarz_rlx_weight);

            HYPRE_PCGSetPrecond(pcg_solver,
                                (HYPRE_PtrToSolverFcn) HYPRE_SchwarzSolve,
                                (HYPRE_PtrToSolverFcn) HYPRE_SchwarzSetup,
                                pcg_precond);
         }
         else if (solver_id == 14)
         {
            /* use GSMG as preconditioner */

            /* reset some smoother parameters */

            num_sweeps = num_sweep;
            relax_type = relax_default;
            relax_order = 0;

            if (myid == 0) hypre_printf("Solver: GSMG-PCG\n");
            HYPRE_BoomerAMGCreate(&pcg_precond);
            /* BM Aug 25, 2006 */
            HYPRE_BoomerAMGSetCGCIts(pcg_precond, cgcits);
            HYPRE_BoomerAMGSetGSMG(pcg_precond, 4);
            HYPRE_BoomerAMGSetInterpType(pcg_precond, interp_type);
            HYPRE_BoomerAMGSetNumSamples(pcg_precond, gsmg_samples);
            HYPRE_BoomerAMGSetTol(pcg_precond, pc_tol);
            HYPRE_BoomerAMGSetCoarsenType(pcg_precond, (hybrid*coarsen_type));
            HYPRE_BoomerAMGSetMeasureType(pcg_precond, measure_type);
            HYPRE_BoomerAMGSetStrongThreshold(pcg_precond, strong_threshold);
            HYPRE_BoomerAMGSetTruncFactor(pcg_precond, trunc_factor);
            HYPRE_BoomerAMGSetPMaxElmts(pcg_precond, P_max_elmts);
            HYPRE_BoomerAMGSetPostInterpType(pcg_precond, post_interp_type);
            HYPRE_BoomerAMGSetJacobiTruncThreshold(pcg_precond, jacobi_trunc_threshold);
            HYPRE_BoomerAMGSetPrintLevel(pcg_precond, poutdat);
            HYPRE_BoomerAMGSetPrintFileName(pcg_precond, "driver.out.log");
            HYPRE_BoomerAMGSetMaxIter(pcg_precond, 1);
            HYPRE_BoomerAMGSetCycleType(pcg_precond, cycle_type);
            HYPRE_BoomerAMGSetFCycle(pcg_precond, fcycle);
            HYPRE_BoomerAMGSetNumSweeps(pcg_precond, num_sweeps);
            HYPRE_BoomerAMGSetRelaxType(pcg_precond, relax_type);
            HYPRE_BoomerAMGSetRelaxWt(pcg_precond, relax_wt);
            HYPRE_BoomerAMGSetAddRelaxType(pcg_precond, add_relax_type);
            HYPRE_BoomerAMGSetAddRelaxWt(pcg_precond, add_relax_wt);
            HYPRE_BoomerAMGSetOuterWt(pcg_precond, outer_wt);
            HYPRE_BoomerAMGSetSmoothType(pcg_precond, smooth_type);
            HYPRE_BoomerAMGSetSmoothNumLevels(pcg_precond, smooth_num_levels);
            HYPRE_BoomerAMGSetSmoothNumSweeps(pcg_precond, smooth_num_sweeps);
            HYPRE_BoomerAMGSetVariant(pcg_precond, variant);
            HYPRE_BoomerAMGSetOverlap(pcg_precond, overlap);
            HYPRE_BoomerAMGSetDomainType(pcg_precond, domain_type);
            HYPRE_BoomerAMGSetSchwarzRlxWeight(pcg_precond, schwarz_rlx_weight);
            HYPRE_BoomerAMGSetRelaxOrder(pcg_precond, relax_order);
            HYPRE_BoomerAMGSetMaxLevels(pcg_precond, max_levels);
            HYPRE_BoomerAMGSetMaxRowSum(pcg_precond, max_row_sum);
            HYPRE_BoomerAMGSetDebugFlag(pcg_precond, debug_flag);
            HYPRE_BoomerAMGSetNumFunctions(pcg_precond, num_functions);
            HYPRE_BoomerAMGSetNumPaths(pcg_precond, num_paths);
            HYPRE_BoomerAMGSetAggNumLevels(pcg_precond, agg_num_levels);
            if (num_functions > 1)
               HYPRE_BoomerAMGSetDofFunc(pcg_precond, dof_func);
            HYPRE_PCGSetPrecond(pcg_solver,
                                (HYPRE_PtrToSolverFcn) HYPRE_BoomerAMGSolve,
                                (HYPRE_PtrToSolverFcn) HYPRE_BoomerAMGSetup,
                                pcg_precond);
         }
         else if (solver_id == 43)
         {
            /* use Euclid preconditioning */
            if (myid == 0) hypre_printf("Solver: Euclid-PCG\n");

            HYPRE_EuclidCreate(hypre_MPI_COMM_WORLD, &pcg_precond);

            /* note: There are three three methods of setting run-time
             *               parameters for Euclid: (see HYPRE_parcsr_ls.h); here
             *                             we'll use what I think is simplest: let Euclid internally
             *                                           parse the command line.
             *                                                      */
            HYPRE_EuclidSetParams(pcg_precond, argc, argv);

            HYPRE_PCGSetPrecond(pcg_solver,
                                (HYPRE_PtrToSolverFcn) HYPRE_EuclidSolve,
                                (HYPRE_PtrToSolverFcn) HYPRE_EuclidSetup,
                                pcg_precond);
         }
         else if (solver_id != NO_SOLVER )
         {
            if ( verbosity )
               hypre_printf("Solver ID not recognized - running inner PCG iterations without preconditioner\n\n");
         }

         HYPRE_PCGGetPrecond(pcg_solver, &pcg_precond_gotten);
         if (pcg_precond_gotten !=  pcg_precond)
         {
            hypre_printf("HYPRE_ParCSRPCGGetPrecond got bad precond\n");
            return(-1);
         }
         else
            if (myid == 0)
               hypre_printf("HYPRE_ParCSRPCGGetPrecond got good precond\n");

         /*      HYPRE_PCGSetup(pcg_solver, (HYPRE_Matrix)parcsr_A,
          *                     (HYPRE_Vector)b, (HYPRE_Vector)x); */

         hypre_EndTiming(time_index);
         hypre_PrintTiming("Setup phase times", hypre_MPI_COMM_WORLD);
         hypre_FinalizeTiming(time_index);
         hypre_ClearTiming();

         HYPRE_LOBPCGCreate(interpreter, &matvec_fn, &lobpcg_solver);

         HYPRE_LOBPCGSetMaxIter(lobpcg_solver, maxIterations);
         HYPRE_LOBPCGSetPrecondUsageMode(lobpcg_solver, pcgMode);
         HYPRE_LOBPCGSetTol(lobpcg_solver, tol);
         HYPRE_LOBPCGSetPrintLevel(lobpcg_solver, verbosity);

         HYPRE_LOBPCGSetPrecond(lobpcg_solver,
                                (HYPRE_PtrToSolverFcn) HYPRE_PCGSolve,
                                (HYPRE_PtrToSolverFcn) HYPRE_PCGSetup,
                                pcg_solver);

         HYPRE_LOBPCGSetupT(lobpcg_solver, (HYPRE_Matrix)parcsr_A,
                            (HYPRE_Vector)x);

         HYPRE_LOBPCGSetup(lobpcg_solver, (HYPRE_Matrix)parcsr_A,
                           (HYPRE_Vector)b, (HYPRE_Vector)x);

         if ( lobpcgGen )
            HYPRE_LOBPCGSetupB(lobpcg_solver, (HYPRE_Matrix)parcsr_B,
                               (HYPRE_Vector)x);

         if ( vFromFileFlag ) {
            eigenvectors = mv_MultiVectorWrap( interpreter,
                                               hypre_ParCSRMultiVectorRead(hypre_MPI_COMM_WORLD,
                                                                           interpreter,
                                                                           "vectors" ),1);
            hypre_assert( eigenvectors != NULL );
            blockSize = mv_MultiVectorWidth( eigenvectors );
         }
         else {
            eigenvectors = mv_MultiVectorCreateFromSampleVector( interpreter,
                                                                 blockSize,
                                                                 x );
            if ( lobpcgSeed )
               mv_MultiVectorSetRandom( eigenvectors, lobpcgSeed );
            else
               mv_MultiVectorSetRandom( eigenvectors, (HYPRE_Int)time(0) );
         }

         if ( constrained ) {
            constraints = mv_MultiVectorWrap( interpreter,
                                              hypre_ParCSRMultiVectorRead(hypre_MPI_COMM_WORLD,
                                                                          interpreter,
                                                                          "vectors" ),1);
            hypre_assert( constraints != NULL );
         }

         eigenvalues = hypre_CTAlloc(HYPRE_Real,  blockSize, HYPRE_MEMORY_HOST);

         time_index = hypre_InitializeTiming("LOBPCG Solve");
         hypre_BeginTiming(time_index);

         HYPRE_LOBPCGSolve(lobpcg_solver, constraints, eigenvectors, eigenvalues );

         hypre_EndTiming(time_index);
         hypre_PrintTiming("Solve phase times", hypre_MPI_COMM_WORLD);
         hypre_FinalizeTiming(time_index);
         hypre_ClearTiming();


         if ( checkOrtho ) {

            gramXX = utilities_FortranMatrixCreate();
            identity = utilities_FortranMatrixCreate();

            utilities_FortranMatrixAllocateData( blockSize, blockSize, gramXX );
            utilities_FortranMatrixAllocateData( blockSize, blockSize, identity );

            if ( lobpcgGen ) {
               workspace = mv_MultiVectorCreateCopy( eigenvectors, 0 );
               hypre_LOBPCGMultiOperatorB( lobpcg_solver,
                                           mv_MultiVectorGetData(eigenvectors),
                                           mv_MultiVectorGetData(workspace) );
               lobpcg_MultiVectorByMultiVector( eigenvectors, workspace, gramXX );
            }
            else
               lobpcg_MultiVectorByMultiVector( eigenvectors, eigenvectors, gramXX );

            utilities_FortranMatrixSetToIdentity( identity );
            utilities_FortranMatrixAdd( -1, identity, gramXX, gramXX );
            nonOrthF = utilities_FortranMatrixFNorm( gramXX );
            if ( myid == 0 )
               hypre_printf("Non-orthonormality of eigenvectors: %12.5e\n", nonOrthF);

            utilities_FortranMatrixDestroy( gramXX );
            utilities_FortranMatrixDestroy( identity );

         }

         if ( printLevel ) {

            hypre_ParCSRMultiVectorPrint( mv_MultiVectorGetData(eigenvectors), "vectors" );

            if ( myid == 0 ) {
               if ( (filePtr = fopen("values.txt", "w")) ) {
                  hypre_fprintf(filePtr, "%d\n", blockSize);
                  for ( i = 0; i < blockSize; i++ )
                     hypre_fprintf(filePtr, "%22.14e\n", eigenvalues[i]);
                  fclose(filePtr);
               }

               if ( (filePtr = fopen("residuals.txt", "w")) ) {
                  residualNorms = HYPRE_LOBPCGResidualNorms( lobpcg_solver );
                  residuals = utilities_FortranMatrixValues( residualNorms );
                  hypre_fprintf(filePtr, "%d\n", blockSize);
                  for ( i = 0; i < blockSize; i++ )
                     hypre_fprintf(filePtr, "%22.14e\n", residuals[i]);
                  fclose(filePtr);
               }

               if ( printLevel > 1 ) {

                  printBuffer = utilities_FortranMatrixCreate();

                  iterations = HYPRE_LOBPCGIterations( lobpcg_solver );

                  eigenvaluesHistory = HYPRE_LOBPCGEigenvaluesHistory( lobpcg_solver );
                  utilities_FortranMatrixSelectBlock( eigenvaluesHistory,
                                                      1, blockSize, 1, iterations + 1, printBuffer );
                  utilities_FortranMatrixPrint( printBuffer, "val_hist.txt" );
                  residualNormsHistory = HYPRE_LOBPCGResidualNormsHistory( lobpcg_solver );
                  utilities_FortranMatrixSelectBlock(residualNormsHistory,
                                                     1, blockSize, 1, iterations + 1, printBuffer );
                  utilities_FortranMatrixPrint( printBuffer, "res_hist.txt" );

                  utilities_FortranMatrixDestroy( printBuffer );
               }
            }
         }

         HYPRE_LOBPCGDestroy(lobpcg_solver);
         mv_MultiVectorDestroy( eigenvectors );
         if ( constrained )
            mv_MultiVectorDestroy( constraints );
         if ( lobpcgGen )
            mv_MultiVectorDestroy( workspace );
         free( eigenvalues );

         HYPRE_ParCSRPCGDestroy(pcg_solver);

         if (solver_id == 1)
         {
            HYPRE_BoomerAMGDestroy(pcg_precond);
         }
         else if (solver_id == 8)
         {
            HYPRE_ParaSailsDestroy(pcg_precond);
         }
         else if (solver_id == 12)
         {
            HYPRE_SchwarzDestroy(pcg_precond);
         }
         else if (solver_id == 14)
         {
            HYPRE_BoomerAMGDestroy(pcg_precond);
         }
         else if (solver_id == 43)
         {
            HYPRE_EuclidDestroy(pcg_precond);
         }

      }
      else { /* pcgIterations <= 0 --> use the preconditioner directly */

         time_index = hypre_InitializeTiming("LOBPCG Setup");
         hypre_BeginTiming(time_index);
         if (myid != 0)
            verbosity = 0;
         HYPRE_LOBPCGCreate(interpreter, &matvec_fn, &pcg_solver);
         HYPRE_LOBPCGSetMaxIter(pcg_solver, maxIterations);
         HYPRE_LOBPCGSetTol(pcg_solver, tol);
         HYPRE_LOBPCGSetPrintLevel(pcg_solver, verbosity);

         HYPRE_LOBPCGGetPrecond(pcg_solver, &pcg_precond);

         if (solver_id == 1)
         {
            /* use BoomerAMG as preconditioner */
            if (myid == 0)
               hypre_printf("Solver: AMG-PCG\n");

            HYPRE_BoomerAMGCreate(&pcg_precond);
            /* BM Aug 25, 2006 */
            HYPRE_BoomerAMGSetCGCIts(pcg_precond, cgcits);
            HYPRE_BoomerAMGSetInterpType(pcg_precond, interp_type);
            HYPRE_BoomerAMGSetNumSamples(pcg_precond, gsmg_samples);
            HYPRE_BoomerAMGSetTol(pcg_precond, pc_tol);
            HYPRE_BoomerAMGSetCoarsenType(pcg_precond, (hybrid*coarsen_type));
            HYPRE_BoomerAMGSetMeasureType(pcg_precond, measure_type);
            HYPRE_BoomerAMGSetStrongThreshold(pcg_precond, strong_threshold);
            HYPRE_BoomerAMGSetTruncFactor(pcg_precond, trunc_factor);
            HYPRE_BoomerAMGSetPMaxElmts(pcg_precond, P_max_elmts);
            HYPRE_BoomerAMGSetPostInterpType(pcg_precond, post_interp_type);
            HYPRE_BoomerAMGSetJacobiTruncThreshold(pcg_precond, jacobi_trunc_threshold);
            HYPRE_BoomerAMGSetPrintLevel(pcg_precond, poutdat);
            HYPRE_BoomerAMGSetPrintFileName(pcg_precond, "driver.out.log");
            HYPRE_BoomerAMGSetMaxIter(pcg_precond, 1);
            HYPRE_BoomerAMGSetCycleType(pcg_precond, cycle_type);
            HYPRE_BoomerAMGSetFCycle(pcg_precond, fcycle);
            HYPRE_BoomerAMGSetNumSweeps(pcg_precond, num_sweeps);
            if (relax_type > -1) HYPRE_BoomerAMGSetRelaxType(pcg_precond, relax_type);
            if (relax_down > -1)
               HYPRE_BoomerAMGSetCycleRelaxType(pcg_precond, relax_down, 1);
            if (relax_up > -1)
               HYPRE_BoomerAMGSetCycleRelaxType(pcg_precond, relax_up, 2);
            if (relax_coarse > -1)
               HYPRE_BoomerAMGSetCycleRelaxType(pcg_precond, relax_coarse, 3);
            HYPRE_BoomerAMGSetAddRelaxType(pcg_precond, add_relax_type);
            HYPRE_BoomerAMGSetAddRelaxWt(pcg_precond, add_relax_wt);
            HYPRE_BoomerAMGSetRelaxWt(pcg_precond, relax_wt);
            HYPRE_BoomerAMGSetOuterWt(pcg_precond, outer_wt);
            HYPRE_BoomerAMGSetSmoothType(pcg_precond, smooth_type);
            HYPRE_BoomerAMGSetSmoothNumLevels(pcg_precond, smooth_num_levels);
            HYPRE_BoomerAMGSetSmoothNumSweeps(pcg_precond, smooth_num_sweeps);
            HYPRE_BoomerAMGSetRelaxOrder(pcg_precond, relax_order);
            HYPRE_BoomerAMGSetMaxLevels(pcg_precond, max_levels);
            HYPRE_BoomerAMGSetMaxRowSum(pcg_precond, max_row_sum);
            HYPRE_BoomerAMGSetDebugFlag(pcg_precond, debug_flag);
            HYPRE_BoomerAMGSetNumFunctions(pcg_precond, num_functions);
            HYPRE_BoomerAMGSetNumPaths(pcg_precond, num_paths);
            HYPRE_BoomerAMGSetAggNumLevels(pcg_precond, agg_num_levels);
            HYPRE_BoomerAMGSetVariant(pcg_precond, variant);
            HYPRE_BoomerAMGSetOverlap(pcg_precond, overlap);
            HYPRE_BoomerAMGSetDomainType(pcg_precond, domain_type);
            HYPRE_BoomerAMGSetSchwarzRlxWeight(pcg_precond, schwarz_rlx_weight);
            if (num_functions > 1)
               HYPRE_BoomerAMGSetDofFunc(pcg_precond, dof_func);
            HYPRE_LOBPCGSetPrecond(pcg_solver,
                                   (HYPRE_PtrToSolverFcn) HYPRE_BoomerAMGSolve,
                                   (HYPRE_PtrToSolverFcn) HYPRE_BoomerAMGSetup,
                                   pcg_precond);
         }
         else if (solver_id == 2)
         {

            /* use diagonal scaling as preconditioner */
            if (myid == 0)
               hypre_printf("Solver: DS-PCG\n");

            pcg_precond = NULL;

            HYPRE_LOBPCGSetPrecond(pcg_solver,
                                   (HYPRE_PtrToSolverFcn) HYPRE_ParCSRDiagScale,
                                   (HYPRE_PtrToSolverFcn) HYPRE_ParCSRDiagScaleSetup,
                                   pcg_precond);
         }
         else if (solver_id == 8)
         {
            /* use ParaSails preconditioner */
            if (myid == 0)
               hypre_printf("Solver: ParaSails-PCG\n");

            HYPRE_ParaSailsCreate(hypre_MPI_COMM_WORLD, &pcg_precond);
            HYPRE_ParaSailsSetParams(pcg_precond, sai_threshold, max_levels);
            HYPRE_ParaSailsSetFilter(pcg_precond, sai_filter);
            HYPRE_ParaSailsSetLogging(pcg_precond, poutdat);

            HYPRE_LOBPCGSetPrecond(pcg_solver,
                                   (HYPRE_PtrToSolverFcn) HYPRE_ParaSailsSolve,
                                   (HYPRE_PtrToSolverFcn) HYPRE_ParaSailsSetup,
                                   pcg_precond);
         }
         else if (solver_id == 12)
         {
            /* use Schwarz preconditioner */
            if (myid == 0)
               hypre_printf("Solver: Schwarz-PCG\n");

            HYPRE_SchwarzCreate(&pcg_precond);
            HYPRE_SchwarzSetVariant(pcg_precond, variant);
            HYPRE_SchwarzSetOverlap(pcg_precond, overlap);
            HYPRE_SchwarzSetDomainType(pcg_precond, domain_type);
            HYPRE_SchwarzSetRelaxWeight(pcg_precond, schwarz_rlx_weight);

            HYPRE_LOBPCGSetPrecond(pcg_solver,
                                   (HYPRE_PtrToSolverFcn) HYPRE_SchwarzSolve,
                                   (HYPRE_PtrToSolverFcn) HYPRE_SchwarzSetup,
                                   pcg_precond);
         }
         else if (solver_id == 14)
         {
            /* use GSMG as preconditioner */

            /* reset some smoother parameters */

            num_sweeps = num_sweep;
            relax_type = relax_default;
            relax_order = 0;

            if (myid == 0) hypre_printf("Solver: GSMG-PCG\n");
            HYPRE_BoomerAMGCreate(&pcg_precond);
            /* BM Aug 25, 2006 */
            HYPRE_BoomerAMGSetCGCIts(pcg_precond, cgcits);
            HYPRE_BoomerAMGSetGSMG(pcg_precond, 4);
            HYPRE_BoomerAMGSetInterpType(pcg_precond, interp_type);
            HYPRE_BoomerAMGSetNumSamples(pcg_precond, gsmg_samples);
            HYPRE_BoomerAMGSetTol(pcg_precond, pc_tol);
            HYPRE_BoomerAMGSetCoarsenType(pcg_precond, (hybrid*coarsen_type));
            HYPRE_BoomerAMGSetMeasureType(pcg_precond, measure_type);
            HYPRE_BoomerAMGSetStrongThreshold(pcg_precond, strong_threshold);
            HYPRE_BoomerAMGSetTruncFactor(pcg_precond, trunc_factor);
            HYPRE_BoomerAMGSetPMaxElmts(pcg_precond, P_max_elmts);
            HYPRE_BoomerAMGSetPostInterpType(pcg_precond, post_interp_type);
            HYPRE_BoomerAMGSetJacobiTruncThreshold(pcg_precond, jacobi_trunc_threshold);
            HYPRE_BoomerAMGSetPrintLevel(pcg_precond, poutdat);
            HYPRE_BoomerAMGSetPrintFileName(pcg_precond, "driver.out.log");
            HYPRE_BoomerAMGSetMaxIter(pcg_precond, 1);
            HYPRE_BoomerAMGSetCycleType(pcg_precond, cycle_type);
            HYPRE_BoomerAMGSetFCycle(pcg_precond, fcycle);
            HYPRE_BoomerAMGSetNumSweeps(pcg_precond, num_sweeps);
            HYPRE_BoomerAMGSetRelaxType(pcg_precond, relax_type);
            HYPRE_BoomerAMGSetAddRelaxType(pcg_precond, add_relax_type);
            HYPRE_BoomerAMGSetAddRelaxWt(pcg_precond, add_relax_wt);
            HYPRE_BoomerAMGSetRelaxWt(pcg_precond, relax_wt);
            HYPRE_BoomerAMGSetOuterWt(pcg_precond, outer_wt);
            HYPRE_BoomerAMGSetSmoothType(pcg_precond, smooth_type);
            HYPRE_BoomerAMGSetSmoothNumLevels(pcg_precond, smooth_num_levels);
            HYPRE_BoomerAMGSetSmoothNumSweeps(pcg_precond, smooth_num_sweeps);
            HYPRE_BoomerAMGSetVariant(pcg_precond, variant);
            HYPRE_BoomerAMGSetOverlap(pcg_precond, overlap);
            HYPRE_BoomerAMGSetDomainType(pcg_precond, domain_type);
            HYPRE_BoomerAMGSetSchwarzRlxWeight(pcg_precond, schwarz_rlx_weight);
            HYPRE_BoomerAMGSetRelaxOrder(pcg_precond, relax_order);
            HYPRE_BoomerAMGSetMaxLevels(pcg_precond, max_levels);
            HYPRE_BoomerAMGSetMaxRowSum(pcg_precond, max_row_sum);
            HYPRE_BoomerAMGSetDebugFlag(pcg_precond, debug_flag);
            HYPRE_BoomerAMGSetNumFunctions(pcg_precond, num_functions);
            HYPRE_BoomerAMGSetNumPaths(pcg_precond, num_paths);
            HYPRE_BoomerAMGSetAggNumLevels(pcg_precond, agg_num_levels);
            if (num_functions > 1)
               HYPRE_BoomerAMGSetDofFunc(pcg_precond, dof_func);

            HYPRE_LOBPCGSetPrecond(pcg_solver,
                                   (HYPRE_PtrToSolverFcn) HYPRE_BoomerAMGSolve,
                                   (HYPRE_PtrToSolverFcn) HYPRE_BoomerAMGSetup,
                                   pcg_precond);
         }
         else if (solver_id == 43)
         {
            /* use Euclid preconditioning */
            if (myid == 0)
               hypre_printf("Solver: Euclid-PCG\n");

            HYPRE_EuclidCreate(hypre_MPI_COMM_WORLD, &pcg_precond);

            /* note: There are three three methods of setting run-time
             *       parameters for Euclid: (see HYPRE_parcsr_ls.h); here we'll
             *       use what I think is simplest: let Euclid internally parse
             *       the command line. */
            HYPRE_EuclidSetParams(pcg_precond, argc, argv);

            HYPRE_LOBPCGSetPrecond(pcg_solver,
                                   (HYPRE_PtrToSolverFcn) HYPRE_EuclidSolve,
                                   (HYPRE_PtrToSolverFcn) HYPRE_EuclidSetup,
                                   pcg_precond);
         }
         else if (solver_id != NO_SOLVER )
         {
            if ( verbosity )
               hypre_printf("Solver ID not recognized - running LOBPCG without preconditioner\n\n");
         }

         HYPRE_LOBPCGGetPrecond(pcg_solver, &pcg_precond_gotten);
         if (pcg_precond_gotten !=  pcg_precond && pcgIterations)
         {
            hypre_printf("HYPRE_ParCSRLOBPCGGetPrecond got bad precond\n");
            return(-1);
         }
         else
            if (myid == 0)
               hypre_printf("HYPRE_ParCSRLOBPCGGetPrecond got good precond\n");

         HYPRE_LOBPCGSetup(pcg_solver, (HYPRE_Matrix)parcsr_A,
                           (HYPRE_Vector)b, (HYPRE_Vector)x);

         if ( lobpcgGen )
            HYPRE_LOBPCGSetupB(pcg_solver, (HYPRE_Matrix)parcsr_B,
                               (HYPRE_Vector)x);

         hypre_EndTiming(time_index);
         hypre_PrintTiming("Setup phase times", hypre_MPI_COMM_WORLD);
         hypre_FinalizeTiming(time_index);
         hypre_ClearTiming();

         if ( vFromFileFlag ) {
            eigenvectors = mv_MultiVectorWrap( interpreter,
                                               hypre_ParCSRMultiVectorRead(hypre_MPI_COMM_WORLD,
                                                                           interpreter,
                                                                           "vectors" ),1);
            hypre_assert( eigenvectors != NULL );
            blockSize = mv_MultiVectorWidth( eigenvectors );
         }
         else {
            eigenvectors = mv_MultiVectorCreateFromSampleVector( interpreter,
                                                                 blockSize,
                                                                 x );
            if ( lobpcgSeed )
               mv_MultiVectorSetRandom( eigenvectors, lobpcgSeed );
            else
               mv_MultiVectorSetRandom( eigenvectors, (HYPRE_Int)time(0) );
         }

         if ( constrained ) {
            constraints = mv_MultiVectorWrap( interpreter,
                                              hypre_ParCSRMultiVectorRead(hypre_MPI_COMM_WORLD,
                                                                          interpreter,
                                                                          "vectors" ),1);
            hypre_assert( constraints != NULL );
         }

         eigenvalues = hypre_CTAlloc(HYPRE_Real,  blockSize, HYPRE_MEMORY_HOST);

         time_index = hypre_InitializeTiming("LOBPCG Solve");
         hypre_BeginTiming(time_index);

         HYPRE_LOBPCGSolve(pcg_solver, constraints, eigenvectors, eigenvalues);

         hypre_EndTiming(time_index);
         hypre_PrintTiming("Solve phase times", hypre_MPI_COMM_WORLD);
         hypre_FinalizeTiming(time_index);
         hypre_ClearTiming();

         if ( checkOrtho ) {

            gramXX = utilities_FortranMatrixCreate();
            identity = utilities_FortranMatrixCreate();

            utilities_FortranMatrixAllocateData( blockSize, blockSize, gramXX );
            utilities_FortranMatrixAllocateData( blockSize, blockSize, identity );

            if ( lobpcgGen ) {
               workspace = mv_MultiVectorCreateCopy( eigenvectors, 0 );
               hypre_LOBPCGMultiOperatorB( pcg_solver,
                                           mv_MultiVectorGetData(eigenvectors),
                                           mv_MultiVectorGetData(workspace) );
               lobpcg_MultiVectorByMultiVector( eigenvectors, workspace, gramXX );
            }
            else
               lobpcg_MultiVectorByMultiVector( eigenvectors, eigenvectors, gramXX );

            utilities_FortranMatrixSetToIdentity( identity );
            utilities_FortranMatrixAdd( -1, identity, gramXX, gramXX );
            nonOrthF = utilities_FortranMatrixFNorm( gramXX );
            if ( myid == 0 )
               hypre_printf("Non-orthonormality of eigenvectors: %12.5e\n", nonOrthF);

            utilities_FortranMatrixDestroy( gramXX );
            utilities_FortranMatrixDestroy( identity );

         }

         if ( printLevel ) {
            hypre_ParCSRMultiVectorPrint( mv_MultiVectorGetData(eigenvectors), "vectors" );

            if ( myid == 0 ) {
               if ( (filePtr = fopen("values.txt", "w")) ) {
                  hypre_fprintf(filePtr, "%d\n", blockSize);
                  for ( i = 0; i < blockSize; i++ )
                     hypre_fprintf(filePtr, "%22.14e\n", eigenvalues[i]);
                  fclose(filePtr);
               }

               if ( (filePtr = fopen("residuals.txt", "w")) ) {
                  residualNorms = HYPRE_LOBPCGResidualNorms( pcg_solver );
                  residuals = utilities_FortranMatrixValues( residualNorms );
                  hypre_fprintf(filePtr, "%d\n", blockSize);
                  for ( i = 0; i < blockSize; i++ )
                     hypre_fprintf(filePtr, "%22.14e\n", residuals[i]);
                  fclose(filePtr);
               }

               if ( printLevel > 1 ) {

                  printBuffer = utilities_FortranMatrixCreate();

                  iterations = HYPRE_LOBPCGIterations( pcg_solver );

                  eigenvaluesHistory = HYPRE_LOBPCGEigenvaluesHistory( pcg_solver );
                  utilities_FortranMatrixSelectBlock( eigenvaluesHistory,
                                                      1, blockSize, 1, iterations + 1, printBuffer );
                  utilities_FortranMatrixPrint( printBuffer, "val_hist.txt" );

                  residualNormsHistory = HYPRE_LOBPCGResidualNormsHistory( pcg_solver );
                  utilities_FortranMatrixSelectBlock(residualNormsHistory,
                                                     1, blockSize, 1, iterations + 1, printBuffer );
                  utilities_FortranMatrixPrint( printBuffer, "res_hist.txt" );

                  utilities_FortranMatrixDestroy( printBuffer );
               }
            }
         }

#if SECOND_TIME
         /* run a second time to check for memory leaks */
         mv_MultiVectorSetRandom( eigenvectors, 775 );
         HYPRE_LOBPCGSetup(pcg_solver, (HYPRE_Matrix)parcsr_A,
                           (HYPRE_Vector)b, (HYPRE_Vector)x);
         HYPRE_LOBPCGSolve(pcg_solver, constraints, eigenvectors, eigenvalues );
#endif

         HYPRE_LOBPCGDestroy(pcg_solver);

         if (solver_id == 1)
         {
            HYPRE_BoomerAMGDestroy(pcg_precond);
         }
         else if (solver_id == 8)
         {
            HYPRE_ParaSailsDestroy(pcg_precond);
         }
         else if (solver_id == 12)
         {
            HYPRE_SchwarzDestroy(pcg_precond);
         }
         else if (solver_id == 14)
         {
            HYPRE_BoomerAMGDestroy(pcg_precond);
         }
         else if (solver_id == 43)
         {
            HYPRE_EuclidDestroy(pcg_precond);
         }

         mv_MultiVectorDestroy( eigenvectors );
         if ( constrained )
            mv_MultiVectorDestroy( constraints );
         if ( lobpcgGen )
            mv_MultiVectorDestroy( workspace );
         free( eigenvalues );

      } /* if ( pcgIterations > 0 ) */

      hypre_TFree( interpreter , HYPRE_MEMORY_HOST);

      if ( lobpcgGen )
         HYPRE_IJMatrixDestroy(ij_B);

   } /* if ( lobpcgFlag ) */

   /* end lobpcg */

   /*-----------------------------------------------------------
    * Solve the system using GMRES
    *-----------------------------------------------------------*/

   if (solver_id == 3 || solver_id == 4 || solver_id == 7 ||
       solver_id == 15 || solver_id == 18 || solver_id == 44 || solver_id == 81)
   {
      time_index = hypre_InitializeTiming("GMRES Setup");
      hypre_BeginTiming(time_index);

      HYPRE_ParCSRGMRESCreate(hypre_MPI_COMM_WORLD, &pcg_solver);
      HYPRE_GMRESSetKDim(pcg_solver, k_dim);
      HYPRE_GMRESSetMaxIter(pcg_solver, max_iter);
      HYPRE_GMRESSetTol(pcg_solver, tol);
      HYPRE_GMRESSetAbsoluteTol(pcg_solver, atol);
      HYPRE_GMRESSetLogging(pcg_solver, 1);
      HYPRE_GMRESSetPrintLevel(pcg_solver, ioutdat);
      HYPRE_GMRESSetRelChange(pcg_solver, rel_change);

      if (solver_id == 3)
      {
         /* use BoomerAMG as preconditioner */
         if (myid == 0) hypre_printf("Solver: AMG-GMRES\n");

         HYPRE_BoomerAMGCreate(&pcg_precond);

         if (air)
         {
            /* RL: specify restriction */
            hypre_assert(restri_type >= 0);
            HYPRE_BoomerAMGSetRestriction(pcg_precond, restri_type); /* 0: P^T, 1: AIR, 2: AIR-2 */
            HYPRE_BoomerAMGSetGridRelaxPoints(pcg_precond, grid_relax_points);
            HYPRE_BoomerAMGSetStrongThresholdR(amg_solver, strong_thresholdR);
         }

         HYPRE_BoomerAMGSetCGCIts(pcg_precond, cgcits);
         HYPRE_BoomerAMGSetInterpType(pcg_precond, interp_type);
         HYPRE_BoomerAMGSetRestriction(pcg_precond, restri_type); /* 0: P^T, 1: AIR, 2: AIR-2 */
         HYPRE_BoomerAMGSetPostInterpType(pcg_precond, post_interp_type);
         HYPRE_BoomerAMGSetNumSamples(pcg_precond, gsmg_samples);
         HYPRE_BoomerAMGSetTol(pcg_precond, pc_tol);
         HYPRE_BoomerAMGSetCoarsenType(pcg_precond, coarsen_type);
         HYPRE_BoomerAMGSetMeasureType(pcg_precond, measure_type);
         HYPRE_BoomerAMGSetStrongThreshold(pcg_precond, strong_threshold);
         HYPRE_BoomerAMGSetSeqThreshold(pcg_precond, seq_threshold);
         HYPRE_BoomerAMGSetRedundant(pcg_precond, redundant);
         HYPRE_BoomerAMGSetMaxCoarseSize(pcg_precond, coarse_threshold);
         HYPRE_BoomerAMGSetMinCoarseSize(pcg_precond, min_coarse_size);
         HYPRE_BoomerAMGSetTruncFactor(pcg_precond, trunc_factor);
         HYPRE_BoomerAMGSetPMaxElmts(pcg_precond, P_max_elmts);
         HYPRE_BoomerAMGSetJacobiTruncThreshold(pcg_precond, jacobi_trunc_threshold);
         HYPRE_BoomerAMGSetSCommPkgSwitch(pcg_precond, S_commpkg_switch);
         HYPRE_BoomerAMGSetPrintLevel(pcg_precond, poutdat);
         HYPRE_BoomerAMGSetPrintFileName(pcg_precond, "driver.out.log");
         HYPRE_BoomerAMGSetMaxIter(pcg_precond, 1);
         HYPRE_BoomerAMGSetCycleType(pcg_precond, cycle_type);
         HYPRE_BoomerAMGSetFCycle(pcg_precond, fcycle);
         HYPRE_BoomerAMGSetNumSweeps(pcg_precond, num_sweeps);
         HYPRE_BoomerAMGSetISType(pcg_precond, IS_type);
         HYPRE_BoomerAMGSetNumCRRelaxSteps(pcg_precond, num_CR_relax_steps);
         HYPRE_BoomerAMGSetCRRate(pcg_precond, CR_rate);
         HYPRE_BoomerAMGSetCRStrongTh(pcg_precond, CR_strong_th);
         HYPRE_BoomerAMGSetCRUseCG(pcg_precond, CR_use_CG);
         if (relax_type > -1) HYPRE_BoomerAMGSetRelaxType(pcg_precond, relax_type);
         if (relax_down > -1)
            HYPRE_BoomerAMGSetCycleRelaxType(pcg_precond, relax_down, 1);
         if (relax_up > -1)
            HYPRE_BoomerAMGSetCycleRelaxType(pcg_precond, relax_up, 2);
         if (relax_coarse > -1)
            HYPRE_BoomerAMGSetCycleRelaxType(pcg_precond, relax_coarse, 3);
         HYPRE_BoomerAMGSetAddRelaxType(pcg_precond, add_relax_type);
         HYPRE_BoomerAMGSetAddRelaxWt(pcg_precond, add_relax_wt);
         HYPRE_BoomerAMGSetChebyOrder(pcg_precond, cheby_order);
         HYPRE_BoomerAMGSetChebyFraction(pcg_precond, cheby_fraction);
         HYPRE_BoomerAMGSetChebyEigEst(pcg_precond, cheby_eig_est);
         HYPRE_BoomerAMGSetChebyVariant(pcg_precond, cheby_variant);
         HYPRE_BoomerAMGSetChebyScale(pcg_precond, cheby_scale);
         HYPRE_BoomerAMGSetRelaxOrder(pcg_precond, relax_order);
         HYPRE_BoomerAMGSetRelaxWt(pcg_precond, relax_wt);
         HYPRE_BoomerAMGSetOuterWt(pcg_precond, outer_wt);
         if (level_w > -1)
            HYPRE_BoomerAMGSetLevelRelaxWt(pcg_precond, relax_wt_level,level_w);
         if (level_ow > -1)
            HYPRE_BoomerAMGSetLevelOuterWt(pcg_precond,outer_wt_level,level_ow);
         HYPRE_BoomerAMGSetSmoothType(pcg_precond, smooth_type);
         HYPRE_BoomerAMGSetSmoothNumLevels(pcg_precond, smooth_num_levels);
         HYPRE_BoomerAMGSetSmoothNumSweeps(pcg_precond, smooth_num_sweeps);
         HYPRE_BoomerAMGSetMaxLevels(pcg_precond, max_levels);
         HYPRE_BoomerAMGSetMaxRowSum(pcg_precond, max_row_sum);
         HYPRE_BoomerAMGSetDebugFlag(pcg_precond, debug_flag);
         HYPRE_BoomerAMGSetNumFunctions(pcg_precond, num_functions);
         HYPRE_BoomerAMGSetAggNumLevels(pcg_precond, agg_num_levels);
         HYPRE_BoomerAMGSetAggInterpType(pcg_precond, agg_interp_type);
         HYPRE_BoomerAMGSetAggTruncFactor(pcg_precond, agg_trunc_factor);
         HYPRE_BoomerAMGSetAggP12TruncFactor(pcg_precond, agg_P12_trunc_factor);
         HYPRE_BoomerAMGSetAggPMaxElmts(pcg_precond, agg_P_max_elmts);
         HYPRE_BoomerAMGSetAggP12MaxElmts(pcg_precond, agg_P12_max_elmts);
         HYPRE_BoomerAMGSetNumPaths(pcg_precond, num_paths);
         HYPRE_BoomerAMGSetNodal(pcg_precond, nodal);
         HYPRE_BoomerAMGSetNodalDiag(pcg_precond, nodal_diag);
         HYPRE_BoomerAMGSetVariant(pcg_precond, variant);
         HYPRE_BoomerAMGSetOverlap(pcg_precond, overlap);
         HYPRE_BoomerAMGSetDomainType(pcg_precond, domain_type);
         HYPRE_BoomerAMGSetSchwarzUseNonSymm(pcg_precond, use_nonsymm_schwarz);
         HYPRE_BoomerAMGSetSchwarzRlxWeight(pcg_precond, schwarz_rlx_weight);
         if (eu_level < 0) eu_level = 0;
         HYPRE_BoomerAMGSetEuLevel(pcg_precond, eu_level);
         HYPRE_BoomerAMGSetEuBJ(pcg_precond, eu_bj);
         HYPRE_BoomerAMGSetEuSparseA(pcg_precond, eu_sparse_A);
         HYPRE_BoomerAMGSetCycleNumSweeps(pcg_precond, ns_coarse, 3);
         if (ns_down > -1)
         {
            HYPRE_BoomerAMGSetCycleNumSweeps(pcg_precond, ns_down,   1);
         }
         if (ns_up > -1)
         {
            HYPRE_BoomerAMGSetCycleNumSweeps(pcg_precond, ns_up,     2);
         }
         if (num_functions > 1)
            HYPRE_BoomerAMGSetDofFunc(pcg_precond, dof_func);
         HYPRE_BoomerAMGSetAdditive(pcg_precond, additive);
         HYPRE_BoomerAMGSetMultAdditive(pcg_precond, mult_add);
         HYPRE_BoomerAMGSetSimple(pcg_precond, simple);
         HYPRE_BoomerAMGSetAddLastLvl(pcg_precond, add_last_lvl);
         HYPRE_BoomerAMGSetMultAddPMaxElmts(pcg_precond, add_P_max_elmts);
         HYPRE_BoomerAMGSetMultAddTruncFactor(pcg_precond, add_trunc_factor);
         HYPRE_BoomerAMGSetRAP2(pcg_precond, rap2);
         HYPRE_BoomerAMGSetKeepTranspose(pcg_precond, keepTranspose);
#ifdef HYPRE_USING_DSUPERLU
         HYPRE_BoomerAMGSetDSLUThreshold(pcg_precond, dslu_threshold);
#endif
         if (nongalerk_tol)
         {
            HYPRE_BoomerAMGSetNonGalerkinTol(pcg_precond, nongalerk_tol[nongalerk_num_tol-1]);
            for (i=0; i < nongalerk_num_tol-1; i++)
               HYPRE_BoomerAMGSetLevelNonGalerkinTol(pcg_precond, nongalerk_tol[i], i);
         }
         if (build_rbm)
         {
            HYPRE_BoomerAMGSetInterpVectors(pcg_precond, 1, interp_vecs);
            HYPRE_BoomerAMGSetInterpVecVariant(pcg_precond, interp_vec_variant);
            HYPRE_BoomerAMGSetInterpVecQMax(pcg_precond, Q_max);
            HYPRE_BoomerAMGSetInterpVecAbsQTrunc(pcg_precond, Q_trunc);
         }
         HYPRE_GMRESSetMaxIter(pcg_solver, mg_max_iter);
         HYPRE_GMRESSetPrecond(pcg_solver,
                               (HYPRE_PtrToSolverFcn) HYPRE_BoomerAMGSolve,
                               (HYPRE_PtrToSolverFcn) HYPRE_BoomerAMGSetup,
                               pcg_precond);
      }
      else if (solver_id == 4)
      {
         /* use diagonal scaling as preconditioner */
         if (myid == 0) hypre_printf("Solver: DS-GMRES\n");
         pcg_precond = NULL;

         HYPRE_GMRESSetPrecond(pcg_solver,
                               (HYPRE_PtrToSolverFcn) HYPRE_ParCSRDiagScale,
                               (HYPRE_PtrToSolverFcn) HYPRE_ParCSRDiagScaleSetup,
                               pcg_precond);
      }
      else if (solver_id == 7)
      {
         /* use PILUT as preconditioner */
         if (myid == 0) hypre_printf("Solver: PILUT-GMRES\n");

         ierr = HYPRE_ParCSRPilutCreate( hypre_MPI_COMM_WORLD, &pcg_precond );
         if (ierr) {
            hypre_printf("Error in ParPilutCreate\n");
         }

         HYPRE_GMRESSetPrecond(pcg_solver,
                               (HYPRE_PtrToSolverFcn) HYPRE_ParCSRPilutSolve,
                               (HYPRE_PtrToSolverFcn) HYPRE_ParCSRPilutSetup,
                               pcg_precond);

         if (drop_tol >= 0 )
            HYPRE_ParCSRPilutSetDropTolerance( pcg_precond,
                                               drop_tol );

         if (nonzeros_to_keep >= 0 )
            HYPRE_ParCSRPilutSetFactorRowSize( pcg_precond,
                                               nonzeros_to_keep );
      }
      else if (solver_id == 15)
      {
         /* use GSMG as preconditioner */

         /* reset some smoother parameters */

         relax_order = 0;

         if (myid == 0) hypre_printf("Solver: GSMG-GMRES\n");
         HYPRE_BoomerAMGCreate(&pcg_precond);
         HYPRE_BoomerAMGSetGSMG(pcg_precond, 4);
         HYPRE_BoomerAMGSetCGCIts(pcg_precond, cgcits);
         HYPRE_BoomerAMGSetInterpType(pcg_precond, interp_type);
         HYPRE_BoomerAMGSetPostInterpType(pcg_precond, post_interp_type);
         HYPRE_BoomerAMGSetNumSamples(pcg_precond, gsmg_samples);
         HYPRE_BoomerAMGSetTol(pcg_precond, pc_tol);
         HYPRE_BoomerAMGSetCoarsenType(pcg_precond, coarsen_type);
         HYPRE_BoomerAMGSetMeasureType(pcg_precond, measure_type);
         HYPRE_BoomerAMGSetStrongThreshold(pcg_precond, strong_threshold);
         HYPRE_BoomerAMGSetSeqThreshold(pcg_precond, seq_threshold);
         HYPRE_BoomerAMGSetRedundant(pcg_precond, redundant);
         HYPRE_BoomerAMGSetMaxCoarseSize(pcg_precond, coarse_threshold);
         HYPRE_BoomerAMGSetMinCoarseSize(pcg_precond, min_coarse_size);
         HYPRE_BoomerAMGSetTruncFactor(pcg_precond, trunc_factor);
         HYPRE_BoomerAMGSetPMaxElmts(pcg_precond, P_max_elmts);
         HYPRE_BoomerAMGSetJacobiTruncThreshold(pcg_precond, jacobi_trunc_threshold);
         HYPRE_BoomerAMGSetSCommPkgSwitch(pcg_precond, S_commpkg_switch);
         HYPRE_BoomerAMGSetPrintLevel(pcg_precond, poutdat);
         HYPRE_BoomerAMGSetPrintFileName(pcg_precond, "driver.out.log");
         HYPRE_BoomerAMGSetMaxIter(pcg_precond, 1);
         HYPRE_BoomerAMGSetCycleType(pcg_precond, cycle_type);
         HYPRE_BoomerAMGSetFCycle(pcg_precond, fcycle);
         HYPRE_BoomerAMGSetNumSweeps(pcg_precond, num_sweeps);
         HYPRE_BoomerAMGSetISType(pcg_precond, IS_type);
         HYPRE_BoomerAMGSetNumCRRelaxSteps(pcg_precond, num_CR_relax_steps);
         HYPRE_BoomerAMGSetCRRate(pcg_precond, CR_rate);
         HYPRE_BoomerAMGSetCRStrongTh(pcg_precond, CR_strong_th);
         HYPRE_BoomerAMGSetCRUseCG(pcg_precond, CR_use_CG);
         if (relax_type > -1) HYPRE_BoomerAMGSetRelaxType(pcg_precond, relax_type);
         if (relax_down > -1)
            HYPRE_BoomerAMGSetCycleRelaxType(pcg_precond, relax_down, 1);
         if (relax_up > -1)
            HYPRE_BoomerAMGSetCycleRelaxType(pcg_precond, relax_up, 2);
         if (relax_coarse > -1)
            HYPRE_BoomerAMGSetCycleRelaxType(pcg_precond, relax_coarse, 3);
         HYPRE_BoomerAMGSetAddRelaxType(pcg_precond, add_relax_type);
         HYPRE_BoomerAMGSetAddRelaxWt(pcg_precond, add_relax_wt);
         HYPRE_BoomerAMGSetChebyOrder(pcg_precond, cheby_order);
         HYPRE_BoomerAMGSetChebyFraction(pcg_precond, cheby_fraction);
         HYPRE_BoomerAMGSetChebyEigEst(pcg_precond, cheby_eig_est);
         HYPRE_BoomerAMGSetChebyVariant(pcg_precond, cheby_variant);
         HYPRE_BoomerAMGSetChebyScale(pcg_precond, cheby_scale);
         HYPRE_BoomerAMGSetRelaxOrder(pcg_precond, relax_order);
         HYPRE_BoomerAMGSetRelaxWt(pcg_precond, relax_wt);
         HYPRE_BoomerAMGSetOuterWt(pcg_precond, outer_wt);
         if (level_w > -1)
            HYPRE_BoomerAMGSetLevelRelaxWt(pcg_precond, relax_wt_level,level_w);
         if (level_ow > -1)
            HYPRE_BoomerAMGSetLevelOuterWt(pcg_precond,outer_wt_level,level_ow);
         HYPRE_BoomerAMGSetSmoothType(pcg_precond, smooth_type);
         HYPRE_BoomerAMGSetSmoothNumLevels(pcg_precond, smooth_num_levels);
         HYPRE_BoomerAMGSetSmoothNumSweeps(pcg_precond, smooth_num_sweeps);
         HYPRE_BoomerAMGSetVariant(pcg_precond, variant);
         HYPRE_BoomerAMGSetOverlap(pcg_precond, overlap);
         HYPRE_BoomerAMGSetDomainType(pcg_precond, domain_type);
         HYPRE_BoomerAMGSetSchwarzUseNonSymm(pcg_precond, use_nonsymm_schwarz);
         HYPRE_BoomerAMGSetSchwarzRlxWeight(pcg_precond, schwarz_rlx_weight);
         if (eu_level < 0) eu_level = 0;
         HYPRE_BoomerAMGSetEuLevel(pcg_precond, eu_level);
         HYPRE_BoomerAMGSetEuBJ(pcg_precond, eu_bj);
         HYPRE_BoomerAMGSetEuSparseA(pcg_precond, eu_sparse_A);
         HYPRE_BoomerAMGSetMaxLevels(pcg_precond, max_levels);
         HYPRE_BoomerAMGSetMaxRowSum(pcg_precond, max_row_sum);
         HYPRE_BoomerAMGSetDebugFlag(pcg_precond, debug_flag);
         HYPRE_BoomerAMGSetNumFunctions(pcg_precond, num_functions);
         HYPRE_BoomerAMGSetAggNumLevels(pcg_precond, agg_num_levels);
         HYPRE_BoomerAMGSetAggInterpType(pcg_precond, agg_interp_type);
         HYPRE_BoomerAMGSetAggTruncFactor(pcg_precond, agg_trunc_factor);
         HYPRE_BoomerAMGSetAggP12TruncFactor(pcg_precond, agg_P12_trunc_factor);
         HYPRE_BoomerAMGSetAggPMaxElmts(pcg_precond, agg_P_max_elmts);
         HYPRE_BoomerAMGSetAggP12MaxElmts(pcg_precond, agg_P12_max_elmts);
         HYPRE_BoomerAMGSetNumPaths(pcg_precond, num_paths);
         HYPRE_BoomerAMGSetNodal(pcg_precond, nodal);
         HYPRE_BoomerAMGSetNodalDiag(pcg_precond, nodal_diag);
         HYPRE_BoomerAMGSetCycleNumSweeps(pcg_precond, ns_coarse, 3);
         if (num_functions > 1)
            HYPRE_BoomerAMGSetDofFunc(pcg_precond, dof_func);
         HYPRE_BoomerAMGSetAdditive(pcg_precond, additive);
         HYPRE_BoomerAMGSetMultAdditive(pcg_precond, mult_add);
         HYPRE_BoomerAMGSetSimple(pcg_precond, simple);
         HYPRE_BoomerAMGSetAddLastLvl(pcg_precond, add_last_lvl);
         HYPRE_BoomerAMGSetMultAddPMaxElmts(pcg_precond, add_P_max_elmts);
         HYPRE_BoomerAMGSetMultAddTruncFactor(pcg_precond, add_trunc_factor);
         HYPRE_BoomerAMGSetRAP2(pcg_precond, rap2);
         HYPRE_BoomerAMGSetKeepTranspose(pcg_precond, keepTranspose);
#ifdef HYPRE_USING_DSUPERLU
         HYPRE_BoomerAMGSetDSLUThreshold(pcg_precond, dslu_threshold);
#endif
         if (nongalerk_tol)
         {
            HYPRE_BoomerAMGSetNonGalerkinTol(pcg_precond, nongalerk_tol[nongalerk_num_tol-1]);
            for (i=0; i < nongalerk_num_tol-1; i++)
               HYPRE_BoomerAMGSetLevelNonGalerkinTol(pcg_precond, nongalerk_tol[i], i);
         }
         HYPRE_GMRESSetMaxIter(pcg_solver, mg_max_iter);
         HYPRE_GMRESSetPrecond(pcg_solver,
                               (HYPRE_PtrToSolverFcn) HYPRE_BoomerAMGSolve,
                               (HYPRE_PtrToSolverFcn) HYPRE_BoomerAMGSetup,
                               pcg_precond);
      }
      else if (solver_id == 18)
      {
         /* use ParaSails preconditioner */
         if (myid == 0) hypre_printf("Solver: ParaSails-GMRES\n");

	 HYPRE_ParaSailsCreate(hypre_MPI_COMM_WORLD, &pcg_precond);
	 HYPRE_ParaSailsSetParams(pcg_precond, sai_threshold, max_levels);
         HYPRE_ParaSailsSetFilter(pcg_precond, sai_filter);
         HYPRE_ParaSailsSetLogging(pcg_precond, poutdat);
	 HYPRE_ParaSailsSetSym(pcg_precond, 0);

         HYPRE_GMRESSetPrecond(pcg_solver,
                               (HYPRE_PtrToSolverFcn) HYPRE_ParaSailsSolve,
                               (HYPRE_PtrToSolverFcn) HYPRE_ParaSailsSetup,
                               pcg_precond);
      }
      else if (solver_id == 44)
      {
         /* use Euclid preconditioning */
         if (myid == 0) hypre_printf("Solver: Euclid-GMRES\n");

         HYPRE_EuclidCreate(hypre_MPI_COMM_WORLD, &pcg_precond);

         if (eu_level > -1) HYPRE_EuclidSetLevel(pcg_precond, eu_level);
         if (eu_ilut) HYPRE_EuclidSetILUT(pcg_precond, eu_ilut);
         if (eu_sparse_A) HYPRE_EuclidSetSparseA(pcg_precond, eu_sparse_A);
         if (eu_row_scale) HYPRE_EuclidSetRowScale(pcg_precond, eu_row_scale);
         if (eu_bj) HYPRE_EuclidSetBJ(pcg_precond, eu_bj);
         HYPRE_EuclidSetStats(pcg_precond, eu_stats);
         HYPRE_EuclidSetMem(pcg_precond, eu_mem);
         /*HYPRE_EuclidSetParams(pcg_precond, argc, argv);*/

         HYPRE_GMRESSetPrecond (pcg_solver,
                                (HYPRE_PtrToSolverFcn) HYPRE_EuclidSolve,
                                (HYPRE_PtrToSolverFcn) HYPRE_EuclidSetup,
                                pcg_precond);
      }
      else if (solver_id == 81)
      {
         /* use hypre_ILU preconditioning */
         if (myid == 0) hypre_printf("Solver:  ILU-GMRES\n");
         
         /* create precon */
         HYPRE_ILUCreate(&pcg_precond);    
         HYPRE_ILUSetType(pcg_precond, ilu_type);
         HYPRE_ILUSetLevelOfFill(pcg_precond, ilu_lfil);
         /* set print level */
         HYPRE_ILUSetPrintLevel(pcg_precond, 1);
         /* set max iterations */
         HYPRE_ILUSetMaxIter(pcg_precond, 1);
         HYPRE_ILUSetTol(pcg_precond, pc_tol);
         /* set max number of nonzeros per row */
         HYPRE_ILUSetMaxNnzPerRow(pcg_precond,ilu_max_row_nnz);
         /* set the droptol */
         HYPRE_ILUSetDropThreshold(pcg_precond,ilu_droptol);  
         /* set max iterations for Schur system solve */                
         HYPRE_ILUSetSchurMaxIter( pcg_precond, ilu_schur_max_iter );
         if(ilu_type == 20 || ilu_type == 21)
         {
			 HYPRE_ILUSetNSHDropThreshold( pcg_precond, ilu_nsh_droptol);
		 }              

         /* setup ILU-GMRES solver */
	 HYPRE_GMRESSetMaxIter(pcg_solver, mg_max_iter);
         HYPRE_GMRESSetPrecond(pcg_solver,
				   (HYPRE_PtrToSolverFcn) HYPRE_ILUSolve,
				   (HYPRE_PtrToSolverFcn) HYPRE_ILUSetup,
                                   pcg_precond);
      }

      HYPRE_GMRESGetPrecond(pcg_solver, &pcg_precond_gotten);
      if (pcg_precond_gotten != pcg_precond)
      {
         hypre_printf("HYPRE_GMRESGetPrecond got bad precond\n");
         return(-1);
      }
      else
         if (myid == 0)
            hypre_printf("HYPRE_GMRESGetPrecond got good precond\n");
      HYPRE_GMRESSetup
         (pcg_solver, (HYPRE_Matrix)parcsr_A, (HYPRE_Vector)b, (HYPRE_Vector)x);

      hypre_EndTiming(time_index);
      hypre_PrintTiming("Setup phase times", hypre_MPI_COMM_WORLD);
      hypre_FinalizeTiming(time_index);
      hypre_ClearTiming();

      time_index = hypre_InitializeTiming("GMRES Solve");
      hypre_BeginTiming(time_index);

      HYPRE_GMRESSolve
         (pcg_solver, (HYPRE_Matrix)parcsr_A, (HYPRE_Vector)b, (HYPRE_Vector)x);

      hypre_EndTiming(time_index);
      hypre_PrintTiming("Solve phase times", hypre_MPI_COMM_WORLD);
      hypre_FinalizeTiming(time_index);
      hypre_ClearTiming();

      HYPRE_GMRESGetNumIterations(pcg_solver, &num_iterations);
      HYPRE_GMRESGetFinalRelativeResidualNorm(pcg_solver,&final_res_norm);

      if (check_residual)
      {
         HYPRE_BigInt *indices;
         HYPRE_Int num_values = 20;
         HYPRE_ParCSRGMRESGetResidual(pcg_solver, &residual);
         HYPRE_ParCSRMatrixGetLocalRange( parcsr_A,
                                          &first_local_row, &last_local_row ,
                                          &first_local_col, &last_local_col );
         local_num_rows = (HYPRE_Int)(last_local_row - first_local_row + 1);
         if (local_num_rows < 20) num_values = local_num_rows;
         indices = hypre_CTAlloc(HYPRE_BigInt, num_values, HYPRE_MEMORY_HOST);
         values = hypre_CTAlloc(HYPRE_Real, num_values, HYPRE_MEMORY_HOST);
         for (i=0; i < num_values; i++)
            indices[i] = first_local_row+i;
         HYPRE_ParVectorGetValues((HYPRE_ParVector) residual,num_values,indices,values);
         for (i=0; i < num_values; i++)
            if (myid ==0) hypre_printf("index %d value %e\n", i, values[i]);
         hypre_TFree(indices, HYPRE_MEMORY_HOST);
         hypre_TFree(values, HYPRE_MEMORY_HOST);
      }

#if SECOND_TIME
      /* run a second time to check for memory leaks */
      HYPRE_ParVectorSetRandomValues(x, 775);
      HYPRE_GMRESSetup(pcg_solver, (HYPRE_Matrix)parcsr_A, (HYPRE_Vector)b,
                       (HYPRE_Vector)x);
      HYPRE_GMRESSolve(pcg_solver, (HYPRE_Matrix)parcsr_A, (HYPRE_Vector)b,
                       (HYPRE_Vector)x);
#endif

      HYPRE_ParCSRGMRESDestroy(pcg_solver);

      if (solver_id == 3 || solver_id == 15)
      {
         HYPRE_BoomerAMGDestroy(pcg_precond);
      }

      if (solver_id == 7)
      {
         HYPRE_ParCSRPilutDestroy(pcg_precond);
      }
      else if (solver_id == 18)
      {
	 HYPRE_ParaSailsDestroy(pcg_precond);
      }
      else if (solver_id == 44)
      {
         HYPRE_EuclidDestroy(pcg_precond);
      }
      else if (solver_id == 81)
      {
         HYPRE_ILUDestroy(pcg_precond);
      }

      if (myid == 0)
      {
         hypre_printf("\n");
         hypre_printf("GMRES Iterations = %d\n", num_iterations);
         hypre_printf("Final GMRES Relative Residual Norm = %e\n", final_res_norm);
         hypre_printf("\n");
      }
   }
/*-----------------------------------------------------------
 * Solve the system using LGMRES
 *-----------------------------------------------------------*/

   if (solver_id == 50 || solver_id == 51 )
   {
      time_index = hypre_InitializeTiming("LGMRES Setup");
      hypre_BeginTiming(time_index);

      HYPRE_ParCSRLGMRESCreate(hypre_MPI_COMM_WORLD, &pcg_solver);
      HYPRE_LGMRESSetKDim(pcg_solver, k_dim);
      HYPRE_LGMRESSetAugDim(pcg_solver, aug_dim);
      HYPRE_LGMRESSetMaxIter(pcg_solver, max_iter);
      HYPRE_LGMRESSetTol(pcg_solver, tol);
      HYPRE_LGMRESSetAbsoluteTol(pcg_solver, atol);
      HYPRE_LGMRESSetLogging(pcg_solver, 1);
      HYPRE_LGMRESSetPrintLevel(pcg_solver, ioutdat);

      if (solver_id == 51)
      {
         /* use BoomerAMG as preconditioner */
         if (myid == 0) hypre_printf("Solver: AMG-LGMRES\n");

         HYPRE_BoomerAMGCreate(&pcg_precond);
         HYPRE_BoomerAMGSetCGCIts(pcg_precond, cgcits);
         HYPRE_BoomerAMGSetInterpType(pcg_precond, interp_type);
         HYPRE_BoomerAMGSetPostInterpType(pcg_precond, post_interp_type);
         HYPRE_BoomerAMGSetNumSamples(pcg_precond, gsmg_samples);
         HYPRE_BoomerAMGSetTol(pcg_precond, pc_tol);
         HYPRE_BoomerAMGSetCoarsenType(pcg_precond, coarsen_type);
         HYPRE_BoomerAMGSetMeasureType(pcg_precond, measure_type);
         HYPRE_BoomerAMGSetStrongThreshold(pcg_precond, strong_threshold);
         HYPRE_BoomerAMGSetSeqThreshold(pcg_precond, seq_threshold);
         HYPRE_BoomerAMGSetRedundant(pcg_precond, redundant);
         HYPRE_BoomerAMGSetMaxCoarseSize(pcg_precond, coarse_threshold);
         HYPRE_BoomerAMGSetMinCoarseSize(pcg_precond, min_coarse_size);
         HYPRE_BoomerAMGSetTruncFactor(pcg_precond, trunc_factor);
         HYPRE_BoomerAMGSetPMaxElmts(pcg_precond, P_max_elmts);
         HYPRE_BoomerAMGSetJacobiTruncThreshold(pcg_precond, jacobi_trunc_threshold);
         HYPRE_BoomerAMGSetSCommPkgSwitch(pcg_precond, S_commpkg_switch);
         HYPRE_BoomerAMGSetPrintLevel(pcg_precond, poutdat);
         HYPRE_BoomerAMGSetPrintFileName(pcg_precond, "driver.out.log");
         HYPRE_BoomerAMGSetMaxIter(pcg_precond, 1);
         HYPRE_BoomerAMGSetCycleType(pcg_precond, cycle_type);
         HYPRE_BoomerAMGSetFCycle(pcg_precond, fcycle);
         HYPRE_BoomerAMGSetNumSweeps(pcg_precond, num_sweeps);
         HYPRE_BoomerAMGSetISType(pcg_precond, IS_type);
         HYPRE_BoomerAMGSetNumCRRelaxSteps(pcg_precond, num_CR_relax_steps);
         HYPRE_BoomerAMGSetCRRate(pcg_precond, CR_rate);
         HYPRE_BoomerAMGSetCRStrongTh(pcg_precond, CR_strong_th);
         HYPRE_BoomerAMGSetCRUseCG(pcg_precond, CR_use_CG);
         if (relax_type > -1) HYPRE_BoomerAMGSetRelaxType(pcg_precond, relax_type);
         if (relax_down > -1)
            HYPRE_BoomerAMGSetCycleRelaxType(pcg_precond, relax_down, 1);
         if (relax_up > -1)
            HYPRE_BoomerAMGSetCycleRelaxType(pcg_precond, relax_up, 2);
         if (relax_coarse > -1)
            HYPRE_BoomerAMGSetCycleRelaxType(pcg_precond, relax_coarse, 3);
         HYPRE_BoomerAMGSetAddRelaxType(pcg_precond, add_relax_type);
         HYPRE_BoomerAMGSetAddRelaxWt(pcg_precond, add_relax_wt);
         HYPRE_BoomerAMGSetChebyOrder(pcg_precond, cheby_order);
         HYPRE_BoomerAMGSetChebyFraction(pcg_precond, cheby_fraction);
         HYPRE_BoomerAMGSetChebyEigEst(pcg_precond, cheby_eig_est);
         HYPRE_BoomerAMGSetChebyVariant(pcg_precond, cheby_variant);
         HYPRE_BoomerAMGSetChebyScale(pcg_precond, cheby_scale);
         HYPRE_BoomerAMGSetRelaxOrder(pcg_precond, relax_order);
         HYPRE_BoomerAMGSetRelaxWt(pcg_precond, relax_wt);
         HYPRE_BoomerAMGSetOuterWt(pcg_precond, outer_wt);
         if (level_w > -1)
            HYPRE_BoomerAMGSetLevelRelaxWt(pcg_precond, relax_wt_level,level_w);
         if (level_ow > -1)
            HYPRE_BoomerAMGSetLevelOuterWt(pcg_precond,outer_wt_level,level_ow);
         HYPRE_BoomerAMGSetSmoothType(pcg_precond, smooth_type);
         HYPRE_BoomerAMGSetSmoothNumLevels(pcg_precond, smooth_num_levels);
         HYPRE_BoomerAMGSetSmoothNumSweeps(pcg_precond, smooth_num_sweeps);
         HYPRE_BoomerAMGSetMaxLevels(pcg_precond, max_levels);
         HYPRE_BoomerAMGSetMaxRowSum(pcg_precond, max_row_sum);
         HYPRE_BoomerAMGSetDebugFlag(pcg_precond, debug_flag);
         HYPRE_BoomerAMGSetNumFunctions(pcg_precond, num_functions);
         HYPRE_BoomerAMGSetAggNumLevels(pcg_precond, agg_num_levels);
         HYPRE_BoomerAMGSetAggInterpType(pcg_precond, agg_interp_type);
         HYPRE_BoomerAMGSetAggTruncFactor(pcg_precond, agg_trunc_factor);
         HYPRE_BoomerAMGSetAggP12TruncFactor(pcg_precond, agg_P12_trunc_factor);
         HYPRE_BoomerAMGSetAggPMaxElmts(pcg_precond, agg_P_max_elmts);
         HYPRE_BoomerAMGSetAggP12MaxElmts(pcg_precond, agg_P12_max_elmts);
         HYPRE_BoomerAMGSetNumPaths(pcg_precond, num_paths);
         HYPRE_BoomerAMGSetNodal(pcg_precond, nodal);
         HYPRE_BoomerAMGSetNodalDiag(pcg_precond, nodal_diag);
         HYPRE_BoomerAMGSetVariant(pcg_precond, variant);
         HYPRE_BoomerAMGSetOverlap(pcg_precond, overlap);
         HYPRE_BoomerAMGSetDomainType(pcg_precond, domain_type);
         HYPRE_BoomerAMGSetSchwarzUseNonSymm(pcg_precond, use_nonsymm_schwarz);
         HYPRE_BoomerAMGSetSchwarzRlxWeight(pcg_precond, schwarz_rlx_weight);
         if (eu_level < 0) eu_level = 0;
         HYPRE_BoomerAMGSetEuLevel(pcg_precond, eu_level);
         HYPRE_BoomerAMGSetEuBJ(pcg_precond, eu_bj);
         HYPRE_BoomerAMGSetEuSparseA(pcg_precond, eu_sparse_A);
         HYPRE_BoomerAMGSetCycleNumSweeps(pcg_precond, ns_coarse, 3);
         if (num_functions > 1)
            HYPRE_BoomerAMGSetDofFunc(pcg_precond, dof_func);
         HYPRE_BoomerAMGSetAdditive(pcg_precond, additive);
         HYPRE_BoomerAMGSetMultAdditive(pcg_precond, mult_add);
         HYPRE_BoomerAMGSetSimple(pcg_precond, simple);
         HYPRE_BoomerAMGSetAddLastLvl(pcg_precond, add_last_lvl);
         HYPRE_BoomerAMGSetMultAddPMaxElmts(pcg_precond, add_P_max_elmts);
         HYPRE_BoomerAMGSetMultAddTruncFactor(pcg_precond, add_trunc_factor);
         HYPRE_BoomerAMGSetRAP2(pcg_precond, rap2);
         HYPRE_BoomerAMGSetKeepTranspose(pcg_precond, keepTranspose);
#ifdef HYPRE_USING_DSUPERLU
         HYPRE_BoomerAMGSetDSLUThreshold(pcg_precond, dslu_threshold);
#endif
         if (nongalerk_tol)
         {
            HYPRE_BoomerAMGSetNonGalerkinTol(pcg_precond, nongalerk_tol[nongalerk_num_tol-1]);
            for (i=0; i < nongalerk_num_tol-1; i++)
               HYPRE_BoomerAMGSetLevelNonGalerkinTol(pcg_precond, nongalerk_tol[i], i);
         }
         HYPRE_LGMRESSetMaxIter(pcg_solver, mg_max_iter);
         HYPRE_LGMRESSetPrecond(pcg_solver,
                                (HYPRE_PtrToSolverFcn) HYPRE_BoomerAMGSolve,
                                (HYPRE_PtrToSolverFcn) HYPRE_BoomerAMGSetup,
                                pcg_precond);
      }
      else if (solver_id == 50)
      {
         /* use diagonal scaling as preconditioner */
         if (myid == 0) hypre_printf("Solver: DS-LGMRES\n");
         pcg_precond = NULL;

         HYPRE_LGMRESSetPrecond(pcg_solver,
                                (HYPRE_PtrToSolverFcn) HYPRE_ParCSRDiagScale,
                                (HYPRE_PtrToSolverFcn) HYPRE_ParCSRDiagScaleSetup,
                                pcg_precond);
      }

      HYPRE_LGMRESGetPrecond(pcg_solver, &pcg_precond_gotten);
      if (pcg_precond_gotten != pcg_precond)
      {
         hypre_printf("HYPRE_LGMRESGetPrecond got bad precond\n");
         return(-1);
      }
      else
         if (myid == 0)
            hypre_printf("HYPRE_LGMRESGetPrecond got good precond\n");
      HYPRE_LGMRESSetup
         (pcg_solver, (HYPRE_Matrix)parcsr_A, (HYPRE_Vector)b, (HYPRE_Vector)x);

      hypre_EndTiming(time_index);
      hypre_PrintTiming("Setup phase times", hypre_MPI_COMM_WORLD);
      hypre_FinalizeTiming(time_index);
      hypre_ClearTiming();

      time_index = hypre_InitializeTiming("LGMRES Solve");
      hypre_BeginTiming(time_index);

      HYPRE_LGMRESSolve
         (pcg_solver, (HYPRE_Matrix)parcsr_A, (HYPRE_Vector)b, (HYPRE_Vector)x);

      hypre_EndTiming(time_index);
      hypre_PrintTiming("Solve phase times", hypre_MPI_COMM_WORLD);
      hypre_FinalizeTiming(time_index);
      hypre_ClearTiming();

      HYPRE_LGMRESGetNumIterations(pcg_solver, &num_iterations);
      HYPRE_LGMRESGetFinalRelativeResidualNorm(pcg_solver,&final_res_norm);

      HYPRE_ParCSRLGMRESDestroy(pcg_solver);

      if (solver_id == 51)
      {
         HYPRE_BoomerAMGDestroy(pcg_precond);
      }

      if (myid == 0)
      {
         hypre_printf("\n");
         hypre_printf("LGMRES Iterations = %d\n", num_iterations);
         hypre_printf("Final LGMRES Relative Residual Norm = %e\n", final_res_norm);
         hypre_printf("\n");
      }
   }

   /*-----------------------------------------------------------
    * Solve the system using FlexGMRES
    *-----------------------------------------------------------*/

   if (solver_id == 60 || solver_id == 61 || solver_id == 72 || solver_id == 82 || solver_id == 47)
   {
      time_index = hypre_InitializeTiming("FlexGMRES Setup");
      hypre_BeginTiming(time_index);

      HYPRE_ParCSRFlexGMRESCreate(hypre_MPI_COMM_WORLD, &pcg_solver);
      HYPRE_FlexGMRESSetKDim(pcg_solver, k_dim);
      HYPRE_FlexGMRESSetMaxIter(pcg_solver, max_iter);
      HYPRE_FlexGMRESSetTol(pcg_solver, tol);
      HYPRE_FlexGMRESSetAbsoluteTol(pcg_solver, atol);
      HYPRE_FlexGMRESSetLogging(pcg_solver, 1);
      HYPRE_FlexGMRESSetPrintLevel(pcg_solver, ioutdat);

      if (solver_id == 61)
      {
         /* use BoomerAMG as preconditioner */
         if (myid == 0) hypre_printf("Solver: AMG-FlexGMRES\n");

         HYPRE_BoomerAMGCreate(&pcg_precond);
         HYPRE_BoomerAMGSetCGCIts(pcg_precond, cgcits);
         HYPRE_BoomerAMGSetInterpType(pcg_precond, interp_type);
         HYPRE_BoomerAMGSetPostInterpType(pcg_precond, post_interp_type);
         HYPRE_BoomerAMGSetNumSamples(pcg_precond, gsmg_samples);
         HYPRE_BoomerAMGSetTol(pcg_precond, pc_tol);
         HYPRE_BoomerAMGSetCoarsenType(pcg_precond, coarsen_type);
         HYPRE_BoomerAMGSetMeasureType(pcg_precond, measure_type);
         HYPRE_BoomerAMGSetStrongThreshold(pcg_precond, strong_threshold);
         HYPRE_BoomerAMGSetSeqThreshold(pcg_precond, seq_threshold);
         HYPRE_BoomerAMGSetRedundant(pcg_precond, redundant);
         HYPRE_BoomerAMGSetMaxCoarseSize(pcg_precond, coarse_threshold);
         HYPRE_BoomerAMGSetMinCoarseSize(pcg_precond, min_coarse_size);
         HYPRE_BoomerAMGSetTruncFactor(pcg_precond, trunc_factor);
         HYPRE_BoomerAMGSetPMaxElmts(pcg_precond, P_max_elmts);
         HYPRE_BoomerAMGSetJacobiTruncThreshold(pcg_precond, jacobi_trunc_threshold);
         HYPRE_BoomerAMGSetSCommPkgSwitch(pcg_precond, S_commpkg_switch);
         HYPRE_BoomerAMGSetPrintLevel(pcg_precond, poutdat);
         HYPRE_BoomerAMGSetPrintFileName(pcg_precond, "driver.out.log");
         HYPRE_BoomerAMGSetMaxIter(pcg_precond, 1);
         HYPRE_BoomerAMGSetCycleType(pcg_precond, cycle_type);
         HYPRE_BoomerAMGSetFCycle(pcg_precond, fcycle);
         HYPRE_BoomerAMGSetNumSweeps(pcg_precond, num_sweeps);
         HYPRE_BoomerAMGSetISType(pcg_precond, IS_type);
         HYPRE_BoomerAMGSetNumCRRelaxSteps(pcg_precond, num_CR_relax_steps);
         HYPRE_BoomerAMGSetCRRate(pcg_precond, CR_rate);
         HYPRE_BoomerAMGSetCRStrongTh(pcg_precond, CR_strong_th);
         HYPRE_BoomerAMGSetCRUseCG(pcg_precond, CR_use_CG);
         if (relax_type > -1) HYPRE_BoomerAMGSetRelaxType(pcg_precond, relax_type);
         if (relax_down > -1)
            HYPRE_BoomerAMGSetCycleRelaxType(pcg_precond, relax_down, 1);
         if (relax_up > -1)
            HYPRE_BoomerAMGSetCycleRelaxType(pcg_precond, relax_up, 2);
         if (relax_coarse > -1)
            HYPRE_BoomerAMGSetCycleRelaxType(pcg_precond, relax_coarse, 3);
         HYPRE_BoomerAMGSetAddRelaxType(pcg_precond, add_relax_type);
         HYPRE_BoomerAMGSetAddRelaxWt(pcg_precond, add_relax_wt);
         HYPRE_BoomerAMGSetChebyOrder(pcg_precond, cheby_order);
         HYPRE_BoomerAMGSetChebyFraction(pcg_precond, cheby_fraction);
         HYPRE_BoomerAMGSetChebyEigEst(pcg_precond, cheby_eig_est);
         HYPRE_BoomerAMGSetChebyVariant(pcg_precond, cheby_variant);
         HYPRE_BoomerAMGSetChebyScale(pcg_precond, cheby_scale);
         HYPRE_BoomerAMGSetRelaxOrder(pcg_precond, relax_order);
         HYPRE_BoomerAMGSetRelaxWt(pcg_precond, relax_wt);
         HYPRE_BoomerAMGSetOuterWt(pcg_precond, outer_wt);
         if (level_w > -1)
            HYPRE_BoomerAMGSetLevelRelaxWt(pcg_precond, relax_wt_level,level_w);
         if (level_ow > -1)
            HYPRE_BoomerAMGSetLevelOuterWt(pcg_precond,outer_wt_level,level_ow);
         HYPRE_BoomerAMGSetSmoothType(pcg_precond, smooth_type);
         HYPRE_BoomerAMGSetSmoothNumLevels(pcg_precond, smooth_num_levels);
         HYPRE_BoomerAMGSetSmoothNumSweeps(pcg_precond, smooth_num_sweeps);
         HYPRE_BoomerAMGSetMaxLevels(pcg_precond, max_levels);
         HYPRE_BoomerAMGSetMaxRowSum(pcg_precond, max_row_sum);
         HYPRE_BoomerAMGSetDebugFlag(pcg_precond, debug_flag);
         HYPRE_BoomerAMGSetNumFunctions(pcg_precond, num_functions);
         HYPRE_BoomerAMGSetAggNumLevels(pcg_precond, agg_num_levels);
         HYPRE_BoomerAMGSetAggInterpType(pcg_precond, agg_interp_type);
         HYPRE_BoomerAMGSetAggTruncFactor(pcg_precond, agg_trunc_factor);
         HYPRE_BoomerAMGSetAggP12TruncFactor(pcg_precond, agg_P12_trunc_factor);
         HYPRE_BoomerAMGSetAggPMaxElmts(pcg_precond, agg_P_max_elmts);
         HYPRE_BoomerAMGSetAggP12MaxElmts(pcg_precond, agg_P12_max_elmts);
         HYPRE_BoomerAMGSetNumPaths(pcg_precond, num_paths);
         HYPRE_BoomerAMGSetNodal(pcg_precond, nodal);
         HYPRE_BoomerAMGSetNodalDiag(pcg_precond, nodal_diag);
         HYPRE_BoomerAMGSetVariant(pcg_precond, variant);
         HYPRE_BoomerAMGSetOverlap(pcg_precond, overlap);
         HYPRE_BoomerAMGSetDomainType(pcg_precond, domain_type);
         HYPRE_BoomerAMGSetSchwarzUseNonSymm(pcg_precond, use_nonsymm_schwarz);
         HYPRE_BoomerAMGSetSchwarzRlxWeight(pcg_precond, schwarz_rlx_weight);
         if (eu_level < 0) eu_level = 0;
         HYPRE_BoomerAMGSetEuLevel(pcg_precond, eu_level);
         HYPRE_BoomerAMGSetEuBJ(pcg_precond, eu_bj);
         HYPRE_BoomerAMGSetEuSparseA(pcg_precond, eu_sparse_A);
         HYPRE_BoomerAMGSetCycleNumSweeps(pcg_precond, ns_coarse, 3);
         if (num_functions > 1)
            HYPRE_BoomerAMGSetDofFunc(pcg_precond, dof_func);
         HYPRE_BoomerAMGSetAdditive(pcg_precond, additive);
         HYPRE_BoomerAMGSetMultAdditive(pcg_precond, mult_add);
         HYPRE_BoomerAMGSetSimple(pcg_precond, simple);
         HYPRE_BoomerAMGSetAddLastLvl(pcg_precond, add_last_lvl);
         HYPRE_BoomerAMGSetMultAddPMaxElmts(pcg_precond, add_P_max_elmts);
         HYPRE_BoomerAMGSetMultAddTruncFactor(pcg_precond, add_trunc_factor);
         HYPRE_BoomerAMGSetRAP2(pcg_precond, rap2);
         HYPRE_BoomerAMGSetKeepTranspose(pcg_precond, keepTranspose);
#ifdef HYPRE_USING_DSUPERLU
         HYPRE_BoomerAMGSetDSLUThreshold(pcg_precond, dslu_threshold);
#endif
         if (nongalerk_tol)
         {
            HYPRE_BoomerAMGSetNonGalerkinTol(pcg_precond, nongalerk_tol[nongalerk_num_tol-1]);
            for (i=0; i < nongalerk_num_tol-1; i++)
               HYPRE_BoomerAMGSetLevelNonGalerkinTol(pcg_precond, nongalerk_tol[i], i);
         }
         HYPRE_FlexGMRESSetMaxIter(pcg_solver, mg_max_iter);
         HYPRE_FlexGMRESSetPrecond(pcg_solver,
                                   (HYPRE_PtrToSolverFcn) HYPRE_BoomerAMGSolve,
                                   (HYPRE_PtrToSolverFcn) HYPRE_BoomerAMGSetup,
                                   pcg_precond);
      }
      else if( solver_id == 72 )
      {
         /* use MGR preconditioning */
         if (myid == 0) hypre_printf("Solver:  MGR-FlexGMRES\n");

         HYPRE_MGRCreate(&pcg_precond);

         mgr_num_cindexes = hypre_CTAlloc(HYPRE_Int,  mgr_nlevels, HYPRE_MEMORY_HOST);
         for(i=0; i<mgr_nlevels; i++)
         { /* assume 1 coarse index per level */
            mgr_num_cindexes[i] = 1;
         }
         mgr_cindexes = hypre_CTAlloc(HYPRE_Int*,  mgr_nlevels, HYPRE_MEMORY_HOST);
         for(i=0; i<mgr_nlevels; i++)
         {
            mgr_cindexes[i] = hypre_CTAlloc(HYPRE_Int,  mgr_num_cindexes[i], HYPRE_MEMORY_HOST);
         }
         for(i=0; i<mgr_nlevels; i++)
         { /* assume coarse point is at index 0 */
            mgr_cindexes[i][0] = 0;
         }
         mgr_reserved_coarse_indexes = hypre_CTAlloc(HYPRE_BigInt,  mgr_num_reserved_nodes, HYPRE_MEMORY_HOST);
         for(i=0; i<mgr_num_reserved_nodes; i++)
         { /* generate artificial reserved nodes */
            mgr_reserved_coarse_indexes[i] = last_local_row-i;//2*i+1;
         }

         /* set MGR data by block */
         HYPRE_MGRSetCpointsByBlock( pcg_precond, mgr_bsize, mgr_nlevels, mgr_num_cindexes,mgr_cindexes);
         /* set reserved coarse nodes */
         if(mgr_num_reserved_nodes)HYPRE_MGRSetReservedCoarseNodes(pcg_precond, mgr_num_reserved_nodes, mgr_reserved_coarse_indexes);

         /* set intermediate coarse grid strategy */
         HYPRE_MGRSetNonCpointsToFpoints(pcg_precond, mgr_non_c_to_f);
         /* set F relaxation strategy */
         HYPRE_MGRSetFRelaxMethod(pcg_precond, mgr_frelax_method);
         /* set relax type for single level F-relaxation and post-relaxation */
         HYPRE_MGRSetRelaxType(pcg_precond, mgr_relax_type);
         HYPRE_MGRSetNumRelaxSweeps(pcg_precond, mgr_num_relax_sweeps);
         /* set interpolation type */
         HYPRE_MGRSetInterpType(pcg_precond, mgr_interp_type);
         HYPRE_MGRSetNumInterpSweeps(pcg_precond, mgr_num_interp_sweeps);
         /* set print level */
         HYPRE_MGRSetPrintLevel(pcg_precond, 1);
         /* set max iterations */
         HYPRE_MGRSetMaxIter(pcg_precond, 1);
         HYPRE_MGRSetTol(pcg_precond, pc_tol);

         HYPRE_MGRSetGlobalsmoothType(pcg_precond, mgr_gsmooth_type);
         HYPRE_MGRSetMaxGlobalsmoothIters( pcg_precond, mgr_num_gsmooth_sweeps );

         /* create AMG coarse grid solver */

         HYPRE_BoomerAMGCreate(&amg_solver);
         /* BM Aug 25, 2006 */
         HYPRE_BoomerAMGSetCGCIts(amg_solver, cgcits);
         HYPRE_BoomerAMGSetInterpType(amg_solver, 0);
         HYPRE_BoomerAMGSetPostInterpType(amg_solver, post_interp_type);
         HYPRE_BoomerAMGSetCoarsenType(amg_solver, 6);
         HYPRE_BoomerAMGSetPMaxElmts(amg_solver, 0);
         /* note: log is written to standard output, not to file */
         HYPRE_BoomerAMGSetPrintLevel(amg_solver, 1);
         HYPRE_BoomerAMGSetCycleType(amg_solver, cycle_type);
         HYPRE_BoomerAMGSetFCycle(amg_solver, fcycle);
         HYPRE_BoomerAMGSetNumSweeps(amg_solver, num_sweeps);
         HYPRE_BoomerAMGSetRelaxType(amg_solver, 3);
         if (relax_down > -1)
            HYPRE_BoomerAMGSetCycleRelaxType(amg_solver, relax_down, 1);
         if (relax_up > -1)
            HYPRE_BoomerAMGSetCycleRelaxType(amg_solver, relax_up, 2);
         if (relax_coarse > -1)
            HYPRE_BoomerAMGSetCycleRelaxType(amg_solver, relax_coarse, 3);
         HYPRE_BoomerAMGSetRelaxOrder(amg_solver, 1);
         HYPRE_BoomerAMGSetMaxLevels(amg_solver, max_levels);
         HYPRE_BoomerAMGSetSmoothType(amg_solver, smooth_type);
         HYPRE_BoomerAMGSetSmoothNumSweeps(amg_solver, smooth_num_sweeps);
         HYPRE_BoomerAMGSetMaxIter(amg_solver, 1);
         HYPRE_BoomerAMGSetTol(amg_solver, 0.0);

         /* set the MGR coarse solver. Comment out to use default CG solver in MGR */
         HYPRE_MGRSetCoarseSolver( pcg_precond, HYPRE_BoomerAMGSolve, HYPRE_BoomerAMGSetup, amg_solver);

         /* setup MGR-PCG solver */
	 HYPRE_FlexGMRESSetMaxIter(pcg_solver, mg_max_iter);
         HYPRE_FlexGMRESSetPrecond(pcg_solver,
				   (HYPRE_PtrToSolverFcn) HYPRE_MGRSolve,
				   (HYPRE_PtrToSolverFcn) HYPRE_MGRSetup,
                                   pcg_precond);
      }
      else if (solver_id == 47)
      {
         /* use Euclid preconditioning */
         if (myid == 0) hypre_printf("Solver: Euclid-FlexGMRES\n");

         HYPRE_EuclidCreate(hypre_MPI_COMM_WORLD, &pcg_precond);

         if (eu_level > -1) HYPRE_EuclidSetLevel(pcg_precond, eu_level);
         if (eu_ilut) HYPRE_EuclidSetILUT(pcg_precond, eu_ilut);
         if (eu_sparse_A) HYPRE_EuclidSetSparseA(pcg_precond, eu_sparse_A);
         if (eu_row_scale) HYPRE_EuclidSetRowScale(pcg_precond, eu_row_scale);
         if (eu_bj) HYPRE_EuclidSetBJ(pcg_precond, eu_bj);
         HYPRE_EuclidSetStats(pcg_precond, eu_stats);
         HYPRE_EuclidSetMem(pcg_precond, eu_mem);
         /*HYPRE_EuclidSetParams(pcg_precond, argc, argv);*/            

         /* setup MGR-PCG solver */
	     HYPRE_FlexGMRESSetMaxIter(pcg_solver, mg_max_iter);
         HYPRE_FlexGMRESSetPrecond(pcg_solver,
<<<<<<< HEAD
				   (HYPRE_PtrToSolverFcn) HYPRE_EuclidSolve,
				   (HYPRE_PtrToSolverFcn) HYPRE_EuclidSetup,
                                   pcg_precond);
      }
      else if (solver_id == 82)
      {
         /* use hypre_ILU preconditioning */
         if (myid == 0) hypre_printf("Solver:  ILU-FlexGMRES\n");
         
         /* create precon */
         HYPRE_ILUCreate(&pcg_precond);    
         HYPRE_ILUSetType(pcg_precond, ilu_type);
         HYPRE_ILUSetLevelOfFill(pcg_precond, ilu_lfil);
         /* set print level */
         HYPRE_ILUSetPrintLevel(pcg_precond, 1);
         /* set max iterations */
         HYPRE_ILUSetMaxIter(pcg_precond, 1);
         HYPRE_ILUSetTol(pcg_precond, pc_tol);
         /* set max number of nonzeros per row */
         HYPRE_ILUSetMaxNnzPerRow(pcg_precond,ilu_max_row_nnz);
         /* set the droptol */
         HYPRE_ILUSetDropThreshold(pcg_precond,ilu_droptol);
         /* set max iterations for Schur system solve */                
         HYPRE_ILUSetSchurMaxIter( pcg_precond, ilu_schur_max_iter );
         if(ilu_type == 20 || ilu_type == 21)
         {
			 HYPRE_ILUSetNSHDropThreshold( pcg_precond, ilu_nsh_droptol);
		 }              

         /* setup MGR-PCG solver */
	     HYPRE_FlexGMRESSetMaxIter(pcg_solver, mg_max_iter);
         HYPRE_FlexGMRESSetPrecond(pcg_solver,
				   (HYPRE_PtrToSolverFcn) HYPRE_ILUSolve,
				   (HYPRE_PtrToSolverFcn) HYPRE_ILUSetup,
=======
                                   (HYPRE_PtrToSolverFcn) HYPRE_MGRSolve,
                                   (HYPRE_PtrToSolverFcn) HYPRE_MGRSetup,
>>>>>>> fc4c2ff3
                                   pcg_precond);
      }
      else if (solver_id == 60)
      {
         /* use diagonal scaling as preconditioner */
         if (myid == 0) hypre_printf("Solver: DS-FlexGMRES\n");
         pcg_precond = NULL;

         HYPRE_FlexGMRESSetPrecond(pcg_solver,
                                   (HYPRE_PtrToSolverFcn) HYPRE_ParCSRDiagScale,
                                   (HYPRE_PtrToSolverFcn) HYPRE_ParCSRDiagScaleSetup,
                                   pcg_precond);
      }

      HYPRE_FlexGMRESGetPrecond(pcg_solver, &pcg_precond_gotten);
      if (pcg_precond_gotten != pcg_precond)
      {
         hypre_printf("HYPRE_FlexGMRESGetPrecond got bad precond\n");
         return(-1);
      }
      else
         if (myid == 0)
            hypre_printf("HYPRE_FlexGMRESGetPrecond got good precond\n");


      /* this is optional - could be a user defined one instead (see ex5.c)*/
      HYPRE_FlexGMRESSetModifyPC( pcg_solver,
                                  (HYPRE_PtrToModifyPCFcn) hypre_FlexGMRESModifyPCDefault);


      HYPRE_FlexGMRESSetup
         (pcg_solver, (HYPRE_Matrix)parcsr_A, (HYPRE_Vector)b, (HYPRE_Vector)x);

      hypre_EndTiming(time_index);
      hypre_PrintTiming("Setup phase times", hypre_MPI_COMM_WORLD);
      hypre_FinalizeTiming(time_index);
      hypre_ClearTiming();

      time_index = hypre_InitializeTiming("FlexGMRES Solve");
      hypre_BeginTiming(time_index);

      HYPRE_FlexGMRESSolve
         (pcg_solver, (HYPRE_Matrix)parcsr_A, (HYPRE_Vector)b, (HYPRE_Vector)x);

      hypre_EndTiming(time_index);
      hypre_PrintTiming("Solve phase times", hypre_MPI_COMM_WORLD);
      hypre_FinalizeTiming(time_index);
      hypre_ClearTiming();

      HYPRE_FlexGMRESGetNumIterations(pcg_solver, &num_iterations);
      HYPRE_FlexGMRESGetFinalRelativeResidualNorm(pcg_solver,&final_res_norm);

      HYPRE_ParCSRFlexGMRESDestroy(pcg_solver);

      if (solver_id == 61)
      {
         HYPRE_BoomerAMGDestroy(pcg_precond);
      }
      else if(solver_id == 72)
      {
         /* free memory */
         if(mgr_num_cindexes)
            hypre_TFree(mgr_num_cindexes, HYPRE_MEMORY_HOST);
         mgr_num_cindexes = NULL;

         if(mgr_reserved_coarse_indexes)
            hypre_TFree(mgr_reserved_coarse_indexes, HYPRE_MEMORY_HOST);
         mgr_reserved_coarse_indexes = NULL;

         if(mgr_cindexes)
         {
            for( i=0; i<mgr_nlevels; i++)
            {
               if(mgr_cindexes[i])
                  hypre_TFree(mgr_cindexes[i], HYPRE_MEMORY_HOST);
            }
            hypre_TFree(mgr_cindexes, HYPRE_MEMORY_HOST);
            mgr_cindexes = NULL;
         }

         HYPRE_BoomerAMGDestroy(amg_solver);
         HYPRE_MGRDestroy(pcg_precond);
      }
      else if (solver_id == 47)
      {
         HYPRE_EuclidDestroy(pcg_precond);
      }
      else if(solver_id == 82)
      {
         HYPRE_ILUDestroy(pcg_precond);
      }
      if (myid == 0)
      {
         hypre_printf("\n");
         hypre_printf("FlexGMRES Iterations = %d\n", num_iterations);
         hypre_printf("Final FlexGMRES Relative Residual Norm = %e\n", final_res_norm);
         hypre_printf("\n");
      }
   }

   /*-----------------------------------------------------------
    * Solve the system using BiCGSTAB
    *-----------------------------------------------------------*/

   if (solver_id == 9 || solver_id == 10 || solver_id == 11 || solver_id == 45 || solver_id == 73)
   {
      time_index = hypre_InitializeTiming("BiCGSTAB Setup");
      hypre_BeginTiming(time_index);

      HYPRE_ParCSRBiCGSTABCreate(hypre_MPI_COMM_WORLD, &pcg_solver);
      HYPRE_BiCGSTABSetMaxIter(pcg_solver, max_iter);
      HYPRE_BiCGSTABSetTol(pcg_solver, tol);
      HYPRE_BiCGSTABSetAbsoluteTol(pcg_solver, atol);
      HYPRE_BiCGSTABSetLogging(pcg_solver, ioutdat);
      HYPRE_BiCGSTABSetPrintLevel(pcg_solver, ioutdat);

      if (solver_id == 9)
      {
         /* use BoomerAMG as preconditioner */
         if (myid == 0) hypre_printf("Solver: AMG-BiCGSTAB\n");
         HYPRE_BoomerAMGCreate(&pcg_precond);
         HYPRE_BoomerAMGSetCGCIts(pcg_precond, cgcits);
         HYPRE_BoomerAMGSetInterpType(pcg_precond, interp_type);
         HYPRE_BoomerAMGSetPostInterpType(pcg_precond, post_interp_type);
         HYPRE_BoomerAMGSetNumSamples(pcg_precond, gsmg_samples);
         HYPRE_BoomerAMGSetTol(pcg_precond, pc_tol);
         HYPRE_BoomerAMGSetCoarsenType(pcg_precond, coarsen_type);
         HYPRE_BoomerAMGSetMeasureType(pcg_precond, measure_type);
         HYPRE_BoomerAMGSetStrongThreshold(pcg_precond, strong_threshold);
         HYPRE_BoomerAMGSetSeqThreshold(pcg_precond, seq_threshold);
         HYPRE_BoomerAMGSetRedundant(pcg_precond, redundant);
         HYPRE_BoomerAMGSetMaxCoarseSize(pcg_precond, coarse_threshold);
         HYPRE_BoomerAMGSetMinCoarseSize(pcg_precond, min_coarse_size);
         HYPRE_BoomerAMGSetTruncFactor(pcg_precond, trunc_factor);
         HYPRE_BoomerAMGSetPMaxElmts(pcg_precond, P_max_elmts);
         HYPRE_BoomerAMGSetJacobiTruncThreshold(pcg_precond, jacobi_trunc_threshold);
         HYPRE_BoomerAMGSetSCommPkgSwitch(pcg_precond, S_commpkg_switch);
         HYPRE_BoomerAMGSetPrintLevel(pcg_precond, poutdat);
         HYPRE_BoomerAMGSetPrintFileName(pcg_precond, "driver.out.log");
         HYPRE_BoomerAMGSetMaxIter(pcg_precond, 1);
         HYPRE_BoomerAMGSetCycleType(pcg_precond, cycle_type);
         HYPRE_BoomerAMGSetFCycle(pcg_precond, fcycle);
         HYPRE_BoomerAMGSetNumSweeps(pcg_precond, num_sweeps);
         HYPRE_BoomerAMGSetISType(pcg_precond, IS_type);
         HYPRE_BoomerAMGSetNumCRRelaxSteps(pcg_precond, num_CR_relax_steps);
         HYPRE_BoomerAMGSetCRRate(pcg_precond, CR_rate);
         HYPRE_BoomerAMGSetCRStrongTh(pcg_precond, CR_strong_th);
         HYPRE_BoomerAMGSetCRUseCG(pcg_precond, CR_use_CG);
         if (relax_type > -1) HYPRE_BoomerAMGSetRelaxType(pcg_precond, relax_type);
         if (relax_down > -1)
            HYPRE_BoomerAMGSetCycleRelaxType(pcg_precond, relax_down, 1);
         if (relax_up > -1)
            HYPRE_BoomerAMGSetCycleRelaxType(pcg_precond, relax_up, 2);
         if (relax_coarse > -1)
            HYPRE_BoomerAMGSetCycleRelaxType(pcg_precond, relax_coarse, 3);
         HYPRE_BoomerAMGSetAddRelaxType(pcg_precond, add_relax_type);
         HYPRE_BoomerAMGSetAddRelaxWt(pcg_precond, add_relax_wt);
         HYPRE_BoomerAMGSetChebyOrder(pcg_precond, cheby_order);
         HYPRE_BoomerAMGSetChebyFraction(pcg_precond, cheby_fraction);
         HYPRE_BoomerAMGSetChebyEigEst(pcg_precond, cheby_eig_est);
         HYPRE_BoomerAMGSetChebyVariant(pcg_precond, cheby_variant);
         HYPRE_BoomerAMGSetChebyScale(pcg_precond, cheby_scale);
         HYPRE_BoomerAMGSetRelaxOrder(pcg_precond, relax_order);
         HYPRE_BoomerAMGSetRelaxWt(pcg_precond, relax_wt);
         HYPRE_BoomerAMGSetOuterWt(pcg_precond, outer_wt);
         if (level_w > -1)
            HYPRE_BoomerAMGSetLevelRelaxWt(pcg_precond, relax_wt_level,level_w);
         if (level_ow > -1)
            HYPRE_BoomerAMGSetLevelOuterWt(pcg_precond,outer_wt_level,level_ow);
         HYPRE_BoomerAMGSetSmoothType(pcg_precond, smooth_type);
         HYPRE_BoomerAMGSetSmoothNumLevels(pcg_precond, smooth_num_levels);
         HYPRE_BoomerAMGSetSmoothNumSweeps(pcg_precond, smooth_num_sweeps);
         HYPRE_BoomerAMGSetMaxLevels(pcg_precond, max_levels);
         HYPRE_BoomerAMGSetMaxRowSum(pcg_precond, max_row_sum);
         HYPRE_BoomerAMGSetDebugFlag(pcg_precond, debug_flag);
         HYPRE_BoomerAMGSetNumFunctions(pcg_precond, num_functions);
         HYPRE_BoomerAMGSetAggNumLevels(pcg_precond, agg_num_levels);
         HYPRE_BoomerAMGSetAggInterpType(pcg_precond, agg_interp_type);
         HYPRE_BoomerAMGSetAggTruncFactor(pcg_precond, agg_trunc_factor);
         HYPRE_BoomerAMGSetAggP12TruncFactor(pcg_precond, agg_P12_trunc_factor);
         HYPRE_BoomerAMGSetAggPMaxElmts(pcg_precond, agg_P_max_elmts);
         HYPRE_BoomerAMGSetAggP12MaxElmts(pcg_precond, agg_P12_max_elmts);
         HYPRE_BoomerAMGSetNumPaths(pcg_precond, num_paths);
         HYPRE_BoomerAMGSetNodal(pcg_precond, nodal);
         HYPRE_BoomerAMGSetNodalDiag(pcg_precond, nodal_diag);
         HYPRE_BoomerAMGSetVariant(pcg_precond, variant);
         HYPRE_BoomerAMGSetOverlap(pcg_precond, overlap);
         HYPRE_BoomerAMGSetDomainType(pcg_precond, domain_type);
         HYPRE_BoomerAMGSetSchwarzUseNonSymm(pcg_precond, use_nonsymm_schwarz);

         HYPRE_BoomerAMGSetSchwarzRlxWeight(pcg_precond, schwarz_rlx_weight);
         if (eu_level < 0) eu_level = 0;
         HYPRE_BoomerAMGSetEuLevel(pcg_precond, eu_level);
         HYPRE_BoomerAMGSetEuBJ(pcg_precond, eu_bj);
         HYPRE_BoomerAMGSetEuSparseA(pcg_precond, eu_sparse_A);
         HYPRE_BoomerAMGSetCycleNumSweeps(pcg_precond, ns_coarse, 3);
         if (num_functions > 1)
            HYPRE_BoomerAMGSetDofFunc(pcg_precond, dof_func);
         HYPRE_BoomerAMGSetAdditive(pcg_precond, additive);
         HYPRE_BoomerAMGSetMultAdditive(pcg_precond, mult_add);
         HYPRE_BoomerAMGSetSimple(pcg_precond, simple);
         HYPRE_BoomerAMGSetAddLastLvl(pcg_precond, add_last_lvl);
         HYPRE_BoomerAMGSetMultAddPMaxElmts(pcg_precond, add_P_max_elmts);
         HYPRE_BoomerAMGSetMultAddTruncFactor(pcg_precond, add_trunc_factor);
         HYPRE_BoomerAMGSetRAP2(pcg_precond, rap2);
         HYPRE_BoomerAMGSetKeepTranspose(pcg_precond, keepTranspose);
#ifdef HYPRE_USING_DSUPERLU
         HYPRE_BoomerAMGSetDSLUThreshold(pcg_precond, dslu_threshold);
#endif
         if (nongalerk_tol)
         {
            HYPRE_BoomerAMGSetNonGalerkinTol(pcg_precond, nongalerk_tol[nongalerk_num_tol-1]);
            for (i=0; i < nongalerk_num_tol-1; i++)
               HYPRE_BoomerAMGSetLevelNonGalerkinTol(pcg_precond, nongalerk_tol[i], i);
         }
         HYPRE_BiCGSTABSetMaxIter(pcg_solver, mg_max_iter);
         HYPRE_BiCGSTABSetPrecond(pcg_solver,
                                  (HYPRE_PtrToSolverFcn) HYPRE_BoomerAMGSolve,
                                  (HYPRE_PtrToSolverFcn) HYPRE_BoomerAMGSetup,
                                  pcg_precond);
      }
      else if (solver_id == 10)
      {
         /* use diagonal scaling as preconditioner */
         if (myid == 0) hypre_printf("Solver: DS-BiCGSTAB\n");
         pcg_precond = NULL;

         HYPRE_BiCGSTABSetPrecond(pcg_solver,
                                  (HYPRE_PtrToSolverFcn) HYPRE_ParCSRDiagScale,
                                  (HYPRE_PtrToSolverFcn) HYPRE_ParCSRDiagScaleSetup,
                                  pcg_precond);
      }
      else if (solver_id == 11)
      {
         /* use PILUT as preconditioner */
         if (myid == 0) hypre_printf("Solver: PILUT-BiCGSTAB\n");

         ierr = HYPRE_ParCSRPilutCreate( hypre_MPI_COMM_WORLD, &pcg_precond );
         if (ierr) {
            hypre_printf("Error in ParPilutCreate\n");
         }

         HYPRE_BiCGSTABSetPrecond(pcg_solver,
                                  (HYPRE_PtrToSolverFcn) HYPRE_ParCSRPilutSolve,
                                  (HYPRE_PtrToSolverFcn) HYPRE_ParCSRPilutSetup,
                                  pcg_precond);

         if (drop_tol >= 0 )
            HYPRE_ParCSRPilutSetDropTolerance( pcg_precond,
                                               drop_tol );

         if (nonzeros_to_keep >= 0 )
            HYPRE_ParCSRPilutSetFactorRowSize( pcg_precond,
                                               nonzeros_to_keep );
      }
      else if (solver_id == 45)
      {
         /* use Euclid preconditioning */
         if (myid == 0) hypre_printf("Solver: Euclid-BICGSTAB\n");

         HYPRE_EuclidCreate(hypre_MPI_COMM_WORLD, &pcg_precond);

         /* note: There are three three methods of setting run-time
            parameters for Euclid: (see HYPRE_parcsr_ls.h); here
            we'll use what I think is simplest: let Euclid internally
            parse the command line.
         */
         if (eu_level > -1) HYPRE_EuclidSetLevel(pcg_precond, eu_level);
         if (eu_ilut) HYPRE_EuclidSetILUT(pcg_precond, eu_ilut);
         if (eu_sparse_A) HYPRE_EuclidSetSparseA(pcg_precond, eu_sparse_A);
         if (eu_row_scale) HYPRE_EuclidSetRowScale(pcg_precond, eu_row_scale);
         if (eu_bj) HYPRE_EuclidSetBJ(pcg_precond, eu_bj);
         HYPRE_EuclidSetStats(pcg_precond, eu_stats);
         HYPRE_EuclidSetMem(pcg_precond, eu_mem);

         /*HYPRE_EuclidSetParams(pcg_precond, argc, argv);*/

         HYPRE_BiCGSTABSetPrecond(pcg_solver,
                                  (HYPRE_PtrToSolverFcn) HYPRE_EuclidSolve,
                                  (HYPRE_PtrToSolverFcn) HYPRE_EuclidSetup,
                                  pcg_precond);
      }
      else if (solver_id == 73)
      {
         /* use MGR preconditioning */
         if (myid == 0) hypre_printf("Solver:  MGR-BICGSTAB\n");

         HYPRE_MGRCreate(&pcg_precond);

         mgr_num_cindexes = hypre_CTAlloc(HYPRE_Int, mgr_nlevels, HYPRE_MEMORY_HOST);
         for(i=0; i<mgr_nlevels; i++)
         { /* assume 1 coarse index per level */
            mgr_num_cindexes[i] = 1;
         }
         mgr_cindexes = hypre_CTAlloc(HYPRE_Int*, mgr_nlevels, HYPRE_MEMORY_HOST);
         for(i=0; i<mgr_nlevels; i++)
         {
            mgr_cindexes[i] = hypre_CTAlloc(HYPRE_Int, mgr_num_cindexes[i], HYPRE_MEMORY_HOST);
         }
         for(i=0; i<mgr_nlevels; i++)
         { /* assume coarse point is at index 0 */
            mgr_cindexes[i][0] = 2;
         }

         mgr_reserved_coarse_indexes = hypre_CTAlloc(HYPRE_BigInt, mgr_num_reserved_nodes, HYPRE_MEMORY_HOST);
         for(i=0; i<mgr_num_reserved_nodes; i++)
         {
            /* Generate 'artificial' reserved nodes. Assumes these are ordered last in the system */
            mgr_reserved_coarse_indexes[i] = last_local_row-i;//2*i+1;
            hypre_printf("mgr_reserved_coarse_indexes[i] = %b \n", mgr_reserved_coarse_indexes[i]);
         }

         /* set MGR data by block */
         HYPRE_MGRSetCpointsByBlock( pcg_precond, mgr_bsize, mgr_nlevels, mgr_num_cindexes,mgr_cindexes);
         /* set reserved coarse nodes */
         if(mgr_num_reserved_nodes)HYPRE_MGRSetReservedCoarseNodes(pcg_precond, mgr_num_reserved_nodes, mgr_reserved_coarse_indexes);

         /* set intermediate coarse grid strategy */
         HYPRE_MGRSetNonCpointsToFpoints(pcg_precond, mgr_non_c_to_f);
         /* set F relaxation strategy */
         HYPRE_MGRSetFRelaxMethod(pcg_precond, mgr_frelax_method);
         /* set relax type for single level F-relaxation and post-relaxation */
         HYPRE_MGRSetRelaxType(pcg_precond, mgr_relax_type);
         HYPRE_MGRSetNumRelaxSweeps(pcg_precond, mgr_num_relax_sweeps);
         /* set interpolation type */
         HYPRE_MGRSetRestrictType(pcg_precond, mgr_restrict_type);
         HYPRE_MGRSetNumRestrictSweeps(pcg_precond, mgr_num_restrict_sweeps);
         HYPRE_MGRSetInterpType(pcg_precond, mgr_interp_type);
         HYPRE_MGRSetNumInterpSweeps(pcg_precond, mgr_num_interp_sweeps);
         /* set print level */
         HYPRE_MGRSetPrintLevel(pcg_precond, 1);
         /* set max iterations */
         HYPRE_MGRSetMaxIter(pcg_precond, 1);
         HYPRE_MGRSetTol(pcg_precond, pc_tol);

         HYPRE_MGRSetGlobalsmoothType(pcg_precond, mgr_gsmooth_type);
         HYPRE_MGRSetMaxGlobalsmoothIters( pcg_precond, mgr_num_gsmooth_sweeps );

         /* create AMG coarse grid solver */

         HYPRE_BoomerAMGCreate(&amg_solver);
         HYPRE_BoomerAMGSetTol(amg_solver, pc_tol);
         HYPRE_BoomerAMGSetPrintLevel(amg_solver, 1);

         HYPRE_BoomerAMGSetMaxIter(amg_solver, 1);

         HYPRE_BoomerAMGSetCycleType(amg_solver, 1);
         HYPRE_BoomerAMGSetNumSweeps(amg_solver, 1);
         HYPRE_BoomerAMGSetCycleRelaxType(amg_solver, 14, 1);
         HYPRE_BoomerAMGSetCycleRelaxType(amg_solver, 14, 2);
         HYPRE_BoomerAMGSetCycleRelaxType(amg_solver, 9, 3);
         /* set the MGR coarse solver. Comment out to use default CG solver in MGR */
         HYPRE_MGRSetCoarseSolver( pcg_precond, HYPRE_BoomerAMGSolve, HYPRE_BoomerAMGSetup, amg_solver);


         /* setup MGR-BiCGSTAB solver */
	 HYPRE_BiCGSTABSetMaxIter(pcg_solver, mg_max_iter);
         HYPRE_BiCGSTABSetPrecond(pcg_solver,
<<<<<<< HEAD
				   (HYPRE_PtrToSolverFcn) HYPRE_MGRSolve,
				   (HYPRE_PtrToSolverFcn) HYPRE_MGRSetup,
                                   pcg_precond);
=======
                                  (HYPRE_PtrToSolverFcn) HYPRE_MGRSolve,
                                  (HYPRE_PtrToSolverFcn) HYPRE_MGRSetup,
                                  pcg_precond);
>>>>>>> fc4c2ff3
      }
      HYPRE_BiCGSTABSetup(pcg_solver, (HYPRE_Matrix)parcsr_A,
                          (HYPRE_Vector)b, (HYPRE_Vector)x);

      hypre_EndTiming(time_index);
      hypre_PrintTiming("Setup phase times", hypre_MPI_COMM_WORLD);
      hypre_FinalizeTiming(time_index);
      hypre_ClearTiming();

      time_index = hypre_InitializeTiming("BiCGSTAB Solve");
      hypre_BeginTiming(time_index);

      HYPRE_BiCGSTABSolve(pcg_solver, (HYPRE_Matrix)parcsr_A,
                          (HYPRE_Vector)b, (HYPRE_Vector)x);

      hypre_EndTiming(time_index);
      hypre_PrintTiming("Solve phase times", hypre_MPI_COMM_WORLD);
      hypre_FinalizeTiming(time_index);
      hypre_ClearTiming();

      HYPRE_BiCGSTABGetNumIterations(pcg_solver, &num_iterations);
      HYPRE_BiCGSTABGetFinalRelativeResidualNorm(pcg_solver,&final_res_norm);
#if SECOND_TIME
      /* run a second time to check for memory leaks */
      HYPRE_ParVectorSetRandomValues(x, 775);
      HYPRE_BiCGSTABSetup(pcg_solver, (HYPRE_Matrix)parcsr_A,
                          (HYPRE_Vector)b, (HYPRE_Vector)x);
      HYPRE_BiCGSTABSolve(pcg_solver, (HYPRE_Matrix)parcsr_A,
                          (HYPRE_Vector)b, (HYPRE_Vector)x);
#endif

      HYPRE_ParCSRBiCGSTABDestroy(pcg_solver);

      if (solver_id == 9)
      {
         HYPRE_BoomerAMGDestroy(pcg_precond);
      }

      if (solver_id == 11)
      {
         HYPRE_ParCSRPilutDestroy(pcg_precond);
      }
      else if (solver_id == 45)
      {
         HYPRE_EuclidDestroy(pcg_precond);
      }
      else if(solver_id == 73)
      {
         /* free memory */
         if(mgr_num_cindexes)
            hypre_TFree(mgr_num_cindexes, HYPRE_MEMORY_HOST);
         mgr_num_cindexes = NULL;

         if(mgr_reserved_coarse_indexes)
            hypre_TFree(mgr_reserved_coarse_indexes, HYPRE_MEMORY_HOST);
         mgr_reserved_coarse_indexes = NULL;

         if(mgr_cindexes)
         {
            for( i=0; i<mgr_nlevels; i++)
            {
               if(mgr_cindexes[i])
                  hypre_TFree(mgr_cindexes[i], HYPRE_MEMORY_HOST);
            }
            hypre_TFree(mgr_cindexes, HYPRE_MEMORY_HOST);
            mgr_cindexes = NULL;
         }

         HYPRE_BoomerAMGDestroy(amg_solver);
         HYPRE_MGRDestroy(pcg_precond);
      }
      if (myid == 0)
      {
         hypre_printf("\n");
         hypre_printf("BiCGSTAB Iterations = %d\n", num_iterations);
         hypre_printf("Final BiCGSTAB Relative Residual Norm = %e\n", final_res_norm);
         hypre_printf("\n");
      }
   }
   /*-----------------------------------------------------------
    * Solve the system using COGMRES
    *-----------------------------------------------------------*/

   if (solver_id == 16 || solver_id == 17 || solver_id == 46 || solver_id == 74)
   {
      time_index = hypre_InitializeTiming("COGMRES Setup");
      hypre_BeginTiming(time_index);

      HYPRE_ParCSRCOGMRESCreate(hypre_MPI_COMM_WORLD, &pcg_solver);
      HYPRE_COGMRESSetKDim(pcg_solver, k_dim);
      HYPRE_COGMRESSetUnroll(pcg_solver, unroll);
      HYPRE_COGMRESSetCGS(pcg_solver, cgs);
      HYPRE_COGMRESSetMaxIter(pcg_solver, max_iter);
      HYPRE_COGMRESSetTol(pcg_solver, tol);
      HYPRE_COGMRESSetAbsoluteTol(pcg_solver, atol);
      HYPRE_COGMRESSetLogging(pcg_solver, ioutdat);
      HYPRE_COGMRESSetPrintLevel(pcg_solver, ioutdat);

      if (solver_id == 16)
      {
         /* use BoomerAMG as preconditioner */
         if (myid == 0) hypre_printf("Solver: AMG-COGMRES\n");
         HYPRE_BoomerAMGCreate(&pcg_precond);
         HYPRE_BoomerAMGSetCGCIts(pcg_precond, cgcits);
         HYPRE_BoomerAMGSetInterpType(pcg_precond, interp_type);
         HYPRE_BoomerAMGSetPostInterpType(pcg_precond, post_interp_type);
         HYPRE_BoomerAMGSetNumSamples(pcg_precond, gsmg_samples);
         HYPRE_BoomerAMGSetTol(pcg_precond, pc_tol);
         HYPRE_BoomerAMGSetCoarsenType(pcg_precond, coarsen_type);
         HYPRE_BoomerAMGSetMeasureType(pcg_precond, measure_type);
         HYPRE_BoomerAMGSetStrongThreshold(pcg_precond, strong_threshold);
         HYPRE_BoomerAMGSetSeqThreshold(pcg_precond, seq_threshold);
         HYPRE_BoomerAMGSetRedundant(pcg_precond, redundant);
         HYPRE_BoomerAMGSetMaxCoarseSize(pcg_precond, coarse_threshold);
         HYPRE_BoomerAMGSetMinCoarseSize(pcg_precond, min_coarse_size);
         HYPRE_BoomerAMGSetTruncFactor(pcg_precond, trunc_factor);
         HYPRE_BoomerAMGSetPMaxElmts(pcg_precond, P_max_elmts);
         HYPRE_BoomerAMGSetJacobiTruncThreshold(pcg_precond, jacobi_trunc_threshold);
         HYPRE_BoomerAMGSetSCommPkgSwitch(pcg_precond, S_commpkg_switch);
         HYPRE_BoomerAMGSetPrintLevel(pcg_precond, poutdat);
         HYPRE_BoomerAMGSetPrintFileName(pcg_precond, "driver.out.log");
         HYPRE_BoomerAMGSetMaxIter(pcg_precond, 1);
         HYPRE_BoomerAMGSetCycleType(pcg_precond, cycle_type);
         HYPRE_BoomerAMGSetFCycle(pcg_precond, fcycle);
         HYPRE_BoomerAMGSetNumSweeps(pcg_precond, num_sweeps);
         HYPRE_BoomerAMGSetISType(pcg_precond, IS_type);
         HYPRE_BoomerAMGSetNumCRRelaxSteps(pcg_precond, num_CR_relax_steps);
         HYPRE_BoomerAMGSetCRRate(pcg_precond, CR_rate);
         HYPRE_BoomerAMGSetCRStrongTh(pcg_precond, CR_strong_th);
         HYPRE_BoomerAMGSetCRUseCG(pcg_precond, CR_use_CG);
         if (relax_type > -1) HYPRE_BoomerAMGSetRelaxType(pcg_precond, relax_type);
         if (relax_down > -1)
            HYPRE_BoomerAMGSetCycleRelaxType(pcg_precond, relax_down, 1);
         if (relax_up > -1)
            HYPRE_BoomerAMGSetCycleRelaxType(pcg_precond, relax_up, 2);
         if (relax_coarse > -1)
            HYPRE_BoomerAMGSetCycleRelaxType(pcg_precond, relax_coarse, 3);
         HYPRE_BoomerAMGSetAddRelaxType(pcg_precond, add_relax_type);
         HYPRE_BoomerAMGSetAddRelaxWt(pcg_precond, add_relax_wt);
         HYPRE_BoomerAMGSetChebyOrder(pcg_precond, cheby_order);
         HYPRE_BoomerAMGSetChebyFraction(pcg_precond, cheby_fraction);
         HYPRE_BoomerAMGSetChebyEigEst(pcg_precond, cheby_eig_est);
         HYPRE_BoomerAMGSetChebyVariant(pcg_precond, cheby_variant);
         HYPRE_BoomerAMGSetChebyScale(pcg_precond, cheby_scale);
         HYPRE_BoomerAMGSetRelaxOrder(pcg_precond, relax_order);
         HYPRE_BoomerAMGSetRelaxWt(pcg_precond, relax_wt);
         HYPRE_BoomerAMGSetOuterWt(pcg_precond, outer_wt);
         if (level_w > -1)
            HYPRE_BoomerAMGSetLevelRelaxWt(pcg_precond, relax_wt_level,level_w);
         if (level_ow > -1)
            HYPRE_BoomerAMGSetLevelOuterWt(pcg_precond,outer_wt_level,level_ow);
         HYPRE_BoomerAMGSetSmoothType(pcg_precond, smooth_type);
         HYPRE_BoomerAMGSetSmoothNumLevels(pcg_precond, smooth_num_levels);
         HYPRE_BoomerAMGSetSmoothNumSweeps(pcg_precond, smooth_num_sweeps);
         HYPRE_BoomerAMGSetMaxLevels(pcg_precond, max_levels);
         HYPRE_BoomerAMGSetMaxRowSum(pcg_precond, max_row_sum);
         HYPRE_BoomerAMGSetDebugFlag(pcg_precond, debug_flag);
         HYPRE_BoomerAMGSetNumFunctions(pcg_precond, num_functions);
         HYPRE_BoomerAMGSetAggNumLevels(pcg_precond, agg_num_levels);
         HYPRE_BoomerAMGSetAggInterpType(pcg_precond, agg_interp_type);
         HYPRE_BoomerAMGSetAggTruncFactor(pcg_precond, agg_trunc_factor);
         HYPRE_BoomerAMGSetAggP12TruncFactor(pcg_precond, agg_P12_trunc_factor);
         HYPRE_BoomerAMGSetAggPMaxElmts(pcg_precond, agg_P_max_elmts);
         HYPRE_BoomerAMGSetAggP12MaxElmts(pcg_precond, agg_P12_max_elmts);
         HYPRE_BoomerAMGSetNumPaths(pcg_precond, num_paths);
         HYPRE_BoomerAMGSetNodal(pcg_precond, nodal);
         HYPRE_BoomerAMGSetNodalDiag(pcg_precond, nodal_diag);
         HYPRE_BoomerAMGSetVariant(pcg_precond, variant);
         HYPRE_BoomerAMGSetOverlap(pcg_precond, overlap);
         HYPRE_BoomerAMGSetDomainType(pcg_precond, domain_type);
         HYPRE_BoomerAMGSetSchwarzUseNonSymm(pcg_precond, use_nonsymm_schwarz);

         HYPRE_BoomerAMGSetSchwarzRlxWeight(pcg_precond, schwarz_rlx_weight);
         if (eu_level < 0) eu_level = 0;
         HYPRE_BoomerAMGSetEuLevel(pcg_precond, eu_level);
         HYPRE_BoomerAMGSetEuBJ(pcg_precond, eu_bj);
         HYPRE_BoomerAMGSetEuSparseA(pcg_precond, eu_sparse_A);
         HYPRE_BoomerAMGSetCycleNumSweeps(pcg_precond, ns_coarse, 3);
         if (num_functions > 1)
            HYPRE_BoomerAMGSetDofFunc(pcg_precond, dof_func);
         HYPRE_BoomerAMGSetAdditive(pcg_precond, additive);
         HYPRE_BoomerAMGSetMultAdditive(pcg_precond, mult_add);
         HYPRE_BoomerAMGSetSimple(pcg_precond, simple);
         HYPRE_BoomerAMGSetAddLastLvl(pcg_precond, add_last_lvl);
         HYPRE_BoomerAMGSetMultAddPMaxElmts(pcg_precond, add_P_max_elmts);
         HYPRE_BoomerAMGSetMultAddTruncFactor(pcg_precond, add_trunc_factor);
         HYPRE_BoomerAMGSetRAP2(pcg_precond, rap2);
         HYPRE_BoomerAMGSetKeepTranspose(pcg_precond, keepTranspose);
#ifdef HYPRE_USING_DSUPERLU
         HYPRE_BoomerAMGSetDSLUThreshold(pcg_precond, dslu_threshold);
#endif
         if (nongalerk_tol)
         {
            HYPRE_BoomerAMGSetNonGalerkinTol(pcg_precond, nongalerk_tol[nongalerk_num_tol-1]);
            for (i=0; i < nongalerk_num_tol-1; i++)
               HYPRE_BoomerAMGSetLevelNonGalerkinTol(pcg_precond, nongalerk_tol[i], i);
         }
         HYPRE_COGMRESSetMaxIter(pcg_solver, mg_max_iter);
         HYPRE_COGMRESSetPrecond(pcg_solver,
                                 (HYPRE_PtrToSolverFcn) HYPRE_BoomerAMGSolve,
                                 (HYPRE_PtrToSolverFcn) HYPRE_BoomerAMGSetup,
                                 pcg_precond);
      }
      else if (solver_id == 17)
      {
         /* use diagonal scaling as preconditioner */
         if (myid == 0) hypre_printf("Solver: DS-COGMRES\n");
         pcg_precond = NULL;

         HYPRE_COGMRESSetPrecond(pcg_solver,
                                 (HYPRE_PtrToSolverFcn) HYPRE_ParCSRDiagScale,
                                 (HYPRE_PtrToSolverFcn) HYPRE_ParCSRDiagScaleSetup,
                                 pcg_precond);
      }
      else if (solver_id == 46)
      {
         /* use Euclid preconditioning */
         if (myid == 0) hypre_printf("Solver: Euclid-BICGSTAB\n");

         HYPRE_EuclidCreate(hypre_MPI_COMM_WORLD, &pcg_precond);

         /* note: There are three three methods of setting run-time
            parameters for Euclid: (see HYPRE_parcsr_ls.h); here
            we'll use what I think is simplest: let Euclid internally
            parse the command line.
         */
         if (eu_level > -1) HYPRE_EuclidSetLevel(pcg_precond, eu_level);
         if (eu_ilut) HYPRE_EuclidSetILUT(pcg_precond, eu_ilut);
         if (eu_sparse_A) HYPRE_EuclidSetSparseA(pcg_precond, eu_sparse_A);
         if (eu_row_scale) HYPRE_EuclidSetRowScale(pcg_precond, eu_row_scale);
         if (eu_bj) HYPRE_EuclidSetBJ(pcg_precond, eu_bj);
         HYPRE_EuclidSetStats(pcg_precond, eu_stats);
         HYPRE_EuclidSetMem(pcg_precond, eu_mem);

         /*HYPRE_EuclidSetParams(pcg_precond, argc, argv);*/

         HYPRE_COGMRESSetPrecond(pcg_solver,
                                 (HYPRE_PtrToSolverFcn) HYPRE_EuclidSolve,
                                 (HYPRE_PtrToSolverFcn) HYPRE_EuclidSetup,
                                 pcg_precond);
      }
      else if (solver_id == 74)
      {
         /* use MGR preconditioning */
         if (myid == 0) hypre_printf("Solver:  MGR-BICGSTAB\n");

         HYPRE_MGRCreate(&pcg_precond);

         mgr_num_cindexes = hypre_CTAlloc(HYPRE_Int, mgr_nlevels, HYPRE_MEMORY_HOST);
         for(i=0; i<mgr_nlevels; i++)
         { /* assume 1 coarse index per level */
            mgr_num_cindexes[i] = 1;
         }
         mgr_cindexes = hypre_CTAlloc(HYPRE_Int*, mgr_nlevels, HYPRE_MEMORY_HOST);
         for(i=0; i<mgr_nlevels; i++)
         {
            mgr_cindexes[i] = hypre_CTAlloc(HYPRE_Int, mgr_num_cindexes[i], HYPRE_MEMORY_HOST);
         }
         for(i=0; i<mgr_nlevels; i++)
         { /* assume coarse point is at index 0 */
            mgr_cindexes[i][0] = 2;
         }

         mgr_reserved_coarse_indexes = hypre_CTAlloc(HYPRE_BigInt, mgr_num_reserved_nodes, HYPRE_MEMORY_HOST);
         for(i=0; i<mgr_num_reserved_nodes; i++)
         {
            /* Generate 'artificial' reserved nodes. Assumes these are ordered last in the system */
            mgr_reserved_coarse_indexes[i] = last_local_row-i;//2*i+1;
            hypre_printf("mgr_reserved_coarse_indexes[i] = %b \n", mgr_reserved_coarse_indexes[i]);
         }

         /* set MGR data by block */
         HYPRE_MGRSetCpointsByBlock( pcg_precond, mgr_bsize, mgr_nlevels, mgr_num_cindexes,mgr_cindexes);
         /* set reserved coarse nodes */
         if(mgr_num_reserved_nodes)HYPRE_MGRSetReservedCoarseNodes(pcg_precond, mgr_num_reserved_nodes, mgr_reserved_coarse_indexes);

         /* set intermediate coarse grid strategy */
         HYPRE_MGRSetNonCpointsToFpoints(pcg_precond, mgr_non_c_to_f);
         /* set F relaxation strategy */
         HYPRE_MGRSetFRelaxMethod(pcg_precond, mgr_frelax_method);
         /* set relax type for single level F-relaxation and post-relaxation */
         HYPRE_MGRSetRelaxType(pcg_precond, mgr_relax_type);
         HYPRE_MGRSetNumRelaxSweeps(pcg_precond, mgr_num_relax_sweeps);
         /* set interpolation type */
         HYPRE_MGRSetRestrictType(pcg_precond, mgr_restrict_type);
         HYPRE_MGRSetNumRestrictSweeps(pcg_precond, mgr_num_restrict_sweeps);
         HYPRE_MGRSetInterpType(pcg_precond, mgr_interp_type);
         HYPRE_MGRSetNumInterpSweeps(pcg_precond, mgr_num_interp_sweeps);
         /* set print level */
         HYPRE_MGRSetPrintLevel(pcg_precond, 1);
         /* set max iterations */
         HYPRE_MGRSetMaxIter(pcg_precond, 1);
         HYPRE_MGRSetTol(pcg_precond, pc_tol);

         HYPRE_MGRSetGlobalsmoothType(pcg_precond, mgr_gsmooth_type);
         HYPRE_MGRSetMaxGlobalsmoothIters( pcg_precond, mgr_num_gsmooth_sweeps );

         /* create AMG coarse grid solver */

         HYPRE_BoomerAMGCreate(&amg_solver);
         HYPRE_BoomerAMGSetTol(amg_solver, pc_tol);
         HYPRE_BoomerAMGSetPrintLevel(amg_solver, 1);

         HYPRE_BoomerAMGSetMaxIter(amg_solver, 1);

         HYPRE_BoomerAMGSetCycleType(amg_solver, 1);
         HYPRE_BoomerAMGSetNumSweeps(amg_solver, 1);
         HYPRE_BoomerAMGSetCycleRelaxType(amg_solver, 14, 1);
         HYPRE_BoomerAMGSetCycleRelaxType(amg_solver, 14, 2);
         HYPRE_BoomerAMGSetCycleRelaxType(amg_solver, 9, 3);
         /* set the MGR coarse solver. Comment out to use default CG solver in MGR */
         HYPRE_MGRSetCoarseSolver( pcg_precond, HYPRE_BoomerAMGSolve, HYPRE_BoomerAMGSetup, amg_solver);


         /* setup MGR-COGMRES solver */
	 HYPRE_COGMRESSetMaxIter(pcg_solver, mg_max_iter);
         HYPRE_COGMRESSetPrecond(pcg_solver,
<<<<<<< HEAD
				   (HYPRE_PtrToSolverFcn) HYPRE_MGRSolve,
				   (HYPRE_PtrToSolverFcn) HYPRE_MGRSetup,
                                   pcg_precond);
=======
                                 (HYPRE_PtrToSolverFcn) HYPRE_MGRSolve,
                                 (HYPRE_PtrToSolverFcn) HYPRE_MGRSetup,
                                 pcg_precond);
>>>>>>> fc4c2ff3
      }
      HYPRE_COGMRESSetup(pcg_solver, (HYPRE_Matrix)parcsr_A,
                         (HYPRE_Vector)b, (HYPRE_Vector)x);

      hypre_EndTiming(time_index);
      hypre_PrintTiming("Setup phase times", hypre_MPI_COMM_WORLD);
      hypre_FinalizeTiming(time_index);
      hypre_ClearTiming();

      time_index = hypre_InitializeTiming("COGMRES Solve");
      hypre_BeginTiming(time_index);

      HYPRE_COGMRESSolve(pcg_solver, (HYPRE_Matrix)parcsr_A,
                         (HYPRE_Vector)b, (HYPRE_Vector)x);

      hypre_EndTiming(time_index);
      hypre_PrintTiming("Solve phase times", hypre_MPI_COMM_WORLD);
      hypre_FinalizeTiming(time_index);
      hypre_ClearTiming();

      HYPRE_COGMRESGetNumIterations(pcg_solver, &num_iterations);
      HYPRE_COGMRESGetFinalRelativeResidualNorm(pcg_solver,&final_res_norm);
#if SECOND_TIME
      /* run a second time to check for memory leaks */
      HYPRE_ParVectorSetRandomValues(x, 775);
      HYPRE_COGMRESSetup(pcg_solver, (HYPRE_Matrix)parcsr_A,
                         (HYPRE_Vector)b, (HYPRE_Vector)x);
      HYPRE_COGMRESSolve(pcg_solver, (HYPRE_Matrix)parcsr_A,
                         (HYPRE_Vector)b, (HYPRE_Vector)x);
#endif

      HYPRE_ParCSRCOGMRESDestroy(pcg_solver);

      if (solver_id == 16)
      {
         HYPRE_BoomerAMGDestroy(pcg_precond);
      }
      else if (solver_id == 46)
      {
         HYPRE_EuclidDestroy(pcg_precond);
      }
      else if(solver_id == 74)
      {
         /* free memory */
         if(mgr_num_cindexes)
            hypre_TFree(mgr_num_cindexes, HYPRE_MEMORY_HOST);
         mgr_num_cindexes = NULL;

         if(mgr_reserved_coarse_indexes)
            hypre_TFree(mgr_reserved_coarse_indexes, HYPRE_MEMORY_HOST);
         mgr_reserved_coarse_indexes = NULL;

         if(mgr_cindexes)
         {
            for( i=0; i<mgr_nlevels; i++)
            {
               if(mgr_cindexes[i])
                  hypre_TFree(mgr_cindexes[i], HYPRE_MEMORY_HOST);
            }
            hypre_TFree(mgr_cindexes, HYPRE_MEMORY_HOST);
            mgr_cindexes = NULL;
         }

         HYPRE_BoomerAMGDestroy(amg_solver);
         HYPRE_MGRDestroy(pcg_precond);
      }
      if (myid == 0)
      {
         hypre_printf("\n");
         hypre_printf("COGMRES Iterations = %d\n", num_iterations);
         hypre_printf("Final COGMRES Relative Residual Norm = %e\n", final_res_norm);
         hypre_printf("\n");
      }
   }
   /*-----------------------------------------------------------
    * Solve the system using CGNR
    *-----------------------------------------------------------*/

   if (solver_id == 5 || solver_id == 6)
   {
      time_index = hypre_InitializeTiming("CGNR Setup");
      hypre_BeginTiming(time_index);

      HYPRE_ParCSRCGNRCreate(hypre_MPI_COMM_WORLD, &pcg_solver);
      HYPRE_CGNRSetMaxIter(pcg_solver, max_iter);
      HYPRE_CGNRSetTol(pcg_solver, tol);
      HYPRE_CGNRSetLogging(pcg_solver, ioutdat);

      if (solver_id == 5)
      {
         /* use BoomerAMG as preconditioner */
         if (myid == 0) hypre_printf("Solver: AMG-CGNR\n");
         HYPRE_BoomerAMGCreate(&pcg_precond);
         HYPRE_BoomerAMGSetCGCIts(pcg_precond, cgcits);
         HYPRE_BoomerAMGSetInterpType(pcg_precond, interp_type);
         HYPRE_BoomerAMGSetPostInterpType(pcg_precond, post_interp_type);
         HYPRE_BoomerAMGSetNumSamples(pcg_precond, gsmg_samples);
         HYPRE_BoomerAMGSetTol(pcg_precond, pc_tol);
         HYPRE_BoomerAMGSetCoarsenType(pcg_precond, coarsen_type);
         HYPRE_BoomerAMGSetMeasureType(pcg_precond, measure_type);
         HYPRE_BoomerAMGSetStrongThreshold(pcg_precond, strong_threshold);
         HYPRE_BoomerAMGSetSeqThreshold(pcg_precond, seq_threshold);
         HYPRE_BoomerAMGSetRedundant(pcg_precond, redundant);
         HYPRE_BoomerAMGSetMaxCoarseSize(pcg_precond, coarse_threshold);
         HYPRE_BoomerAMGSetMinCoarseSize(pcg_precond, min_coarse_size);
         HYPRE_BoomerAMGSetTruncFactor(pcg_precond, trunc_factor);
         HYPRE_BoomerAMGSetPMaxElmts(pcg_precond, P_max_elmts);
         HYPRE_BoomerAMGSetJacobiTruncThreshold(pcg_precond, jacobi_trunc_threshold);
         HYPRE_BoomerAMGSetSCommPkgSwitch(pcg_precond, S_commpkg_switch);
         HYPRE_BoomerAMGSetPrintLevel(pcg_precond, poutdat);
         HYPRE_BoomerAMGSetPrintFileName(pcg_precond, "driver.out.log");
         HYPRE_BoomerAMGSetMaxIter(pcg_precond, 1);
         HYPRE_BoomerAMGSetCycleType(pcg_precond, cycle_type);
         HYPRE_BoomerAMGSetFCycle(pcg_precond, fcycle);
         HYPRE_BoomerAMGSetNumSweeps(pcg_precond, num_sweeps);
         if (relax_type > -1) HYPRE_BoomerAMGSetRelaxType(pcg_precond, relax_type);
         if (relax_down > -1)
            HYPRE_BoomerAMGSetCycleRelaxType(pcg_precond, relax_down, 1);
         if (relax_up > -1)
            HYPRE_BoomerAMGSetCycleRelaxType(pcg_precond, relax_up, 2);
         if (relax_coarse > -1)
            HYPRE_BoomerAMGSetCycleRelaxType(pcg_precond, relax_coarse, 3);
         HYPRE_BoomerAMGSetAddRelaxType(pcg_precond, add_relax_type);
         HYPRE_BoomerAMGSetAddRelaxWt(pcg_precond, add_relax_wt);
         HYPRE_BoomerAMGSetChebyOrder(pcg_precond, cheby_order);
         HYPRE_BoomerAMGSetChebyFraction(pcg_precond, cheby_fraction);
         HYPRE_BoomerAMGSetChebyEigEst(pcg_precond, cheby_eig_est);
         HYPRE_BoomerAMGSetChebyVariant(pcg_precond, cheby_variant);
         HYPRE_BoomerAMGSetChebyScale(pcg_precond, cheby_scale);
         HYPRE_BoomerAMGSetRelaxOrder(pcg_precond, relax_order);
         HYPRE_BoomerAMGSetRelaxWt(pcg_precond, relax_wt);
         HYPRE_BoomerAMGSetOuterWt(pcg_precond, outer_wt);
         if (level_w > -1)
            HYPRE_BoomerAMGSetLevelRelaxWt(pcg_precond, relax_wt_level,level_w);
         if (level_ow > -1)
            HYPRE_BoomerAMGSetLevelOuterWt(pcg_precond,outer_wt_level,level_ow);
         HYPRE_BoomerAMGSetSmoothType(pcg_precond, smooth_type);
         HYPRE_BoomerAMGSetSmoothNumLevels(pcg_precond, smooth_num_levels);
         HYPRE_BoomerAMGSetSmoothNumSweeps(pcg_precond, smooth_num_sweeps);
         HYPRE_BoomerAMGSetMaxLevels(pcg_precond, max_levels);
         HYPRE_BoomerAMGSetMaxRowSum(pcg_precond, max_row_sum);
         HYPRE_BoomerAMGSetDebugFlag(pcg_precond, debug_flag);
         HYPRE_BoomerAMGSetNumFunctions(pcg_precond, num_functions);
         HYPRE_BoomerAMGSetAggNumLevels(pcg_precond, agg_num_levels);
         HYPRE_BoomerAMGSetAggInterpType(pcg_precond, agg_interp_type);
         HYPRE_BoomerAMGSetAggTruncFactor(pcg_precond, agg_trunc_factor);
         HYPRE_BoomerAMGSetAggP12TruncFactor(pcg_precond, agg_P12_trunc_factor);
         HYPRE_BoomerAMGSetAggPMaxElmts(pcg_precond, agg_P_max_elmts);
         HYPRE_BoomerAMGSetAggP12MaxElmts(pcg_precond, agg_P12_max_elmts);
         HYPRE_BoomerAMGSetNumPaths(pcg_precond, num_paths);
         HYPRE_BoomerAMGSetNodal(pcg_precond, nodal);
         HYPRE_BoomerAMGSetNodalDiag(pcg_precond, nodal_diag);
         HYPRE_BoomerAMGSetVariant(pcg_precond, variant);
         HYPRE_BoomerAMGSetOverlap(pcg_precond, overlap);
         HYPRE_BoomerAMGSetDomainType(pcg_precond, domain_type);
         if (num_functions > 1)
            HYPRE_BoomerAMGSetDofFunc(pcg_precond, dof_func);
         HYPRE_BoomerAMGSetAdditive(pcg_precond, additive);
         HYPRE_BoomerAMGSetMultAdditive(pcg_precond, mult_add);
         HYPRE_BoomerAMGSetSimple(pcg_precond, simple);
         HYPRE_BoomerAMGSetAddLastLvl(pcg_precond, add_last_lvl);
         HYPRE_BoomerAMGSetMultAddPMaxElmts(pcg_precond, add_P_max_elmts);
         HYPRE_BoomerAMGSetMultAddTruncFactor(pcg_precond, add_trunc_factor);
         HYPRE_BoomerAMGSetRAP2(pcg_precond, rap2);
         HYPRE_BoomerAMGSetKeepTranspose(pcg_precond, keepTranspose);
#ifdef HYPRE_USING_DSUPERLU
         HYPRE_BoomerAMGSetDSLUThreshold(pcg_precond, dslu_threshold);
#endif
         if (nongalerk_tol)
         {
            HYPRE_BoomerAMGSetNonGalerkinTol(pcg_precond, nongalerk_tol[nongalerk_num_tol-1]);
            for (i=0; i < nongalerk_num_tol-1; i++)
               HYPRE_BoomerAMGSetLevelNonGalerkinTol(pcg_precond, nongalerk_tol[i], i);
         }
         HYPRE_CGNRSetMaxIter(pcg_solver, mg_max_iter);
         HYPRE_CGNRSetPrecond(pcg_solver,
                              (HYPRE_PtrToSolverFcn) HYPRE_BoomerAMGSolve,
                              (HYPRE_PtrToSolverFcn) HYPRE_BoomerAMGSolveT,
                              (HYPRE_PtrToSolverFcn) HYPRE_BoomerAMGSetup,
                              pcg_precond);
      }
      else if (solver_id == 6)
      {
         /* use diagonal scaling as preconditioner */
         if (myid == 0) hypre_printf("Solver: DS-CGNR\n");
         pcg_precond = NULL;

         HYPRE_CGNRSetPrecond(pcg_solver,
                              (HYPRE_PtrToSolverFcn) HYPRE_ParCSRDiagScale,
                              (HYPRE_PtrToSolverFcn) HYPRE_ParCSRDiagScale,
                              (HYPRE_PtrToSolverFcn) HYPRE_ParCSRDiagScaleSetup,
                              pcg_precond);
      }

      HYPRE_CGNRGetPrecond(pcg_solver, &pcg_precond_gotten);
      if (pcg_precond_gotten != pcg_precond)
      {
         hypre_printf("HYPRE_ParCSRCGNRGetPrecond got bad precond\n");
         return(-1);
      }
      else
         if (myid == 0)
            hypre_printf("HYPRE_ParCSRCGNRGetPrecond got good precond\n");
      HYPRE_CGNRSetup(pcg_solver, (HYPRE_Matrix)parcsr_A, (HYPRE_Vector)b,
                      (HYPRE_Vector)x);

      hypre_EndTiming(time_index);
      hypre_PrintTiming("Setup phase times", hypre_MPI_COMM_WORLD);
      hypre_FinalizeTiming(time_index);
      hypre_ClearTiming();

      time_index = hypre_InitializeTiming("CGNR Solve");
      hypre_BeginTiming(time_index);

      HYPRE_CGNRSolve(pcg_solver, (HYPRE_Matrix)parcsr_A, (HYPRE_Vector)b,
                      (HYPRE_Vector)x);

      hypre_EndTiming(time_index);
      hypre_PrintTiming("Solve phase times", hypre_MPI_COMM_WORLD);
      hypre_FinalizeTiming(time_index);
      hypre_ClearTiming();

      HYPRE_CGNRGetNumIterations(pcg_solver, &num_iterations);
      HYPRE_CGNRGetFinalRelativeResidualNorm(pcg_solver,&final_res_norm);

#if SECOND_TIME
      /* run a second time to check for memory leaks */
      HYPRE_ParVectorSetRandomValues(x, 775);
      HYPRE_CGNRSetup(pcg_solver, (HYPRE_Matrix)parcsr_A, (HYPRE_Vector)b,
                      (HYPRE_Vector)x);
      HYPRE_CGNRSolve(pcg_solver, (HYPRE_Matrix)parcsr_A, (HYPRE_Vector)b,
                      (HYPRE_Vector)x);
#endif

      HYPRE_ParCSRCGNRDestroy(pcg_solver);

      if (solver_id == 5)
      {
         HYPRE_BoomerAMGDestroy(pcg_precond);
      }
      if (myid == 0 /* begin lobpcg */ && !lobpcgFlag /* end lobpcg */)
      {
         hypre_printf("\n");
         hypre_printf("Iterations = %d\n", num_iterations);
         hypre_printf("Final Relative Residual Norm = %e\n", final_res_norm);
         hypre_printf("\n");
      }
   }

   /*-----------------------------------------------------------
    * Solve the system using MGR
    *-----------------------------------------------------------*/

   if (solver_id == 70)
   {
      if (myid == 0) hypre_printf("Solver:  MGR\n");
      time_index = hypre_InitializeTiming("MGR Setup");
      hypre_BeginTiming(time_index);

      HYPRE_Solver mgr_solver;
      HYPRE_MGRCreate(&mgr_solver);

      mgr_num_cindexes = hypre_CTAlloc(HYPRE_Int,  mgr_nlevels, HYPRE_MEMORY_HOST);
      for(i=0; i<mgr_nlevels; i++)
      { /* assume 1 coarse index per level */
         mgr_num_cindexes[i] = 1;
      }
      mgr_cindexes = hypre_CTAlloc(HYPRE_Int*,  mgr_nlevels, HYPRE_MEMORY_HOST);
      for(i=0; i<mgr_nlevels; i++)
      {
         mgr_cindexes[i] = hypre_CTAlloc(HYPRE_Int,  mgr_num_cindexes[i], HYPRE_MEMORY_HOST);
      }
      for(i=0; i<mgr_nlevels; i++)
      { /* assume coarse point is at index 0 */
         mgr_cindexes[i][0] = 0;
      }
      mgr_reserved_coarse_indexes = hypre_CTAlloc(HYPRE_BigInt,  mgr_num_reserved_nodes, HYPRE_MEMORY_HOST);
      for(i=0; i<mgr_num_reserved_nodes; i++)
      { /* generate artificial reserved nodes */
         mgr_reserved_coarse_indexes[i] = last_local_row-i;//2*i+1;
      }

      /* set MGR data by block */
      HYPRE_MGRSetCpointsByBlock( mgr_solver, mgr_bsize, mgr_nlevels, mgr_num_cindexes,mgr_cindexes);
      /* set reserved coarse nodes */
      if(mgr_num_reserved_nodes)HYPRE_MGRSetReservedCoarseNodes(mgr_solver, mgr_num_reserved_nodes, mgr_reserved_coarse_indexes);

      /* set intermediate coarse grid strategy */
      HYPRE_MGRSetNonCpointsToFpoints(mgr_solver, mgr_non_c_to_f);
      /* set F relaxation strategy */
      HYPRE_MGRSetFRelaxMethod(mgr_solver, mgr_frelax_method);
      /* set relax type for single level F-relaxation and post-relaxation */
      HYPRE_MGRSetRelaxType(mgr_solver, mgr_relax_type);
      HYPRE_MGRSetNumRelaxSweeps(mgr_solver, mgr_num_relax_sweeps);
      /* set interpolation type */
      HYPRE_MGRSetRestrictType(mgr_solver, mgr_restrict_type);
      HYPRE_MGRSetNumRestrictSweeps(mgr_solver, mgr_num_restrict_sweeps);
      HYPRE_MGRSetInterpType(mgr_solver, mgr_interp_type);
      HYPRE_MGRSetNumInterpSweeps(mgr_solver, mgr_num_interp_sweeps);
      /* set print level */
      HYPRE_MGRSetPrintLevel(mgr_solver, 3);
      /* set max iterations */
      HYPRE_MGRSetMaxIter(mgr_solver, max_iter);
      HYPRE_MGRSetTol(mgr_solver, tol);

      HYPRE_MGRSetGlobalsmoothType(mgr_solver, mgr_gsmooth_type);
      HYPRE_MGRSetMaxGlobalsmoothIters( mgr_solver, mgr_num_gsmooth_sweeps );

      /* create AMG coarse grid solver */

      HYPRE_BoomerAMGCreate(&amg_solver);
      /* BM Aug 25, 2006 */
      HYPRE_BoomerAMGSetCGCIts(amg_solver, cgcits);
      HYPRE_BoomerAMGSetInterpType(amg_solver, 0);
      HYPRE_BoomerAMGSetPostInterpType(amg_solver, post_interp_type);
      HYPRE_BoomerAMGSetCoarsenType(amg_solver, 6);
      HYPRE_BoomerAMGSetTol(amg_solver, tol);
      HYPRE_BoomerAMGSetPMaxElmts(amg_solver, 0);
      HYPRE_BoomerAMGSetCycleType(amg_solver, cycle_type);
      HYPRE_BoomerAMGSetFCycle(amg_solver, fcycle);
      HYPRE_BoomerAMGSetNumSweeps(amg_solver, num_sweeps);
      HYPRE_BoomerAMGSetRelaxType(amg_solver, 3);
      if (relax_down > -1)
         HYPRE_BoomerAMGSetCycleRelaxType(amg_solver, relax_down, 1);
      if (relax_up > -1)
         HYPRE_BoomerAMGSetCycleRelaxType(amg_solver, relax_up, 2);
      if (relax_coarse > -1)
         HYPRE_BoomerAMGSetCycleRelaxType(amg_solver, relax_coarse, 3);
      HYPRE_BoomerAMGSetRelaxOrder(amg_solver, 1);
      HYPRE_BoomerAMGSetMaxLevels(amg_solver, max_levels);
      HYPRE_BoomerAMGSetSmoothType(amg_solver, smooth_type);
      HYPRE_BoomerAMGSetSmoothNumSweeps(amg_solver, smooth_num_sweeps);
      if(mgr_nlevels < 1 || mgr_bsize < 2)
      {
         HYPRE_BoomerAMGSetMaxIter(amg_solver, max_iter);
         HYPRE_BoomerAMGSetPrintLevel(amg_solver, 3);
      }
      else
      {
         HYPRE_BoomerAMGSetMaxIter(amg_solver, 1);
         HYPRE_BoomerAMGSetTol(amg_solver, 0.0);
         HYPRE_BoomerAMGSetPrintLevel(amg_solver, 1);
      }
      /* set the MGR coarse solver. Comment out to use default CG solver in MGR */
      HYPRE_MGRSetCoarseSolver( mgr_solver, HYPRE_BoomerAMGSolve, HYPRE_BoomerAMGSetup, amg_solver);

      /* setup MGR solver */
      HYPRE_MGRSetup(mgr_solver, parcsr_A, b, x);

      hypre_EndTiming(time_index);
      hypre_PrintTiming("Setup phase times", hypre_MPI_COMM_WORLD);
      hypre_FinalizeTiming(time_index);
      hypre_ClearTiming();

      time_index = hypre_InitializeTiming("MGR Solve");
      hypre_BeginTiming(time_index);

      /* MGR solve */
      HYPRE_MGRSolve(mgr_solver, parcsr_A, b, x);

      hypre_EndTiming(time_index);
      hypre_PrintTiming("Solve phase times", hypre_MPI_COMM_WORLD);
      hypre_FinalizeTiming(time_index);
      hypre_ClearTiming();

      HYPRE_MGRGetNumIterations(mgr_solver, &num_iterations);
      HYPRE_MGRGetFinalRelativeResidualNorm(mgr_solver, &final_res_norm);

      if (myid == 0)
      {
         hypre_printf("\n");
         hypre_printf("MGR Iterations = %d\n", num_iterations);
         hypre_printf("Final Relative Residual Norm = %e\n", final_res_norm);
         hypre_printf("\n");
      }

#if SECOND_TIME
      /* run a second time to check for memory leaks */
      HYPRE_ParVectorSetRandomValues(x, 775);
      HYPRE_MGRSetup(mgr_solver, parcsr_A, b, x);
      HYPRE_MGRSolve(mgr_solver, parcsr_A, b, x);
#endif

      /* free memory */
      if(mgr_num_cindexes)
         hypre_TFree(mgr_num_cindexes, HYPRE_MEMORY_HOST);
      mgr_num_cindexes = NULL;

      if(mgr_reserved_coarse_indexes)
         hypre_TFree(mgr_reserved_coarse_indexes, HYPRE_MEMORY_HOST);
      mgr_reserved_coarse_indexes = NULL;

      if(mgr_cindexes)
      {
         for( i=0; i<mgr_nlevels; i++)
         {
            if(mgr_cindexes[i])
               hypre_TFree(mgr_cindexes[i], HYPRE_MEMORY_HOST);
         }
         hypre_TFree(mgr_cindexes, HYPRE_MEMORY_HOST);
         mgr_cindexes = NULL;
      }

      HYPRE_BoomerAMGDestroy(amg_solver);
      HYPRE_MGRDestroy(mgr_solver);
   }

   /*-----------------------------------------------------------
    * Solve the system using hypre_ILU
    *-----------------------------------------------------------*/   

   if (solver_id == 80)
   {
      if (myid == 0) hypre_printf("Solver:  hypre_ILU\n");
      time_index = hypre_InitializeTiming("hypre_ILU Setup");
      hypre_BeginTiming(time_index);
      
      HYPRE_Solver ilu_solver;
      HYPRE_ILUCreate(&ilu_solver); 

      /* set ilu type */
      HYPRE_ILUSetType(ilu_solver, ilu_type);
      /* set level of fill */
      HYPRE_ILUSetLevelOfFill(ilu_solver, ilu_lfil);
      /* set print level */
      HYPRE_ILUSetPrintLevel(ilu_solver, 2);
      /* set max iterations */
      HYPRE_ILUSetMaxIter(ilu_solver, max_iter);
      /* set max number of nonzeros per row */
      HYPRE_ILUSetMaxNnzPerRow(ilu_solver,ilu_max_row_nnz);
      /* set the droptol */
      HYPRE_ILUSetDropThreshold(ilu_solver,ilu_droptol);
      HYPRE_ILUSetTol(ilu_solver, tol);
      /* set max iterations for Schur system solve */                
      HYPRE_ILUSetSchurMaxIter( ilu_solver, ilu_schur_max_iter ); 
      
      /* setting for NSH */
      if(ilu_type == 20 || ilu_type == 21)
      {
		 HYPRE_ILUSetNSHDropThreshold( ilu_solver, ilu_nsh_droptol);
	  }              

      
      /* setup hypre_ILU solver */
      HYPRE_ILUSetup(ilu_solver, parcsr_A, b, x);

      hypre_EndTiming(time_index);
      hypre_PrintTiming("Setup phase times", hypre_MPI_COMM_WORLD);
      hypre_FinalizeTiming(time_index);
      hypre_ClearTiming();
 
      time_index = hypre_InitializeTiming("hypre_ILU Solve");
      hypre_BeginTiming(time_index);
      
      /* hypre_ILU solve */
      HYPRE_ILUSolve(ilu_solver, parcsr_A, b, x);
      
      hypre_EndTiming(time_index);
      hypre_PrintTiming("Solve phase times", hypre_MPI_COMM_WORLD);
      hypre_FinalizeTiming(time_index);
      hypre_ClearTiming();

      HYPRE_ILUGetNumIterations(ilu_solver, &num_iterations);
      HYPRE_ILUGetFinalRelativeResidualNorm(ilu_solver, &final_res_norm);

      if (myid == 0)
      {
         hypre_printf("\n");
         hypre_printf("hypre_ILU Iterations = %d\n", num_iterations);
         hypre_printf("Final Relative Residual Norm = %e\n", final_res_norm);
         hypre_printf("\n");
      }

#if SECOND_TIME
      /* run a second time to check for memory leaks */
      HYPRE_ParVectorSetRandomValues(x, 775);
      HYPRE_ILUSetup(ilu_solver, parcsr_A, b, x);
      HYPRE_ILUSolve(ilu_solver, parcsr_A, b, x);
#endif
      
      /* free memory */
      HYPRE_ILUDestroy(ilu_solver);
   }

   /*-----------------------------------------------------------
    * Print the solution and other info
    *-----------------------------------------------------------*/

   /* RDF: Why is this here? */
   /*if (!(build_rhs_type ==1 || build_rhs_type ==7))
     HYPRE_IJVectorGetObjectType(ij_b, &j);*/

   if (print_system)
   {
      HYPRE_IJVectorPrint(ij_x, "IJ.out.x");
   }

   /*-----------------------------------------------------------
    * Finalize things
    *-----------------------------------------------------------*/

   if (test_ij || build_matrix_type == -1) HYPRE_IJMatrixDestroy(ij_A);
   else HYPRE_ParCSRMatrixDestroy(parcsr_A);

   /* for build_rhs_type = 1 or 7, we did not create ij_b  - just b*/
   if (build_rhs_type ==1 || build_rhs_type ==7 || build_rhs_type==6)
      HYPRE_ParVectorDestroy(b);
   else
      HYPRE_IJVectorDestroy(ij_b);

   HYPRE_IJVectorDestroy(ij_x);

   if (build_rbm)
   {
      for (i=0; i< num_interp_vecs; i++)
         HYPRE_IJVectorDestroy(ij_rbm[i]);
      hypre_TFree(ij_rbm, HYPRE_MEMORY_HOST);
      hypre_TFree(interp_vecs, HYPRE_MEMORY_HOST);
   }
   if (nongalerk_tol) hypre_TFree(nongalerk_tol, HYPRE_MEMORY_HOST);

/*
  hypre_FinalizeMemoryDebug();
*/
  final:

   /* Finalize Hypre */
   HYPRE_Finalize();

   /* Finalize MPI */
   hypre_MPI_Finalize();

   return (0);
}

/*----------------------------------------------------------------------
 * Build matrix from file. Expects three files on each processor.
 * filename.D.n contains the diagonal part, filename.O.n contains
 * the offdiagonal part and filename.INFO.n contains global row
 * and column numbers, number of columns of offdiagonal matrix
 * and the mapping of offdiagonal column numbers to global column numbers.
 * Parameters given in command line.
 *----------------------------------------------------------------------*/

HYPRE_Int
BuildParFromFile( HYPRE_Int                  argc,
                  char                *argv[],
                  HYPRE_Int                  arg_index,
                  HYPRE_ParCSRMatrix  *A_ptr     )
{
   char               *filename;

   HYPRE_ParCSRMatrix A;

   HYPRE_Int                 myid;

   /*-----------------------------------------------------------
    * Initialize some stuff
    *-----------------------------------------------------------*/

   hypre_MPI_Comm_rank(hypre_MPI_COMM_WORLD, &myid );

   /*-----------------------------------------------------------
    * Parse command line
    *-----------------------------------------------------------*/

   if (arg_index < argc)
   {
      filename = argv[arg_index];
   }
   else
   {
      hypre_printf("Error: No filename specified \n");
      exit(1);
   }

   /*-----------------------------------------------------------
    * Print driver parameters
    *-----------------------------------------------------------*/

   if (myid == 0)
   {
      hypre_printf("  FromFile: %s\n", filename);
   }

   /*-----------------------------------------------------------
    * Generate the matrix
    *-----------------------------------------------------------*/

   HYPRE_ParCSRMatrixRead(hypre_MPI_COMM_WORLD, filename,&A);

   *A_ptr = A;

   return (0);
}


/*----------------------------------------------------------------------
 * Build rhs from file. Expects two files on each processor.
 * filename.n contains the data and
 * and filename.INFO.n contains global row
 * numbers
 *----------------------------------------------------------------------*/

HYPRE_Int
BuildParRhsFromFile( HYPRE_Int                  argc,
                     char                *argv[],
                     HYPRE_Int                  arg_index,
                     HYPRE_ParVector      *b_ptr     )
{
   char               *filename;

   HYPRE_ParVector b;

   HYPRE_Int                 myid;

   /*-----------------------------------------------------------
    * Initialize some stuff
    *-----------------------------------------------------------*/

   hypre_MPI_Comm_rank(hypre_MPI_COMM_WORLD, &myid );

   /*-----------------------------------------------------------
    * Parse command line
    *-----------------------------------------------------------*/

   if (arg_index < argc)
   {
      filename = argv[arg_index];
   }
   else
   {
      hypre_printf("Error: No filename specified \n");
      exit(1);
   }

   /*-----------------------------------------------------------
    * Print driver parameters
    *-----------------------------------------------------------*/

   if (myid == 0)
   {
      hypre_printf("  RhsFromParFile: %s\n", filename);
   }

   /*-----------------------------------------------------------
    * Generate the matrix
    *-----------------------------------------------------------*/

   HYPRE_ParVectorRead(hypre_MPI_COMM_WORLD, filename,&b);

   *b_ptr = b;

   return (0);
}




/*----------------------------------------------------------------------
 * Build standard 7-point laplacian in 3D with grid and anisotropy.
 * Parameters given in command line.
 *----------------------------------------------------------------------*/

HYPRE_Int
BuildParLaplacian( HYPRE_Int                  argc,
                   char                *argv[],
                   HYPRE_Int                  arg_index,
                   HYPRE_ParCSRMatrix  *A_ptr     )
{
   HYPRE_BigInt              nx, ny, nz;
   HYPRE_Int                 P, Q, R;
   HYPRE_Real          cx, cy, cz;

   HYPRE_ParCSRMatrix  A;

   HYPRE_Int                 num_procs, myid;
   HYPRE_Int                 p, q, r;
   HYPRE_Int                 num_fun = 1;
   HYPRE_Real         *values;
   HYPRE_Real         *mtrx;

   HYPRE_Real          ep = .1;

   HYPRE_Int                 system_vcoef = 0;
   HYPRE_Int                 sys_opt = 0;
   HYPRE_Int                 vcoef_opt = 0;


   /*-----------------------------------------------------------
    * Initialize some stuff
    *-----------------------------------------------------------*/

   hypre_MPI_Comm_size(hypre_MPI_COMM_WORLD, &num_procs );
   hypre_MPI_Comm_rank(hypre_MPI_COMM_WORLD, &myid );

   /*-----------------------------------------------------------
    * Set defaults
    *-----------------------------------------------------------*/

   nx = 10;
   ny = 10;
   nz = 10;

   P  = 1;
   Q  = num_procs;
   R  = 1;

   cx = 1.;
   cy = 1.;
   cz = 1.;

   /*-----------------------------------------------------------
    * Parse command line
    *-----------------------------------------------------------*/
   arg_index = 0;
   while (arg_index < argc)
   {
      if ( strcmp(argv[arg_index], "-n") == 0 )
      {
         arg_index++;
         nx = atoi(argv[arg_index++]);
         ny = atoi(argv[arg_index++]);
         nz = atoi(argv[arg_index++]);
      }
      else if ( strcmp(argv[arg_index], "-P") == 0 )
      {
         arg_index++;
         P  = atoi(argv[arg_index++]);
         Q  = atoi(argv[arg_index++]);
         R  = atoi(argv[arg_index++]);
      }
      else if ( strcmp(argv[arg_index], "-c") == 0 )
      {
         arg_index++;
         cx = atof(argv[arg_index++]);
         cy = atof(argv[arg_index++]);
         cz = atof(argv[arg_index++]);
      }
      else if ( strcmp(argv[arg_index], "-sysL") == 0 )
      {
         arg_index++;
         num_fun = atoi(argv[arg_index++]);
      }
      else if ( strcmp(argv[arg_index], "-sysL_opt") == 0 )
      {
         arg_index++;
         sys_opt = atoi(argv[arg_index++]);
      }
      else if ( strcmp(argv[arg_index], "-sys_vcoef") == 0 )
      {
         /* have to use -sysL for this to */
         arg_index++;
         system_vcoef = 1;
      }
      else if ( strcmp(argv[arg_index], "-sys_vcoef_opt") == 0 )
      {
         arg_index++;
         vcoef_opt = atoi(argv[arg_index++]);
      }
      else if ( strcmp(argv[arg_index], "-ep") == 0 )
      {
         arg_index++;
         ep = atof(argv[arg_index++]);
      }
      else
      {
         arg_index++;
      }
   }

   /*-----------------------------------------------------------
    * Check a few things
    *-----------------------------------------------------------*/

   if ((P*Q*R) != num_procs)
   {
      hypre_printf("Error: Invalid number of processors or processor topology \n");
      exit(1);
   }

   /*-----------------------------------------------------------
    * Print driver parameters
    *-----------------------------------------------------------*/

   if (myid == 0)
   {
      hypre_printf("  Laplacian:   num_fun = %d\n", num_fun);
      hypre_printf("    (nx, ny, nz) = (%b, %b, %b)\n", nx, ny, nz);
      hypre_printf("    (Px, Py, Pz) = (%d, %d, %d)\n", P,  Q,  R);
      hypre_printf("    (cx, cy, cz) = (%f, %f, %f)\n\n", cx, cy, cz);
   }

   /*-----------------------------------------------------------
    * Set up the grid structure
    *-----------------------------------------------------------*/

   /* compute p,q,r from P,Q,R and myid */
   p = myid % P;
   q = (( myid - p)/P) % Q;
   r = ( myid - p - P*q)/( P*Q );

   /*-----------------------------------------------------------
    * Generate the matrix
    *-----------------------------------------------------------*/

   values = hypre_CTAlloc(HYPRE_Real,  4, HYPRE_MEMORY_HOST);

   values[1] = -cx;
   values[2] = -cy;
   values[3] = -cz;

   values[0] = 0.;
   if (nx > 1)
   {
      values[0] += 2.0*cx;
   }
   if (ny > 1)
   {
      values[0] += 2.0*cy;
   }
   if (nz > 1)
   {
      values[0] += 2.0*cz;
   }

   if (num_fun == 1)
      A = (HYPRE_ParCSRMatrix) GenerateLaplacian(hypre_MPI_COMM_WORLD,
                                                 nx, ny, nz, P, Q, R, p, q, r, values);
   else
   {
      mtrx = hypre_CTAlloc(HYPRE_Real,  num_fun*num_fun, HYPRE_MEMORY_HOST);

      if (num_fun == 2)
      {
         if (sys_opt ==1) /* identity  */
         {
            mtrx[0] = 1.0;
            mtrx[1] = 0.0;
            mtrx[2] = 0.0;
            mtrx[3] = 1.0;
         }
         else if (sys_opt ==2)
         {
            mtrx[0] = 1.0;
            mtrx[1] = 0.0;
            mtrx[2] = 0.0;
            mtrx[3] = 20.0;
         }
         else if (sys_opt ==3) /* similar to barry's talk - ex1 */
         {
            mtrx[0] = 1.0;
            mtrx[1] = 2.0;
            mtrx[2] = 2.0;
            mtrx[3] = 1.0;
         }
         else if (sys_opt ==4) /* can use with vcoef to get barry's ex*/
         {
            mtrx[0] = 1.0;
            mtrx[1] = 1.0;
            mtrx[2] = 1.0;
            mtrx[3] = 1.0;
         }
         else if (sys_opt ==5) /* barry's talk - ex1 */
         {
            mtrx[0] = 1.0;
            mtrx[1] = 1.1;
            mtrx[2] = 1.1;
            mtrx[3] = 1.0;
         }
         else if (sys_opt ==6) /*  */
         {
            mtrx[0] = 1.1;
            mtrx[1] = 1.0;
            mtrx[2] = 1.0;
            mtrx[3] = 1.1;
         }

         else /* == 0 */
         {
            mtrx[0] = 2;
            mtrx[1] = 1;
            mtrx[2] = 1;
            mtrx[3] = 2;
         }
      }
      else if (num_fun == 3)
      {
         if (sys_opt ==1)
         {
            mtrx[0] = 1.0;
            mtrx[1] = 0.0;
            mtrx[2] = 0.0;
            mtrx[3] = 0.0;
            mtrx[4] = 1.0;
            mtrx[5] = 0.0;
            mtrx[6] = 0.0;
            mtrx[7] = 0.0;
            mtrx[8] = 1.0;
         }
         else if (sys_opt ==2)
         {
            mtrx[0] = 1.0;
            mtrx[1] = 0.0;
            mtrx[2] = 0.0;
            mtrx[3] = 0.0;
            mtrx[4] = 20.0;
            mtrx[5] = 0.0;
            mtrx[6] = 0.0;
            mtrx[7] = 0.0;
            mtrx[8] =.01;
         }
         else if (sys_opt ==3)
         {
            mtrx[0] = 1.01;
            mtrx[1] = 1;
            mtrx[2] = 0.0;
            mtrx[3] = 1;
            mtrx[4] = 2;
            mtrx[5] = 1;
            mtrx[6] = 0.0;
            mtrx[7] = 1;
            mtrx[8] = 1.01;
         }
         else if (sys_opt ==4) /* barry ex4 */
         {
            mtrx[0] = 3;
            mtrx[1] = 1;
            mtrx[2] = 0.0;
            mtrx[3] = 1;
            mtrx[4] = 4;
            mtrx[5] = 2;
            mtrx[6] = 0.0;
            mtrx[7] = 2;
            mtrx[8] = .25;
         }
         else /* == 0 */
         {
            mtrx[0] = 2.0;
            mtrx[1] = 1.0;
            mtrx[2] = 0.0;
            mtrx[3] = 1.0;
            mtrx[4] = 2.0;
            mtrx[5] = 1.0;
            mtrx[6] = 0.0;
            mtrx[7] = 1.0;
            mtrx[8] = 2.0;
         }

      }
      else if (num_fun == 4)
      {
         mtrx[0] = 1.01;
         mtrx[1] = 1;
         mtrx[2] = 0.0;
         mtrx[3] = 0.0;
         mtrx[4] = 1;
         mtrx[5] = 2;
         mtrx[6] = 1;
         mtrx[7] = 0.0;
         mtrx[8] = 0.0;
         mtrx[9] = 1;
         mtrx[10] = 1.01;
         mtrx[11] = 0.0;
         mtrx[12] = 2;
         mtrx[13] = 1;
         mtrx[14] = 0.0;
         mtrx[15] = 1;
      }

      if (!system_vcoef)
      {
         A = (HYPRE_ParCSRMatrix) GenerateSysLaplacian(hypre_MPI_COMM_WORLD,
                                                       nx, ny, nz, P, Q,
                                                       R, p, q, r, num_fun, mtrx, values);
      }
      else
      {
         HYPRE_Real *mtrx_values;

         mtrx_values = hypre_CTAlloc(HYPRE_Real,  num_fun*num_fun*4, HYPRE_MEMORY_HOST);

         if (num_fun == 2)
         {
            if (vcoef_opt == 1)
            {
               /* Barry's talk * - must also have sys_opt = 4, all fail */
               mtrx[0] = 1.0;
               SetSysVcoefValues(num_fun, nx, ny, nz, 1.0, .10, 1.0, 0, mtrx_values);

               mtrx[1]  = 1.0;
               SetSysVcoefValues(num_fun, nx, ny, nz, .1, 1.0, 1.0, 1, mtrx_values);

               mtrx[2] = 1.0;
               SetSysVcoefValues(num_fun, nx, ny, nz, .01, 1.0, 1.0, 2, mtrx_values);

               mtrx[3] = 1.0;
               SetSysVcoefValues(num_fun, nx, ny, nz, 2.0, .02, 1.0, 3, mtrx_values);
            }
            else if (vcoef_opt == 2)
            {
               /* Barry's talk * - ex2 - if have sys-opt = 4*/
               mtrx[0] = 1.0;
               SetSysVcoefValues(num_fun, nx, ny, nz, 1.0, .010, 1.0, 0, mtrx_values);

               mtrx[1]  = 200.0;
               SetSysVcoefValues(num_fun, nx, ny, nz, 1.0, 1.0, 1.0, 1, mtrx_values);

               mtrx[2] = 200.0;
               SetSysVcoefValues(num_fun, nx, ny, nz, 1.0, 1.0, 1.0, 2, mtrx_values);

               mtrx[3] = 1.0;
               SetSysVcoefValues(num_fun, nx, ny, nz, 2.0, .02, 1.0, 3, mtrx_values);
            }
            else if (vcoef_opt == 3) /* use with default sys_opt  - ulrike ex 3*/
            {

               /* mtrx[0] */
               SetSysVcoefValues(num_fun, nx, ny, nz, ep*1.0, 1.0, 1.0, 0, mtrx_values);

               /* mtrx[1] */
               SetSysVcoefValues(num_fun, nx, ny, nz, 1.0, 1.0, 1.0, 1, mtrx_values);

               /* mtrx[2] */
               SetSysVcoefValues(num_fun, nx, ny, nz, ep*1.0, 1.0, 1.0, 2, mtrx_values);

               /* mtrx[3] */
               SetSysVcoefValues(num_fun, nx, ny, nz, 1.0, 1.0, 1.0, 3, mtrx_values);
            }
            else if (vcoef_opt == 4) /* use with default sys_opt  - ulrike ex 4*/
            {
               HYPRE_Real ep2 = ep;

               /* mtrx[0] */
               SetSysVcoefValues(num_fun, nx, ny, nz, ep*1.0, 1.0, 1.0, 0, mtrx_values);

               /* mtrx[1] */
               SetSysVcoefValues(num_fun, nx, ny, nz, 1.0, ep*1.0, 1.0, 1, mtrx_values);

               /* mtrx[2] */
               SetSysVcoefValues(num_fun, nx, ny, nz, ep*1.0, 1.0, 1.0, 2, mtrx_values);

               /* mtrx[3] */
               SetSysVcoefValues(num_fun, nx, ny, nz, 1.0, ep2*1.0, 1.0, 3, mtrx_values);
            }
            else if (vcoef_opt == 5) /* use with default sys_opt  - */
            {
               HYPRE_Real  alp, beta;
               alp = .001;
               beta = 10;

               /* mtrx[0] */
               SetSysVcoefValues(num_fun, nx, ny, nz, alp*1.0, 1.0, 1.0, 0, mtrx_values);

               /* mtrx[1] */
               SetSysVcoefValues(num_fun, nx, ny, nz, 1.0, beta*1.0, 1.0, 1, mtrx_values);

               /* mtrx[2] */
               SetSysVcoefValues(num_fun, nx, ny, nz, alp*1.0, 1.0, 1.0, 2, mtrx_values);

               /* mtrx[3] */
               SetSysVcoefValues(num_fun, nx, ny, nz, 1.0, beta*1.0, 1.0, 3, mtrx_values);
            }
            else  /* = 0 */
            {
               /* mtrx[0] */
               SetSysVcoefValues(num_fun, nx, ny, nz, 1.0, 1.0, 1.0, 0, mtrx_values);

               /* mtrx[1] */
               SetSysVcoefValues(num_fun, nx, ny, nz, 1.0, 2.0, 1.0, 1, mtrx_values);

               /* mtrx[2] */
               SetSysVcoefValues(num_fun, nx, ny, nz, 2.0, 1.0, 0.0, 2, mtrx_values);

               /* mtrx[3] */
               SetSysVcoefValues(num_fun, nx, ny, nz, 1.0, 3.0, 1.0, 3, mtrx_values);
            }
         }
         else if (num_fun == 3)
         {
            mtrx[0] = 1;
            SetSysVcoefValues(num_fun, nx, ny, nz, 1, .01, 1, 0, mtrx_values);

            mtrx[1] = 1;
            SetSysVcoefValues(num_fun, nx, ny, nz, 1, 1, 1, 1, mtrx_values);

            mtrx[2] = 0.0;
            SetSysVcoefValues(num_fun, nx, ny, nz, 1, 1, 1, 2, mtrx_values);

            mtrx[3] = 1;
            SetSysVcoefValues(num_fun, nx, ny, nz, 1, 1, 1, 3, mtrx_values);

            mtrx[4] = 1;
            SetSysVcoefValues(num_fun, nx, ny, nz, 2, .02, 1, 4, mtrx_values);

            mtrx[5] = 2;
            SetSysVcoefValues(num_fun, nx, ny, nz, 1, 1, 1, 5, mtrx_values);

            mtrx[6] = 0.0;
            SetSysVcoefValues(num_fun, nx, ny, nz, 1, 1, 1, 6, mtrx_values);

            mtrx[7] = 2;
            SetSysVcoefValues(num_fun, nx, ny, nz, 1, 1, 1, 7, mtrx_values);

            mtrx[8] = 1;
            SetSysVcoefValues(num_fun, nx, ny, nz, 1.5, .04, 1, 8, mtrx_values);
         }

         A = (HYPRE_ParCSRMatrix) GenerateSysLaplacianVCoef(hypre_MPI_COMM_WORLD,
                                                            nx, ny, nz, P, Q,
                                                            R, p, q, r, num_fun, mtrx, mtrx_values);

         hypre_TFree(mtrx_values, HYPRE_MEMORY_HOST);
      }

      hypre_TFree(mtrx, HYPRE_MEMORY_HOST);
   }

   hypre_TFree(values, HYPRE_MEMORY_HOST);

   *A_ptr = A;

   return (0);
}

/*----------------------------------------------------------------------
 * returns the sign of a real number
 *  1 : positive
 *  0 : zero
 * -1 : negative
 *----------------------------------------------------------------------*/
static inline HYPRE_Int sign_double(HYPRE_Real a)
{
   return ( (0.0 < a) - (0.0 > a) );
}

/*----------------------------------------------------------------------
 * Build standard 7-point convection-diffusion operator
 * Parameters given in command line.
 * Operator:
 *
 *  -cx Dxx - cy Dyy - cz Dzz + ax Dx + ay Dy + az Dz = f
 *
 *----------------------------------------------------------------------*/

HYPRE_Int
BuildParDifConv( HYPRE_Int                  argc,
                 char                *argv[],
                 HYPRE_Int                  arg_index,
                 HYPRE_ParCSRMatrix  *A_ptr)
{
   HYPRE_BigInt        nx, ny, nz;
   HYPRE_Int           P, Q, R;
   HYPRE_Real          cx, cy, cz;
   HYPRE_Real          ax, ay, az, atype;
   HYPRE_Real          hinx,hiny,hinz;
   HYPRE_Int           sign_prod;

   HYPRE_ParCSRMatrix  A;

   HYPRE_Int           num_procs, myid;
   HYPRE_Int           p, q, r;
   HYPRE_Real         *values;

   /*-----------------------------------------------------------
    * Initialize some stuff
    *-----------------------------------------------------------*/

   hypre_MPI_Comm_size(hypre_MPI_COMM_WORLD, &num_procs );
   hypre_MPI_Comm_rank(hypre_MPI_COMM_WORLD, &myid );

   /*-----------------------------------------------------------
    * Set defaults
    *-----------------------------------------------------------*/

   nx = 10;
   ny = 10;
   nz = 10;

   P  = 1;
   Q  = num_procs;
   R  = 1;

   cx = 1.;
   cy = 1.;
   cz = 1.;

   ax = 1.;
   ay = 1.;
   az = 1.;

   atype = 0;

   /*-----------------------------------------------------------
    * Parse command line
    *-----------------------------------------------------------*/
   arg_index = 0;
   while (arg_index < argc)
   {
      if ( strcmp(argv[arg_index], "-n") == 0 )
      {
         arg_index++;
         nx = atoi(argv[arg_index++]);
         ny = atoi(argv[arg_index++]);
         nz = atoi(argv[arg_index++]);
      }
      else if ( strcmp(argv[arg_index], "-P") == 0 )
      {
         arg_index++;
         P  = atoi(argv[arg_index++]);
         Q  = atoi(argv[arg_index++]);
         R  = atoi(argv[arg_index++]);
      }
      else if ( strcmp(argv[arg_index], "-c") == 0 )
      {
         arg_index++;
         cx = atof(argv[arg_index++]);
         cy = atof(argv[arg_index++]);
         cz = atof(argv[arg_index++]);
      }
      else if ( strcmp(argv[arg_index], "-a") == 0 )
      {
         arg_index++;
         ax = atof(argv[arg_index++]);
         ay = atof(argv[arg_index++]);
         az = atof(argv[arg_index++]);
      }
      else if ( strcmp(argv[arg_index], "-atype") == 0 )
      {
         arg_index++;
         atype = atoi(argv[arg_index++]);
      }
      else
      {
         arg_index++;
      }
   }

   /*-----------------------------------------------------------
    * Check a few things
    *-----------------------------------------------------------*/

   if ((P*Q*R) != num_procs)
   {
      hypre_printf("Error: Invalid number of processors or processor topology \n");
      exit(1);
   }

   /*-----------------------------------------------------------
    * Print driver parameters
    *-----------------------------------------------------------*/

   if (myid == 0)
   {
      hypre_printf("  Convection-Diffusion: \n");
      hypre_printf("    -cx Dxx - cy Dyy - cz Dzz + ax Dx + ay Dy + az Dz = f\n");
      hypre_printf("    (nx, ny, nz) = (%b, %b, %b)\n", nx, ny, nz);
      hypre_printf("    (Px, Py, Pz) = (%d, %d, %d)\n", P,  Q,  R);
      hypre_printf("    (cx, cy, cz) = (%f, %f, %f)\n", cx, cy, cz);
      hypre_printf("    (ax, ay, az) = (%f, %f, %f)\n\n", ax, ay, az);
   }

   /*-----------------------------------------------------------
    * Set up the grid structure
    *-----------------------------------------------------------*/

   /* compute p,q,r from P,Q,R and myid */
   p = myid % P;
   q = (( myid - p)/P) % Q;
   r = ( myid - p - P*q)/( P*Q );

   hinx = 1./(HYPRE_Real)(nx+1);
   hiny = 1./(HYPRE_Real)(ny+1);
   hinz = 1./(HYPRE_Real)(nz+1);

   /*-----------------------------------------------------------
    * Generate the matrix
    *-----------------------------------------------------------*/
   /* values[7]:
    *    [0]: center
    *    [1]: X-
    *    [2]: Y-
    *    [3]: Z-
    *    [4]: X+
    *    [5]: Y+
    *    [6]: Z+
    */
   values = hypre_CTAlloc(HYPRE_Real,  7, HYPRE_MEMORY_HOST);

   values[0] = 0.;

   if (0 == atype) /* forward scheme for conv */
   {
      values[1] = -cx/(hinx*hinx);
      values[2] = -cy/(hiny*hiny);
      values[3] = -cz/(hinz*hinz);
      values[4] = -cx/(hinx*hinx) + ax/hinx;
      values[5] = -cy/(hiny*hiny) + ay/hiny;
      values[6] = -cz/(hinz*hinz) + az/hinz;

      if (nx > 1)
      {
         values[0] += 2.0*cx/(hinx*hinx) - 1.*ax/hinx;
      }
      if (ny > 1)
      {
         values[0] += 2.0*cy/(hiny*hiny) - 1.*ay/hiny;
      }
      if (nz > 1)
      {
         values[0] += 2.0*cz/(hinz*hinz) - 1.*az/hinz;
      }
   }
   else if (1 == atype) /* backward scheme for conv */
   {
      values[1] = -cx/(hinx*hinx) - ax/hinx;
      values[2] = -cy/(hiny*hiny) - ay/hiny;
      values[3] = -cz/(hinz*hinz) - az/hinz;
      values[4] = -cx/(hinx*hinx);
      values[5] = -cy/(hiny*hiny);
      values[6] = -cz/(hinz*hinz);

      if (nx > 1)
      {
         values[0] += 2.0*cx/(hinx*hinx) + 1.*ax/hinx;
      }
      if (ny > 1)
      {
         values[0] += 2.0*cy/(hiny*hiny) + 1.*ay/hiny;
      }
      if (nz > 1)
      {
         values[0] += 2.0*cz/(hinz*hinz) + 1.*az/hinz;
      }
   }
   else if (3 == atype) /* upwind scheme */
   {
      sign_prod = sign_double(cx) * sign_double(ax);
      if (sign_prod == 1) /* same sign use back scheme */
      {
         values[1] = -cx/(hinx*hinx) - ax/hinx;
         values[4] = -cx/(hinx*hinx);
         if (nx > 1)
         {
            values[0] += 2.0*cx/(hinx*hinx) + 1.*ax/hinx;
         }
      }
      else /* diff sign use forward scheme */
      {
         values[1] = -cx/(hinx*hinx);
         values[4] = -cx/(hinx*hinx) + ax/hinx;
         if (nx > 1)
         {
            values[0] += 2.0*cx/(hinx*hinx) - 1.*ax/hinx;
         }
      }

      sign_prod = sign_double(cy) * sign_double(ay);
      if (sign_prod == 1) /* same sign use back scheme */
      {
         values[2] = -cy/(hiny*hiny) - ay/hiny;
         values[5] = -cy/(hiny*hiny);
         if (ny > 1)
         {
            values[0] += 2.0*cy/(hiny*hiny) + 1.*ay/hiny;
         }
      }
      else /* diff sign use forward scheme */
      {
         values[2] = -cy/(hiny*hiny);
         values[5] = -cy/(hiny*hiny) + ay/hiny;
         if (ny > 1)
         {
            values[0] += 2.0*cy/(hiny*hiny) - 1.*ay/hiny;
         }
      }

      sign_prod = sign_double(cz) * sign_double(az);
      if (sign_prod == 1) /* same sign use back scheme */
      {
         values[3] = -cz/(hinz*hinz) - az/hinz;
         values[6] = -cz/(hinz*hinz);
         if (nz > 1)
         {
            values[0] += 2.0*cz/(hinz*hinz) + 1.*az/hinz;
         }
      }
      else /* diff sign use forward scheme */
      {
         values[3] = -cz/(hinz*hinz);
         values[6] = -cz/(hinz*hinz) + az/hinz;
         if (nz > 1)
         {
            values[0] += 2.0*cz/(hinz*hinz) - 1.*az/hinz;
         }
      }
   }
   else /* centered difference scheme */
   {
      values[1] = -cx/(hinx*hinx) - ax/(2.*hinx);
      values[2] = -cy/(hiny*hiny) - ay/(2.*hiny);
      values[3] = -cz/(hinz*hinz) - az/(2.*hinz);
      values[4] = -cx/(hinx*hinx) + ax/(2.*hinx);
      values[5] = -cy/(hiny*hiny) + ay/(2.*hiny);
      values[6] = -cz/(hinz*hinz) + az/(2.*hinz);

      if (nx > 1)
      {
         values[0] += 2.0*cx/(hinx*hinx);
      }
      if (ny > 1)
      {
         values[0] += 2.0*cy/(hiny*hiny);
      }
      if (nz > 1)
      {
         values[0] += 2.0*cz/(hinz*hinz);
      }
   }

   A = (HYPRE_ParCSRMatrix) GenerateDifConv(hypre_MPI_COMM_WORLD,
                                            nx, ny, nz, P, Q, R, p, q, r, values);

   hypre_TFree(values, HYPRE_MEMORY_HOST);

   *A_ptr = A;

   return (0);
}

/*----------------------------------------------------------------------
 * Build matrix from one file on Proc. 0. Expects matrix to be in
 * CSR format. Distributes matrix across processors giving each about
 * the same number of rows.
 * Parameters given in command line.
 *----------------------------------------------------------------------*/

HYPRE_Int
BuildParFromOneFile( HYPRE_Int                  argc,
                     char                *argv[],
                     HYPRE_Int                  arg_index,
                     HYPRE_Int                  num_functions,
                     HYPRE_ParCSRMatrix  *A_ptr     )
{
   char               *filename;

   HYPRE_ParCSRMatrix  A;
   HYPRE_CSRMatrix  A_CSR = NULL;

   HYPRE_Int                 myid, numprocs;
   HYPRE_Int                 i, rest, size, num_nodes, num_dofs;
   HYPRE_BigInt		      *row_part;
   HYPRE_BigInt		      *col_part;

   /*-----------------------------------------------------------
    * Initialize some stuff
    *-----------------------------------------------------------*/

   hypre_MPI_Comm_rank(hypre_MPI_COMM_WORLD, &myid );
   hypre_MPI_Comm_size(hypre_MPI_COMM_WORLD, &numprocs );

   /*-----------------------------------------------------------
    * Parse command line
    *-----------------------------------------------------------*/

   if (arg_index < argc)
   {
      filename = argv[arg_index];
   }
   else
   {
      hypre_printf("Error: No filename specified \n");
      exit(1);
   }

   /*-----------------------------------------------------------
    * Print driver parameters
    *-----------------------------------------------------------*/

   if (myid == 0)
   {
      hypre_printf("  FromFile: %s\n", filename);

      /*-----------------------------------------------------------
       * Generate the matrix
       *-----------------------------------------------------------*/

      A_CSR = HYPRE_CSRMatrixRead(filename);
   }

   row_part = NULL;
   col_part = NULL;
   if (myid == 0 && num_functions > 1)
   {
      HYPRE_CSRMatrixGetNumRows(A_CSR, &num_dofs);
      num_nodes = num_dofs/num_functions;
      if (num_dofs != num_functions*num_nodes)
      {
	 row_part = NULL;
	 col_part = NULL;
      }
      else
      {
         row_part = hypre_CTAlloc(HYPRE_BigInt,  numprocs+1, HYPRE_MEMORY_HOST);
	 row_part[0] = 0;
	 size = num_nodes/numprocs;
	 rest = num_nodes-size*numprocs;
	 for (i=0; i < numprocs; i++)
	 {
	    row_part[i+1] = row_part[i]+size*num_functions;
	    if (i < rest) row_part[i+1] += num_functions;
         }
         col_part = row_part;
      }
   }

   HYPRE_CSRMatrixToParCSRMatrix(hypre_MPI_COMM_WORLD, A_CSR, row_part, col_part, &A);

   *A_ptr = A;

   if (myid == 0) HYPRE_CSRMatrixDestroy(A_CSR);

   return (0);
}

/*----------------------------------------------------------------------
 * Build Function array from files on different processors
 *----------------------------------------------------------------------*/

HYPRE_Int
BuildFuncsFromFiles(    HYPRE_Int                  argc,
                        char                *argv[],
                        HYPRE_Int                  arg_index,
                        HYPRE_ParCSRMatrix   parcsr_A,
                        HYPRE_Int                **dof_func_ptr     )
{
/*----------------------------------------------------------------------
 * Build Function array from files on different processors
 *----------------------------------------------------------------------*/

   hypre_printf (" Feature is not implemented yet!\n");
   return(0);

}


HYPRE_Int
BuildFuncsFromOneFile(  HYPRE_Int                  argc,
                        char                *argv[],
                        HYPRE_Int                  arg_index,
                        HYPRE_ParCSRMatrix   parcsr_A,
                        HYPRE_Int                **dof_func_ptr     )
{
   char           *filename;

   HYPRE_Int             myid, num_procs;
   HYPRE_BigInt         *partitioning;
   HYPRE_Int            *dof_func;
   HYPRE_Int            *dof_func_local;
   HYPRE_Int             i, j;
   HYPRE_Int             local_size;
   HYPRE_Int             global_size;
   hypre_MPI_Request	  *requests;
   hypre_MPI_Status	  *status, status0;
   MPI_Comm	   comm;

   /*-----------------------------------------------------------
    * Initialize some stuff
    *-----------------------------------------------------------*/

   comm = hypre_MPI_COMM_WORLD;
   hypre_MPI_Comm_rank(hypre_MPI_COMM_WORLD, &myid );
   hypre_MPI_Comm_size(hypre_MPI_COMM_WORLD, &num_procs );

   /*-----------------------------------------------------------
    * Parse command line
    *-----------------------------------------------------------*/

   if (arg_index < argc)
   {
      filename = argv[arg_index];
   }
   else
   {
      hypre_printf("Error: No filename specified \n");
      exit(1);
   }

   /*-----------------------------------------------------------
    * Print driver parameters
    *-----------------------------------------------------------*/

   if (myid == 0)
   {
      FILE *fp;
      hypre_printf("  Funcs FromFile: %s\n", filename);

      /*-----------------------------------------------------------
       * read in the data
       *-----------------------------------------------------------*/
      fp = fopen(filename, "r");

      hypre_fscanf(fp, "%d", &global_size);
      dof_func = hypre_CTAlloc(HYPRE_Int,  global_size, HYPRE_MEMORY_HOST);

      for (j = 0; j < global_size; j++)
      {
         hypre_fscanf(fp, "%d", &dof_func[j]);
      }

      fclose(fp);

   }
   HYPRE_ParCSRMatrixGetRowPartitioning(parcsr_A, &partitioning);
   local_size = partitioning[myid+1]-partitioning[myid];
   dof_func_local = hypre_CTAlloc(HYPRE_Int, local_size, HYPRE_MEMORY_HOST);

   if (myid == 0)
   {
      requests = hypre_CTAlloc(hypre_MPI_Request, num_procs-1, HYPRE_MEMORY_HOST);
      status = hypre_CTAlloc(hypre_MPI_Status, num_procs-1, HYPRE_MEMORY_HOST);
      j = 0;
      for (i=1; i < num_procs; i++)
         hypre_MPI_Isend(&dof_func[partitioning[i]],
                         partitioning[i+1]-partitioning[i],
                         HYPRE_MPI_INT, i, 0, comm, &requests[j++]);
      for (i=0; i < local_size; i++)
         dof_func_local[i] = dof_func[i];
      hypre_MPI_Waitall(num_procs-1,requests, status);
      hypre_TFree(requests, HYPRE_MEMORY_HOST);
      hypre_TFree(status, HYPRE_MEMORY_HOST);
   }
   else
   {
      hypre_MPI_Recv(dof_func_local,local_size,HYPRE_MPI_INT,0,0,comm,&status0);
   }

   *dof_func_ptr = dof_func_local;

   if (myid == 0) hypre_TFree(dof_func, HYPRE_MEMORY_HOST);

   return (0);
}

/*----------------------------------------------------------------------
 * Build Rhs from one file on Proc. 0. Distributes vector across processors
 * giving each about using the distribution of the matrix A.
 *----------------------------------------------------------------------*/

HYPRE_Int
BuildRhsParFromOneFile( HYPRE_Int                  argc,
                        char                *argv[],
                        HYPRE_Int                  arg_index,
                        HYPRE_BigInt              *partitioning,
                        HYPRE_ParVector     *b_ptr     )
{
   char           *filename;

   HYPRE_ParVector b;
   HYPRE_Vector    b_CSR=NULL;

   HYPRE_Int             myid;

   /*-----------------------------------------------------------
    * Initialize some stuff
    *-----------------------------------------------------------*/

   hypre_MPI_Comm_rank(hypre_MPI_COMM_WORLD, &myid );

   /*-----------------------------------------------------------
    * Parse command line
    *-----------------------------------------------------------*/

   if (arg_index < argc)
   {
      filename = argv[arg_index];
   }
   else
   {
      hypre_printf("Error: No filename specified \n");
      exit(1);
   }

   /*-----------------------------------------------------------
    * Print driver parameters
    *-----------------------------------------------------------*/

   if (myid == 0)
   {
      hypre_printf("  Rhs FromFile: %s\n", filename);

      /*-----------------------------------------------------------
       * Generate the matrix
       *-----------------------------------------------------------*/

      b_CSR = HYPRE_VectorRead(filename);
   }
   HYPRE_VectorToParVector(hypre_MPI_COMM_WORLD, b_CSR, partitioning,&b);

   *b_ptr = b;

   HYPRE_VectorDestroy(b_CSR);

   return (0);
}

/*----------------------------------------------------------------------
 * Build standard 9-point laplacian in 2D with grid and anisotropy.
 * Parameters given in command line.
 *----------------------------------------------------------------------*/

HYPRE_Int
BuildParLaplacian9pt( HYPRE_Int                  argc,
                      char                *argv[],
                      HYPRE_Int                  arg_index,
                      HYPRE_ParCSRMatrix  *A_ptr     )
{
   HYPRE_BigInt              nx, ny;
   HYPRE_Int                 P, Q;

   HYPRE_ParCSRMatrix  A;

   HYPRE_Int                 num_procs, myid;
   HYPRE_Int                 p, q;
   HYPRE_Real         *values;

   /*-----------------------------------------------------------
    * Initialize some stuff
    *-----------------------------------------------------------*/

   hypre_MPI_Comm_size(hypre_MPI_COMM_WORLD, &num_procs );
   hypre_MPI_Comm_rank(hypre_MPI_COMM_WORLD, &myid );

   /*-----------------------------------------------------------
    * Set defaults
    *-----------------------------------------------------------*/

   nx = 10;
   ny = 10;

   P  = 1;
   Q  = num_procs;

   /*-----------------------------------------------------------
    * Parse command line
    *-----------------------------------------------------------*/
   arg_index = 0;
   while (arg_index < argc)
   {
      if ( strcmp(argv[arg_index], "-n") == 0 )
      {
         arg_index++;
         nx = atoi(argv[arg_index++]);
         ny = atoi(argv[arg_index++]);
      }
      else if ( strcmp(argv[arg_index], "-P") == 0 )
      {
         arg_index++;
         P  = atoi(argv[arg_index++]);
         Q  = atoi(argv[arg_index++]);
      }
      else
      {
         arg_index++;
      }
   }

   /*-----------------------------------------------------------
    * Check a few things
    *-----------------------------------------------------------*/

   if ((P*Q) != num_procs)
   {
      hypre_printf("Error: Invalid number of processors or processor topology \n");
      exit(1);
   }

   /*-----------------------------------------------------------
    * Print driver parameters
    *-----------------------------------------------------------*/

   if (myid == 0)
   {
      hypre_printf("  Laplacian 9pt:\n");
      hypre_printf("    (nx, ny) = (%b, %b)\n", nx, ny);
      hypre_printf("    (Px, Py) = (%d, %d)\n\n", P,  Q);
   }

   /*-----------------------------------------------------------
    * Set up the grid structure
    *-----------------------------------------------------------*/

   /* compute p,q from P,Q and myid */
   p = myid % P;
   q = ( myid - p)/P;

   /*-----------------------------------------------------------
    * Generate the matrix
    *-----------------------------------------------------------*/

   values = hypre_CTAlloc(HYPRE_Real,  2, HYPRE_MEMORY_HOST);

   values[1] = -1.;

   values[0] = 0.;
   if (nx > 1)
   {
      values[0] += 2.0;
   }
   if (ny > 1)
   {
      values[0] += 2.0;
   }
   if (nx > 1 && ny > 1)
   {
      values[0] += 4.0;
   }

   A = (HYPRE_ParCSRMatrix) GenerateLaplacian9pt(hypre_MPI_COMM_WORLD,
                                                 nx, ny, P, Q, p, q, values);

   hypre_TFree(values, HYPRE_MEMORY_HOST);

   *A_ptr = A;

   return (0);
}
/*----------------------------------------------------------------------
 * Build 27-point laplacian in 3D,
 * Parameters given in command line.
 *----------------------------------------------------------------------*/

HYPRE_Int
BuildParLaplacian27pt( HYPRE_Int                  argc,
                       char                *argv[],
                       HYPRE_Int                  arg_index,
                       HYPRE_ParCSRMatrix  *A_ptr     )
{
   HYPRE_BigInt              nx, ny, nz;
   HYPRE_Int                 P, Q, R;

   HYPRE_ParCSRMatrix  A;

   HYPRE_Int                 num_procs, myid;
   HYPRE_Int                 p, q, r;
   HYPRE_Real         *values;

   /*-----------------------------------------------------------
    * Initialize some stuff
    *-----------------------------------------------------------*/

   hypre_MPI_Comm_size(hypre_MPI_COMM_WORLD, &num_procs );
   hypre_MPI_Comm_rank(hypre_MPI_COMM_WORLD, &myid );

   /*-----------------------------------------------------------
    * Set defaults
    *-----------------------------------------------------------*/

   nx = 10;
   ny = 10;
   nz = 10;

   P  = 1;
   Q  = num_procs;
   R  = 1;

   /*-----------------------------------------------------------
    * Parse command line
    *-----------------------------------------------------------*/
   arg_index = 0;
   while (arg_index < argc)
   {
      if ( strcmp(argv[arg_index], "-n") == 0 )
      {
         arg_index++;
         nx = atoi(argv[arg_index++]);
         ny = atoi(argv[arg_index++]);
         nz = atoi(argv[arg_index++]);
      }
      else if ( strcmp(argv[arg_index], "-P") == 0 )
      {
         arg_index++;
         P  = atoi(argv[arg_index++]);
         Q  = atoi(argv[arg_index++]);
         R  = atoi(argv[arg_index++]);
      }
      else
      {
         arg_index++;
      }
   }

   /*-----------------------------------------------------------
    * Check a few things
    *-----------------------------------------------------------*/

   if ((P*Q*R) != num_procs)
   {
      hypre_printf("Error: Invalid number of processors or processor topology \n");
      exit(1);
   }

   /*-----------------------------------------------------------
    * Print driver parameters
    *-----------------------------------------------------------*/

   if (myid == 0)
   {
      hypre_printf("  Laplacian_27pt:\n");
      hypre_printf("    (nx, ny, nz) = (%b, %b, %b)\n", nx, ny, nz);
      hypre_printf("    (Px, Py, Pz) = (%d, %d, %d)\n\n", P,  Q,  R);
   }

   /*-----------------------------------------------------------
    * Set up the grid structure
    *-----------------------------------------------------------*/

   /* compute p,q,r from P,Q,R and myid */
   p = myid % P;
   q = (( myid - p)/P) % Q;
   r = ( myid - p - P*q)/( P*Q );

   /*-----------------------------------------------------------
    * Generate the matrix
    *-----------------------------------------------------------*/

   values = hypre_CTAlloc(HYPRE_Real,  2, HYPRE_MEMORY_HOST);

   values[0] = 26.0;
   if (nx == 1 || ny == 1 || nz == 1)
      values[0] = 8.0;
   if (nx*ny == 1 || nx*nz == 1 || ny*nz == 1)
      values[0] = 2.0;
   values[1] = -1.;

   A = (HYPRE_ParCSRMatrix) GenerateLaplacian27pt(hypre_MPI_COMM_WORLD,
                                                  nx, ny, nz, P, Q, R, p, q, r, values);

   hypre_TFree(values, HYPRE_MEMORY_HOST);

   *A_ptr = A;

   return (0);
}


/*----------------------------------------------------------------------
 * Build 7-point in 2D
 * Parameters given in command line.
 *----------------------------------------------------------------------*/

HYPRE_Int
BuildParRotate7pt( HYPRE_Int                  argc,
                   char                *argv[],
                   HYPRE_Int                  arg_index,
                   HYPRE_ParCSRMatrix  *A_ptr     )
{
   HYPRE_BigInt              nx, ny;
   HYPRE_Int                 P, Q;

   HYPRE_ParCSRMatrix  A;

   HYPRE_Int                 num_procs, myid;
   HYPRE_Int                 p, q;
   HYPRE_Real          eps, alpha;

   /*-----------------------------------------------------------
    * Initialize some stuff
    *-----------------------------------------------------------*/

   hypre_MPI_Comm_size(hypre_MPI_COMM_WORLD, &num_procs );
   hypre_MPI_Comm_rank(hypre_MPI_COMM_WORLD, &myid );

   /*-----------------------------------------------------------
    * Set defaults
    *-----------------------------------------------------------*/

   nx = 10;
   ny = 10;

   P  = 1;
   Q  = num_procs;

   /*-----------------------------------------------------------
    * Parse command line
    *-----------------------------------------------------------*/
   arg_index = 0;
   while (arg_index < argc)
   {
      if ( strcmp(argv[arg_index], "-n") == 0 )
      {
         arg_index++;
         nx = atoi(argv[arg_index++]);
         ny = atoi(argv[arg_index++]);
      }
      else if ( strcmp(argv[arg_index], "-P") == 0 )
      {
         arg_index++;
         P  = atoi(argv[arg_index++]);
         Q  = atoi(argv[arg_index++]);
      }
      else if ( strcmp(argv[arg_index], "-alpha") == 0 )
      {
         arg_index++;
         alpha  = atof(argv[arg_index++]);
      }
      else if ( strcmp(argv[arg_index], "-eps") == 0 )
      {
         arg_index++;
         eps  = atof(argv[arg_index++]);
      }
      else
      {
         arg_index++;
      }
   }

   /*-----------------------------------------------------------
    * Check a few things
    *-----------------------------------------------------------*/

   if ((P*Q) != num_procs)
   {
      hypre_printf("Error: Invalid number of processors or processor topology \n");
      exit(1);
   }

   /*-----------------------------------------------------------
    * Print driver parameters
    *-----------------------------------------------------------*/

   if (myid == 0)
   {
      hypre_printf("  Rotate 7pt:\n");
      hypre_printf("    alpha = %f, eps = %f\n", alpha,eps);
      hypre_printf("    (nx, ny) = (%b, %b)\n", nx, ny);
      hypre_printf("    (Px, Py) = (%d, %d)\n", P,  Q);
   }

   /*-----------------------------------------------------------
    * Set up the grid structure
    *-----------------------------------------------------------*/

   /* compute p,q from P,Q and myid */
   p = myid % P;
   q = ( myid - p)/P;

   /*-----------------------------------------------------------
    * Generate the matrix
    *-----------------------------------------------------------*/

   A = (HYPRE_ParCSRMatrix) GenerateRotate7pt(hypre_MPI_COMM_WORLD,
                                              nx, ny, P, Q, p, q, alpha, eps);

   *A_ptr = A;

   return (0);
}

/*----------------------------------------------------------------------
 * Build standard 7-point difference operator using centered differences
 *
 *  eps*(a(x,y,z) ux)x + (b(x,y,z) uy)y + (c(x,y,z) uz)z
 *  d(x,y,z) ux + e(x,y,z) uy + f(x,y,z) uz + g(x,y,z) u
 *
 *  functions a,b,c,d,e,f,g need to be defined inside par_vardifconv.c
 *
 *----------------------------------------------------------------------*/

HYPRE_Int
BuildParVarDifConv( HYPRE_Int                  argc,
                    char                *argv[],
                    HYPRE_Int                  arg_index,
                    HYPRE_ParCSRMatrix  *A_ptr    ,
                    HYPRE_ParVector  *rhs_ptr     )
{
   HYPRE_BigInt              nx, ny, nz;
   HYPRE_Int                 P, Q, R;

   HYPRE_ParCSRMatrix  A;
   HYPRE_ParVector  rhs;

   HYPRE_Int           num_procs, myid;
   HYPRE_Int           p, q, r;
   HYPRE_Int           type;
   HYPRE_Real          eps;

   /*-----------------------------------------------------------
    * Initialize some stuff
    *-----------------------------------------------------------*/

   hypre_MPI_Comm_size(hypre_MPI_COMM_WORLD, &num_procs );
   hypre_MPI_Comm_rank(hypre_MPI_COMM_WORLD, &myid );

   /*-----------------------------------------------------------
    * Set defaults
    *-----------------------------------------------------------*/

   nx = 10;
   ny = 10;
   nz = 10;
   P  = 1;
   Q  = num_procs;
   R  = 1;
   eps = 1.0;

   /* type: 0   : default FD;
    *       1-3 : FD and examples 1-3 in Ruge-Stuben paper */
   type = 0;

   /*-----------------------------------------------------------
    * Parse command line
    *-----------------------------------------------------------*/
   arg_index = 0;
   while (arg_index < argc)
   {
      if ( strcmp(argv[arg_index], "-n") == 0 )
      {
         arg_index++;
         nx = atoi(argv[arg_index++]);
         ny = atoi(argv[arg_index++]);
         nz = atoi(argv[arg_index++]);
      }
      else if ( strcmp(argv[arg_index], "-P") == 0 )
      {
         arg_index++;
         P  = atoi(argv[arg_index++]);
         Q  = atoi(argv[arg_index++]);
         R  = atoi(argv[arg_index++]);
      }
      else if ( strcmp(argv[arg_index], "-eps") == 0 )
      {
         arg_index++;
         eps  = atof(argv[arg_index++]);
      }
      else if ( strcmp(argv[arg_index], "-vardifconvRS") == 0 )
      {
         arg_index++;
         type = atoi(argv[arg_index++]);
      }
      else
      {
         arg_index++;
      }
   }

   /*-----------------------------------------------------------
    * Check a few things
    *-----------------------------------------------------------*/

   if ((P*Q*R) != num_procs)
   {
      hypre_printf("Error: Invalid number of processors or processor topology \n");
      exit(1);
   }

   /*-----------------------------------------------------------
    * Print driver parameters
    *-----------------------------------------------------------*/

   if (myid == 0)
   {
      hypre_printf("  ell PDE: eps = %f\n", eps);
      hypre_printf("    Dx(aDxu) + Dy(bDyu) + Dz(cDzu) + d Dxu + e Dyu + f Dzu  + g u= f\n");
      hypre_printf("    (nx, ny, nz) = (%b, %b, %b)\n", nx, ny, nz);
      hypre_printf("    (Px, Py, Pz) = (%d, %d, %d)\n", P,  Q,  R);
   }
   /*-----------------------------------------------------------
    * Set up the grid structure
    *-----------------------------------------------------------*/

   /* compute p,q,r from P,Q,R and myid */
   p = myid % P;
   q = (( myid - p)/P) % Q;
   r = ( myid - p - P*q)/( P*Q );

   /*-----------------------------------------------------------
    * Generate the matrix
    *-----------------------------------------------------------*/

   if (0 == type)
   {
      A = (HYPRE_ParCSRMatrix) GenerateVarDifConv(hypre_MPI_COMM_WORLD,
                                                  nx, ny, nz, P, Q, R, p, q, r, eps, &rhs);
   }
   else
   {
      A = (HYPRE_ParCSRMatrix) GenerateRSVarDifConv(hypre_MPI_COMM_WORLD,
                                                    nx, ny, nz, P, Q, R, p, q, r, eps, &rhs,
                                                    type);
   }

   *A_ptr = A;
   *rhs_ptr = rhs;

   return (0);
}

/**************************************************************************/

HYPRE_Int SetSysVcoefValues(HYPRE_Int num_fun, HYPRE_BigInt nx, HYPRE_BigInt ny, HYPRE_BigInt nz, HYPRE_Real vcx,
                            HYPRE_Real vcy, HYPRE_Real vcz, HYPRE_Int mtx_entry, HYPRE_Real *values)
{


   HYPRE_Int sz = num_fun*num_fun;

   values[1*sz + mtx_entry] = -vcx;
   values[2*sz + mtx_entry] = -vcy;
   values[3*sz + mtx_entry] = -vcz;
   values[0*sz + mtx_entry] = 0.0;

   if (nx > 1)
   {
      values[0*sz + mtx_entry] += 2.0*vcx;
   }
   if (ny > 1)
   {
      values[0*sz + mtx_entry] += 2.0*vcy;
   }
   if (nz > 1)
   {
      values[0*sz + mtx_entry] += 2.0*vcz;
   }

   return 0;

}

/*----------------------------------------------------------------------
 * Build coordinates for 1D/2D/3D
 *----------------------------------------------------------------------*/

HYPRE_Int
BuildParCoordinates( HYPRE_Int                  argc,
                     char                *argv[],
                     HYPRE_Int                  arg_index,
                     HYPRE_Int                 *coorddim_ptr,
                     float               **coord_ptr     )
{
   HYPRE_BigInt              nx, ny, nz;
   HYPRE_Int                 P, Q, R;

   HYPRE_Int                 num_procs, myid;
   HYPRE_Int                 p, q, r;

   HYPRE_Int                 coorddim;
   float               *coordinates;

   /*-----------------------------------------------------------
    * Initialize some stuff
    *-----------------------------------------------------------*/

   hypre_MPI_Comm_size(hypre_MPI_COMM_WORLD, &num_procs );
   hypre_MPI_Comm_rank(hypre_MPI_COMM_WORLD, &myid );

   /*-----------------------------------------------------------
    * Set defaults
    *-----------------------------------------------------------*/

   nx = 10;
   ny = 10;
   nz = 10;

   P  = 1;
   Q  = num_procs;
   R  = 1;

   /*-----------------------------------------------------------
    * Parse command line
    *-----------------------------------------------------------*/
   arg_index = 0;
   while (arg_index < argc)
   {
      if ( strcmp(argv[arg_index], "-n") == 0 )
      {
         arg_index++;
         nx = atoi(argv[arg_index++]);
         ny = atoi(argv[arg_index++]);
         nz = atoi(argv[arg_index++]);
      }
      else if ( strcmp(argv[arg_index], "-P") == 0 )
      {
         arg_index++;
         P  = atoi(argv[arg_index++]);
         Q  = atoi(argv[arg_index++]);
         R  = atoi(argv[arg_index++]);
      }
      else
      {
         arg_index++;
      }
   }

   /* compute p,q,r from P,Q,R and myid */
   p = myid % P;
   q = (( myid - p)/P) % Q;
   r = ( myid - p - P*q)/( P*Q );

   /*-----------------------------------------------------------
    * Generate the coordinates
    *-----------------------------------------------------------*/

   coorddim = 3;
   if (nx<2) coorddim--;
   if (ny<2) coorddim--;
   if (nz<2) coorddim--;

   if (coorddim>0)
      coordinates = GenerateCoordinates (hypre_MPI_COMM_WORLD,
                                         nx, ny, nz, P, Q, R, p, q, r, coorddim);
   else
      coordinates=NULL;

   *coorddim_ptr = coorddim;
   *coord_ptr = coordinates;
   return (0);
}


/* begin lobpcg */

/*----------------------------------------------------------------------
 * Build standard 7-point laplacian in 3D.
 *----------------------------------------------------------------------*/

HYPRE_Int
BuildParIsoLaplacian( HYPRE_Int argc, char** argv, HYPRE_ParCSRMatrix *A_ptr )
{

   HYPRE_BigInt              nx, ny, nz;
   HYPRE_Real          cx, cy, cz;

   HYPRE_Int                 P, Q, R;

   HYPRE_ParCSRMatrix  A;

   HYPRE_Int                 num_procs, myid;
   HYPRE_Int                 p, q, r;
   HYPRE_Real         *values;

   HYPRE_Int arg_index;

   /*-----------------------------------------------------------
    * Initialize some stuff
    *-----------------------------------------------------------*/

   hypre_MPI_Comm_size(hypre_MPI_COMM_WORLD, &num_procs );
   hypre_MPI_Comm_rank(hypre_MPI_COMM_WORLD, &myid );

   /*-----------------------------------------------------------
    * Set defaults
    *-----------------------------------------------------------*/

   P  = 1;
   Q  = num_procs;
   R  = 1;

   nx = 10;
   ny = 10;
   nz = 10;

   cx = 1.0;
   cy = 1.0;
   cz = 1.0;


   arg_index = 0;
   while (arg_index < argc)
   {
      if ( strcmp(argv[arg_index], "-n") == 0 )
      {
         arg_index++;
         nx = atoi(argv[arg_index++]);
         ny = atoi(argv[arg_index++]);
         nz = atoi(argv[arg_index++]);
      }
      else
      {
         arg_index++;
      }
   }

   /*-----------------------------------------------------------
    * Print driver parameters
    *-----------------------------------------------------------*/

   if (myid == 0)
   {
      hypre_printf("  Laplacian:\n");
      hypre_printf("    (nx, ny, nz) = (%b, %b, %b)\n", nx, ny, nz);
      hypre_printf("    (Px, Py, Pz) = (%d, %d, %d)\n", P,  Q,  R);
      hypre_printf("    (cx, cy, cz) = (%f, %f, %f)\n\n", cx, cy, cz);
   }

   /*-----------------------------------------------------------
    * Set up the grid structure
    *-----------------------------------------------------------*/

   /* compute p,q,r from P,Q,R and myid */
   p = myid % P;
   q = (( myid - p)/P) % Q;
   r = ( myid - p - P*q)/( P*Q );

   /*-----------------------------------------------------------
    * Generate the matrix
    *-----------------------------------------------------------*/

   values = hypre_CTAlloc(HYPRE_Real,  4, HYPRE_MEMORY_HOST);

   values[1] = -cx;
   values[2] = -cy;
   values[3] = -cz;

   values[0] = 0.;
   if (nx > 1)
   {
      values[0] += 2.0*cx;
   }
   if (ny > 1)
   {
      values[0] += 2.0*cy;
   }
   if (nz > 1)
   {
      values[0] += 2.0*cz;
   }

   A = (HYPRE_ParCSRMatrix) GenerateLaplacian(hypre_MPI_COMM_WORLD,
                                              nx, ny, nz, P, Q, R, p, q, r, values);

   hypre_TFree(values, HYPRE_MEMORY_HOST);

   *A_ptr = A;

   return (0);
}

/* end lobpcg */
<|MERGE_RESOLUTION|>--- conflicted
+++ resolved
@@ -146,23 +146,23 @@
    HYPRE_Solver        pcg_solver;
    HYPRE_Solver        pcg_precond=NULL, pcg_precond_gotten;
 
-   HYPRE_Int                 check_residual = 0;
-   HYPRE_Int                 num_procs, myid;
-   HYPRE_Int                 local_row;
-   HYPRE_Int                *row_sizes;
-   HYPRE_Int                *diag_sizes;
-   HYPRE_Int                *offdiag_sizes;
-   HYPRE_BigInt             *rows;
-   HYPRE_Int                 size;
-   HYPRE_Int                *ncols;
-   HYPRE_BigInt             *col_inds;
-   HYPRE_Int                *dof_func;
-   HYPRE_Int		       num_functions = 1;
-   HYPRE_Int		       num_paths = 1;
-   HYPRE_Int		       agg_num_levels = 0;
-   HYPRE_Int		       ns_coarse = 1, ns_down = -1, ns_up = -1;
-
-   HYPRE_Int		       time_index;
+   HYPRE_Int           check_residual = 0;
+   HYPRE_Int           num_procs, myid;
+   HYPRE_Int           local_row;
+   HYPRE_Int          *row_sizes;
+   HYPRE_Int          *diag_sizes;
+   HYPRE_Int          *offdiag_sizes;
+   HYPRE_BigInt       *rows;
+   HYPRE_Int           size;
+   HYPRE_Int          *ncols;
+   HYPRE_BigInt       *col_inds;
+   HYPRE_Int          *dof_func;
+   HYPRE_Int           num_functions = 1;
+   HYPRE_Int           num_paths = 1;
+   HYPRE_Int           agg_num_levels = 0;
+   HYPRE_Int           ns_coarse = 1, ns_down = -1, ns_up = -1;
+
+   HYPRE_Int           time_index;
    MPI_Comm            comm = hypre_MPI_COMM_WORLD;
    HYPRE_BigInt M, N, big_i;
    HYPRE_Int local_num_rows, local_num_cols;
@@ -211,10 +211,10 @@
    HYPRE_Int      relax_order = 0;
    HYPRE_Int      level_w = -1;
    HYPRE_Int      level_ow = -1;
-/* HYPRE_Int	    smooth_lev; */
-/* HYPRE_Int	    smooth_rlx = 8; */
-   HYPRE_Int	    smooth_type = 6;
-   HYPRE_Int	    smooth_num_levels = 0;
+   /* HYPRE_Int    smooth_lev; */
+   /* HYPRE_Int    smooth_rlx = 8; */
+   HYPRE_Int      smooth_type = 6;
+   HYPRE_Int      smooth_num_levels = 0;
    HYPRE_Int      smooth_num_sweeps = 1;
    HYPRE_Int      coarse_threshold = 9;
    HYPRE_Int      min_coarse_size = 0;
@@ -269,19 +269,19 @@
    /* parameters for Euclid or ILU smoother in AMG */
    HYPRE_Real   eu_ilut = 0.0;
    HYPRE_Real   eu_sparse_A = 0.0;
-   HYPRE_Int	    eu_bj = 0;
-   HYPRE_Int	    eu_level = -1;
-   HYPRE_Int	    eu_stats = 0;
-   HYPRE_Int	    eu_mem = 0;
-   HYPRE_Int	    eu_row_scale = 0; /* Euclid only */
+   HYPRE_Int    eu_bj = 0;
+   HYPRE_Int    eu_level = -1;
+   HYPRE_Int    eu_stats = 0;
+   HYPRE_Int    eu_mem = 0;
+   HYPRE_Int    eu_row_scale = 0; /* Euclid only */
 
    /* parameters for GMRES */
-   HYPRE_Int	    k_dim;
+   HYPRE_Int    k_dim;
    /* parameters for COGMRES */
-   HYPRE_Int	    cgs = 1;
-   HYPRE_Int	    unroll = 0;
+   HYPRE_Int    cgs = 1;
+   HYPRE_Int    unroll = 0;
    /* parameters for LGMRES */
-   HYPRE_Int	    aug_dim;
+   HYPRE_Int    aug_dim;
    /* parameters for GSMG */
    HYPRE_Int      gsmg_samples = 5;
    /* interpolation */
@@ -403,7 +403,7 @@
    //omp_set_default_device(0);
    //nvtxDomainHandle_t domain = nvtxDomainCreateA("Domain_A");
    /*
-     hypre_InitMemoryDebug(myid);
+      hypre_InitMemoryDebug(myid);
    */
    /*-----------------------------------------------------------
     * Set defaults
@@ -554,11 +554,11 @@
          arg_index++;
          /* begin lobpcg */
          if ( strcmp(argv[arg_index], "none") == 0 ) {
-            solver_id = NO_SOLVER;
-            arg_index++;
+           solver_id = NO_SOLVER;
+           arg_index++;
          }
          else /* end lobpcg */
-            solver_id = atoi(argv[arg_index++]);
+         solver_id = atoi(argv[arg_index++]);
       }
       else if ( strcmp(argv[arg_index], "-rbm") == 0 )
       {
@@ -882,70 +882,70 @@
       }
       /* begin lobpcg */
       else if ( strcmp(argv[arg_index], "-lobpcg") == 0 )
-      {                                        /* use lobpcg */
-         arg_index++;
-         lobpcgFlag = 1;
-      }
+        {                                        /* use lobpcg */
+          arg_index++;
+          lobpcgFlag = 1;
+        }
       else if ( strcmp(argv[arg_index], "-gen") == 0 )
-      {                                        /* generalized evp */
-         arg_index++;
-         lobpcgGen = 1;
-      }
+        {                                        /* generalized evp */
+          arg_index++;
+          lobpcgGen = 1;
+        }
       else if ( strcmp(argv[arg_index], "-con") == 0 )
-      {                                        /* constrained evp */
-         arg_index++;
-         constrained = 1;
-      }
+        {                                        /* constrained evp */
+          arg_index++;
+          constrained = 1;
+        }
       else if ( strcmp(argv[arg_index], "-orthchk") == 0 )
-      {                       /* lobpcg: check orthonormality */
-         arg_index++;
-         checkOrtho = 1;
-      }
+        {                       /* lobpcg: check orthonormality */
+          arg_index++;
+          checkOrtho = 1;
+        }
       else if ( strcmp(argv[arg_index], "-vfromfile") == 0 )
-      {                /* lobpcg: get initial vectors from file */
-         arg_index++;
-         vFromFileFlag = 1;
-      }
+        {                /* lobpcg: get initial vectors from file */
+          arg_index++;
+          vFromFileFlag = 1;
+        }
       else if ( strcmp(argv[arg_index], "-vrand") == 0 )
-      {                               /* lobpcg: block size */
-         arg_index++;
-         blockSize = atoi(argv[arg_index++]);
-      }
+        {                               /* lobpcg: block size */
+          arg_index++;
+          blockSize = atoi(argv[arg_index++]);
+        }
       else if ( strcmp(argv[arg_index], "-seed") == 0 )
-      {                          /* lobpcg: seed for srand */
-         arg_index++;
-         lobpcgSeed = atoi(argv[arg_index++]);
-      }
+        {                          /* lobpcg: seed for srand */
+          arg_index++;
+          lobpcgSeed = atoi(argv[arg_index++]);
+        }
       else if ( strcmp(argv[arg_index], "-itr") == 0 )
-      {                    /* lobpcg: max # of iterations */
-         arg_index++;
-         maxIterations = atoi(argv[arg_index++]);
-      }
+        {                    /* lobpcg: max # of iterations */
+          arg_index++;
+          maxIterations = atoi(argv[arg_index++]);
+        }
       else if ( strcmp(argv[arg_index], "-verb") == 0 )
-      {                         /* lobpcg: verbosity level */
-         arg_index++;
-         verbosity = atoi(argv[arg_index++]);
-      }
+        {                         /* lobpcg: verbosity level */
+          arg_index++;
+          verbosity = atoi(argv[arg_index++]);
+        }
       else if ( strcmp(argv[arg_index], "-vout") == 0 )
-      {                             /* lobpcg: print level */
-         arg_index++;
-         printLevel = atoi(argv[arg_index++]);
-      }
+        {                             /* lobpcg: print level */
+          arg_index++;
+          printLevel = atoi(argv[arg_index++]);
+        }
       else if ( strcmp(argv[arg_index], "-pcgitr") == 0 )
-      {                      /* lobpcg: inner pcg iterations */
-         arg_index++;
-         pcgIterations = atoi(argv[arg_index++]);
-      }
+        {                      /* lobpcg: inner pcg iterations */
+          arg_index++;
+          pcgIterations = atoi(argv[arg_index++]);
+        }
       else if ( strcmp(argv[arg_index], "-pcgtol") == 0 )
-      {                      /* lobpcg: inner pcg iterations */
-         arg_index++;
-         pcgTol = atof(argv[arg_index++]);
-      }
+        {                      /* lobpcg: inner pcg iterations */
+          arg_index++;
+          pcgTol = atof(argv[arg_index++]);
+        }
       else if ( strcmp(argv[arg_index], "-pcgmode") == 0 )
-      {                /* lobpcg: initial guess for inner pcg */
-         arg_index++;        /* 0: zero, otherwise rhs */
-         pcgMode = atoi(argv[arg_index++]);
-      }
+        {                /* lobpcg: initial guess for inner pcg */
+          arg_index++;        /* 0: zero, otherwise rhs */
+          pcgMode = atoi(argv[arg_index++]);
+        }
       /* end lobpcg */
       /* begin mgr options*/
       else if ( strcmp(argv[arg_index], "-mgr_bsize") == 0 )
@@ -1072,7 +1072,7 @@
    /* begin lobpcg */
 
    if ( solver_id == 0 && lobpcgFlag )
-      solver_id = 1;
+     solver_id = 1;
 
    /* end lobpcg */
 
@@ -1555,7 +1555,7 @@
       else if ( strcmp(argv[arg_index], "-plot_file_name") == 0 )
       {
          arg_index++;
-	 hypre_sprintf (plot_file_name,"%s",argv[arg_index++]);
+         hypre_sprintf (plot_file_name,"%s",argv[arg_index++]);
       }
       else if ( strcmp(argv[arg_index], "-AIR") == 0 )
       {
@@ -1690,9 +1690,9 @@
          hypre_printf("       47=Euclid-FlexGMRES\n");
          hypre_printf("       50=DS-LGMRES         51=AMG-LGMRES     \n");
          hypre_printf("       60=DS-FlexGMRES         61=AMG-FlexGMRES     \n");
-	 hypre_printf("       70=MGR             71=MGR-PCG  \n");
-	 hypre_printf("       72=MGR-FlexGMRES  73=MGR-BICGSTAB  \n");
-	 hypre_printf("       74=MGR-COGMRES  \n");	 
+         hypre_printf("       70=MGR             71=MGR-PCG  \n");
+         hypre_printf("       72=MGR-FlexGMRES  73=MGR-BICGSTAB  \n");
+         hypre_printf("       74=MGR-COGMRES  \n");
 	 hypre_printf("       80=ILU      81=ILU-GMRES  \n");	 
 	 hypre_printf("       82=ILU-FlexGMRES  \n");	 
          hypre_printf("\n");
@@ -2086,20 +2086,20 @@
       num_rows = local_num_rows;
       if (off_proc)
       {
-	 if (myid != num_procs-1) num_rows++;
-	 if (myid) num_rows++;
+         if (myid != num_procs-1) num_rows++;
+         if (myid) num_rows++;
       }
       /* The following shows how to build an IJMatrix if one has only an
          estimate for the row sizes */
-      row_nums = hypre_CTAlloc(HYPRE_BigInt,  num_rows, HYPRE_MEMORY_HOST);
-      num_cols = hypre_CTAlloc(HYPRE_Int,  num_rows, HYPRE_MEMORY_HOST);
-      if (sparsity_known == 1)
-      {
+     row_nums = hypre_CTAlloc(HYPRE_BigInt,  num_rows, HYPRE_MEMORY_HOST);
+     num_cols = hypre_CTAlloc(HYPRE_Int,  num_rows, HYPRE_MEMORY_HOST);
+     if (sparsity_known == 1)
+     {
          diag_sizes = hypre_CTAlloc(HYPRE_Int,  local_num_rows, HYPRE_MEMORY_HOST);
          offdiag_sizes = hypre_CTAlloc(HYPRE_Int,  local_num_rows, HYPRE_MEMORY_HOST);
-      }
-      else
-      {
+     }
+     else
+     {
          size = 5;
          if (sparsity_known == 0)
          {
@@ -2107,10 +2107,9 @@
             if (build_matrix_type == 3) size = 9;
             if (build_matrix_type == 4) size = 27;
          }
-<<<<<<< HEAD
-	 row_sizes = hypre_CTAlloc(HYPRE_Int,  num_rows, HYPRE_MEMORY_HOST);
-	 for (i=0; i < num_rows; i++)
-	    row_sizes[i] = size;
+         row_sizes = hypre_CTAlloc(HYPRE_Int,  num_rows, HYPRE_MEMORY_HOST);
+         for (i=0; i < num_rows; i++)
+            row_sizes[i] = size;
      }
      local_row = 0;
      if (build_matrix_type == 2) mx_size = 7;
@@ -2122,42 +2121,19 @@
      j_indx = 0;
      if (off_proc && myid)
      {
-	 num_cols[i_indx] = 2;
-	 row_nums[i_indx++] = first_local_row-1;
-=======
-         row_sizes = hypre_CTAlloc(HYPRE_Int,  num_rows, HYPRE_MEMORY_HOST);
-         for (i=0; i < num_rows; i++)
-            row_sizes[i] = size;
-      }
-      local_row = 0;
-      if (build_matrix_type == 2) mx_size = 7;
-      if (build_matrix_type == 3) mx_size = 9;
-      if (build_matrix_type == 4) mx_size = 27;
-      col_nums = hypre_CTAlloc(HYPRE_BigInt,  mx_size*num_rows, HYPRE_MEMORY_HOST);
-      data = hypre_CTAlloc(HYPRE_Real,  mx_size*num_rows, HYPRE_MEMORY_HOST);
-      i_indx = 0;
-      j_indx = 0;
-      if (off_proc && myid)
-      {
-         num_cols[i_indx] = 2;
-         row_nums[i_indx++] = first_local_row-1;
->>>>>>> fc4c2ff3
+        num_cols[i_indx] = 2;
+        row_nums[i_indx++] = first_local_row-1;
          col_nums[j_indx] = first_local_row-1;
          data[j_indx++] = 6.;
          col_nums[j_indx] = first_local_row-2;
          data[j_indx++] = -1;
-      }
-      for (i=0; i < local_num_rows; i++)
-      {
+     }
+     for (i=0; i < local_num_rows; i++)
+     {
          row_nums[i_indx] = first_local_row +i;
          ierr += HYPRE_ParCSRMatrixGetRow( parcsr_A, first_local_row+i, &size,
-<<<<<<< HEAD
                                              &col_inds, &values);
-	 num_cols[i_indx++] = size;
-=======
-                                           &col_inds, &values);
          num_cols[i_indx++] = size;
->>>>>>> fc4c2ff3
          for (j = 0; j < size; j++)
          {
             col_nums[j_indx] = col_inds[j];
@@ -2172,88 +2148,66 @@
          }
          local_row++;
          ierr += HYPRE_ParCSRMatrixRestoreRow( parcsr_A, first_local_row+i, &size,
-<<<<<<< HEAD
                                                  &col_inds, &values );
      }
      if (off_proc && myid != num_procs-1)
      {
-	 num_cols[i_indx] = 2;
-	 row_nums[i_indx++] = last_local_row+1;
-=======
-                                               &col_inds, &values );
-      }
-      if (off_proc && myid != num_procs-1)
-      {
-         num_cols[i_indx] = 2;
-         row_nums[i_indx++] = last_local_row+1;
->>>>>>> fc4c2ff3
+        num_cols[i_indx] = 2;
+        row_nums[i_indx++] = last_local_row+1;
          col_nums[j_indx] = last_local_row+2;
          data[j_indx++] = -1.;
          col_nums[j_indx] = last_local_row+1;
          data[j_indx++] = 6;
-      }
-
-      /*ierr += HYPRE_IJMatrixSetRowSizes ( ij_A, (const HYPRE_Int *) num_cols );*/
-      if (sparsity_known == 1)
-         ierr += HYPRE_IJMatrixSetDiagOffdSizes( ij_A, (const HYPRE_Int *) diag_sizes,
-                                                 (const HYPRE_Int *) offdiag_sizes );
-      else
-         ierr = HYPRE_IJMatrixSetRowSizes ( ij_A, (const HYPRE_Int *) row_sizes );
-
-      ierr += HYPRE_IJMatrixInitialize( ij_A );
-
-      if (omp_flag) HYPRE_IJMatrixSetOMPFlag(ij_A, 1);
-
-      if (chunk)
-      {
+     }
+
+         /*ierr += HYPRE_IJMatrixSetRowSizes ( ij_A, (const HYPRE_Int *) num_cols );*/
+     if (sparsity_known == 1)
+        ierr += HYPRE_IJMatrixSetDiagOffdSizes( ij_A, (const HYPRE_Int *) diag_sizes,
+                                            (const HYPRE_Int *) offdiag_sizes );
+     else
+        ierr = HYPRE_IJMatrixSetRowSizes ( ij_A, (const HYPRE_Int *) row_sizes );
+
+     ierr += HYPRE_IJMatrixInitialize( ij_A );
+
+     if (omp_flag) HYPRE_IJMatrixSetOMPFlag(ij_A, 1);
+
+     if (chunk)
+     {
          if (add)
-<<<<<<< HEAD
-	    ierr += HYPRE_IJMatrixAddToValues(ij_A, num_rows, num_cols, row_nums,
-					(const HYPRE_BigInt *) col_nums,
-					(const HYPRE_Real *) data);
+            ierr += HYPRE_IJMatrixAddToValues(ij_A, num_rows, num_cols, row_nums,
+                  (const HYPRE_BigInt *) col_nums,
+                  (const HYPRE_Real *) data);
          else
             ierr += HYPRE_IJMatrixSetValues(ij_A, num_rows, num_cols, row_nums,
-					(const HYPRE_BigInt *) col_nums,
-					(const HYPRE_Real *) data);
+                  (const HYPRE_BigInt *) col_nums,
+                  (const HYPRE_Real *) data);
      }
      else
      {
-=======
-            ierr += HYPRE_IJMatrixAddToValues(ij_A, num_rows, num_cols, row_nums,
-                                              (const HYPRE_BigInt *) col_nums,
-                                              (const HYPRE_Real *) data);
-         else
-            ierr += HYPRE_IJMatrixSetValues(ij_A, num_rows, num_cols, row_nums,
-                                            (const HYPRE_BigInt *) col_nums,
-                                            (const HYPRE_Real *) data);
-      }
-      else
-      {
->>>>>>> fc4c2ff3
          j_indx = 0;
          for (i=0; i < num_rows; i++)
          {
             if (add)
                ierr += HYPRE_IJMatrixAddToValues( ij_A, 1, &num_cols[i], &row_nums[i],
-                                                  (const HYPRE_BigInt *) &col_nums[j_indx],
-                                                  (const HYPRE_Real *) &data[j_indx] );
+                                             (const HYPRE_BigInt *) &col_nums[j_indx],
+                                             (const HYPRE_Real *) &data[j_indx] );
             else
                ierr += HYPRE_IJMatrixSetValues( ij_A, 1, &num_cols[i], &row_nums[i],
-                                                (const HYPRE_BigInt *) &col_nums[j_indx],
-                                                (const HYPRE_Real *) &data[j_indx] );
+                                             (const HYPRE_BigInt *) &col_nums[j_indx],
+                                             (const HYPRE_Real *) &data[j_indx] );
             j_indx += num_cols[i];
          }
-      }
-      hypre_TFree(col_nums, HYPRE_MEMORY_HOST);
-      hypre_TFree(data, HYPRE_MEMORY_HOST);
-      hypre_TFree(row_nums, HYPRE_MEMORY_HOST);
-      hypre_TFree(num_cols, HYPRE_MEMORY_HOST);
-      if (sparsity_known == 1)
-      {
+     }
+     hypre_TFree(col_nums, HYPRE_MEMORY_HOST);
+     hypre_TFree(data, HYPRE_MEMORY_HOST);
+     hypre_TFree(row_nums, HYPRE_MEMORY_HOST);
+     hypre_TFree(num_cols, HYPRE_MEMORY_HOST);
+     if (sparsity_known == 1)
+     {
          hypre_TFree(diag_sizes, HYPRE_MEMORY_HOST);
          hypre_TFree(offdiag_sizes, HYPRE_MEMORY_HOST);
-      }
-      else
+     }
+     else
          hypre_TFree(row_sizes, HYPRE_MEMORY_HOST);
 
       ierr += HYPRE_IJMatrixAssemble( ij_A );
@@ -2269,13 +2223,13 @@
          return(-1);
       }
 
-      /* This is to emphasize that one can IJMatrixAddToValues after an
-         IJMatrixRead or an IJMatrixAssemble.  After an IJMatrixRead,
-         assembly is unnecessary if the sparsity pattern of the matrix is
-         not changed somehow.  If one has not used IJMatrixRead, one has
-         the opportunity to IJMatrixAddTo before a IJMatrixAssemble.
-         This first sets all matrix coefficients to -1 and then adds 7.0
-         to the diagonal to restore the original matrix*/
+   /* This is to emphasize that one can IJMatrixAddToValues after an
+      IJMatrixRead or an IJMatrixAssemble.  After an IJMatrixRead,
+      assembly is unnecessary if the sparsity pattern of the matrix is
+      not changed somehow.  If one has not used IJMatrixRead, one has
+      the opportunity to IJMatrixAddTo before a IJMatrixAssemble.
+      This first sets all matrix coefficients to -1 and then adds 7.0
+      to the diagonal to restore the original matrix*/
 
       if (check_constant)
          ierr += HYPRE_IJMatrixSetConstantValues( ij_A, -1.0 );
@@ -2303,29 +2257,29 @@
       }
 
       ierr += HYPRE_IJMatrixAddToValues( ij_A,
-                                         local_num_rows,
-                                         ncols, rows,
-                                         (const HYPRE_BigInt *) col_inds,
-                                         (const HYPRE_Real *) values );
+                                      local_num_rows,
+                                      ncols, rows,
+                                      (const HYPRE_BigInt *) col_inds,
+                                      (const HYPRE_Real *) values );
 
       hypre_TFree(values, HYPRE_MEMORY_HOST);
       hypre_TFree(col_inds, HYPRE_MEMORY_HOST);
       hypre_TFree(rows, HYPRE_MEMORY_HOST);
       hypre_TFree(ncols, HYPRE_MEMORY_HOST);
 
-      /* If sparsity pattern is not changed since last IJMatrixAssemble call,
-         this should be a no-op */
+   /* If sparsity pattern is not changed since last IJMatrixAssemble call,
+      this should be a no-op */
 
       ierr += HYPRE_IJMatrixAssemble( ij_A );
 
-      /*-----------------------------------------------------------
-       * Fetch the resulting underlying matrix out
-       *-----------------------------------------------------------*/
-      if (build_matrix_type > -1)
+   /*-----------------------------------------------------------
+    * Fetch the resulting underlying matrix out
+    *-----------------------------------------------------------*/
+     if (build_matrix_type > -1)
          ierr += HYPRE_ParCSRMatrixDestroy(parcsr_A);
 
-      ierr += HYPRE_IJMatrixGetObject( ij_A, &object);
-      parcsr_A = (HYPRE_ParCSRMatrix) object;
+     ierr += HYPRE_IJMatrixGetObject( ij_A, &object);
+     parcsr_A = (HYPRE_ParCSRMatrix) object;
 
    }
 
@@ -2343,7 +2297,7 @@
       {
          hypre_sprintf(new_file_name, "%s.%d", argv[build_rbm_index],i);
          ierr = HYPRE_IJVectorRead( new_file_name, hypre_MPI_COMM_WORLD,
-                                    HYPRE_PARCSR, &ij_rbm[i] );
+                                 HYPRE_PARCSR, &ij_rbm[i] );
          ierr = HYPRE_IJVectorGetObject( ij_rbm[i], &object );
          interp_vecs[i] = (HYPRE_ParVector) object;
       }
@@ -2860,16 +2814,16 @@
       dof_func = NULL;
       if (build_funcs_type == 1)
       {
-	 BuildFuncsFromOneFile(argc, argv, build_funcs_arg_index, parcsr_A, &dof_func);
+         BuildFuncsFromOneFile(argc, argv, build_funcs_arg_index, parcsr_A, &dof_func);
       }
       else if (build_funcs_type == 2)
       {
-	 BuildFuncsFromFiles(argc, argv, build_funcs_arg_index, parcsr_A, &dof_func);
+         BuildFuncsFromFiles(argc, argv, build_funcs_arg_index, parcsr_A, &dof_func);
       }
       else
       {
          if (myid == 0)
-	    hypre_printf (" Number of functions = %d \n", num_functions);
+            hypre_printf (" Number of functions = %d \n", num_functions);
       }
    }
 
@@ -3334,8 +3288,8 @@
 
    /* begin lobpcg */
    if (!lobpcgFlag && (solver_id == 1 || solver_id == 2 || solver_id == 8 ||
-                       solver_id == 12 || solver_id == 14 || solver_id == 43 || solver_id == 71))
-      /*end lobpcg */
+       solver_id == 12 || solver_id == 14 || solver_id == 43 || solver_id == 71))
+   /*end lobpcg */
    {
       time_index = hypre_InitializeTiming("PCG Setup");
       hypre_BeginTiming(time_index);
@@ -3478,7 +3432,7 @@
          /* use ParaSails preconditioner */
          if (myid == 0) hypre_printf("Solver: ParaSails-PCG\n");
 
-	 HYPRE_ParaSailsCreate(hypre_MPI_COMM_WORLD, &pcg_precond);
+         HYPRE_ParaSailsCreate(hypre_MPI_COMM_WORLD, &pcg_precond);
          HYPRE_ParaSailsSetParams(pcg_precond, sai_threshold, max_levels);
          HYPRE_ParaSailsSetFilter(pcg_precond, sai_filter);
          HYPRE_ParaSailsSetLogging(pcg_precond, poutdat);
@@ -3493,10 +3447,10 @@
          /* use Schwarz preconditioner */
          if (myid == 0) hypre_printf("Solver: Schwarz-PCG\n");
 
-	 HYPRE_SchwarzCreate(&pcg_precond);
-	 HYPRE_SchwarzSetVariant(pcg_precond, variant);
-	 HYPRE_SchwarzSetOverlap(pcg_precond, overlap);
-	 HYPRE_SchwarzSetDomainType(pcg_precond, domain_type);
+         HYPRE_SchwarzCreate(&pcg_precond);
+         HYPRE_SchwarzSetVariant(pcg_precond, variant);
+         HYPRE_SchwarzSetOverlap(pcg_precond, overlap);
+         HYPRE_SchwarzSetDomainType(pcg_precond, domain_type);
          HYPRE_SchwarzSetRelaxWeight(pcg_precond, schwarz_rlx_weight);
          HYPRE_SchwarzSetNonSymm(pcg_precond, use_nonsymm_schwarz);
          HYPRE_PCGSetPrecond(pcg_solver,
@@ -3666,7 +3620,7 @@
          mgr_reserved_coarse_indexes = hypre_CTAlloc(HYPRE_BigInt,  mgr_num_reserved_nodes, HYPRE_MEMORY_HOST);
          for(i=0; i<mgr_num_reserved_nodes; i++)
          { /* generate artificial reserved nodes */
-            mgr_reserved_coarse_indexes[i] = last_local_row-i;//2*i+1;
+//            mgr_reserved_coarse_indexes[i] = last_local_row-i;//2*i+1;
          }
 
          /* set MGR data by block */
@@ -3776,15 +3730,15 @@
       }
       else if (solver_id == 8)
       {
-	 HYPRE_ParaSailsDestroy(pcg_precond);
+         HYPRE_ParaSailsDestroy(pcg_precond);
       }
       else if (solver_id == 12)
       {
-	 HYPRE_SchwarzDestroy(pcg_precond);
+         HYPRE_SchwarzDestroy(pcg_precond);
       }
       else if (solver_id == 14)
       {
-	 HYPRE_BoomerAMGDestroy(pcg_precond);
+         HYPRE_BoomerAMGDestroy(pcg_precond);
       }
       else if (solver_id == 43)
       {
@@ -3805,8 +3759,8 @@
          {
             for( i=0; i<mgr_nlevels; i++)
             {
-               if(mgr_cindexes[i])
-                  hypre_TFree(mgr_cindexes[i], HYPRE_MEMORY_HOST);
+            if(mgr_cindexes[i])
+               hypre_TFree(mgr_cindexes[i], HYPRE_MEMORY_HOST);
             }
             hypre_TFree(mgr_cindexes, HYPRE_MEMORY_HOST);
             mgr_cindexes = NULL;
@@ -3834,59 +3788,97 @@
 
    if ( lobpcgFlag ) {
 
-      interpreter = hypre_CTAlloc(mv_InterfaceInterpreter, 1, HYPRE_MEMORY_HOST);
-
-      HYPRE_ParCSRSetupInterpreter( interpreter );
-      HYPRE_ParCSRSetupMatvec(&matvec_fn);
-
-      if (myid != 0)
-         verbosity = 0;
-
-      if ( lobpcgGen ) {
-         BuildParIsoLaplacian(argc, argv, &parcsr_B);
-
-         ierr = HYPRE_ParCSRMatrixGetLocalRange( parcsr_B,
-                                                 &first_local_row, &last_local_row ,
-                                                 &first_local_col, &last_local_col );
-
-         local_num_rows = (HYPRE_Int)(last_local_row - first_local_row + 1);
-         local_num_cols = (HYPRE_Int)(last_local_col - first_local_col + 1);
-         ierr += HYPRE_ParCSRMatrixGetDims( parcsr_B, &M, &N );
-
-         ierr += HYPRE_IJMatrixCreate( comm, first_local_row, last_local_row,
-                                       first_local_col, last_local_col,
-                                       &ij_B );
-
-         ierr += HYPRE_IJMatrixSetObjectType( ij_B, HYPRE_PARCSR );
-
-         if (sparsity_known == 1) {
-            diag_sizes = hypre_CTAlloc(HYPRE_Int,  local_num_rows, HYPRE_MEMORY_HOST);
-            offdiag_sizes = hypre_CTAlloc(HYPRE_Int,  local_num_rows, HYPRE_MEMORY_HOST);
-            local_row = 0;
-            for (big_i=first_local_row; big_i<= last_local_row; big_i++) {
-               ierr += HYPRE_ParCSRMatrixGetRow( parcsr_B, big_i, &size,
+     interpreter = hypre_CTAlloc(mv_InterfaceInterpreter, 1, HYPRE_MEMORY_HOST);
+
+     HYPRE_ParCSRSetupInterpreter( interpreter );
+     HYPRE_ParCSRSetupMatvec(&matvec_fn);
+
+     if (myid != 0)
+       verbosity = 0;
+
+     if ( lobpcgGen ) {
+       BuildParIsoLaplacian(argc, argv, &parcsr_B);
+
+       ierr = HYPRE_ParCSRMatrixGetLocalRange( parcsr_B,
+                                               &first_local_row, &last_local_row ,
+                                               &first_local_col, &last_local_col );
+
+       local_num_rows = (HYPRE_Int)(last_local_row - first_local_row + 1);
+       local_num_cols = (HYPRE_Int)(last_local_col - first_local_col + 1);
+       ierr += HYPRE_ParCSRMatrixGetDims( parcsr_B, &M, &N );
+
+       ierr += HYPRE_IJMatrixCreate( comm, first_local_row, last_local_row,
+                                     first_local_col, last_local_col,
+                                     &ij_B );
+
+       ierr += HYPRE_IJMatrixSetObjectType( ij_B, HYPRE_PARCSR );
+
+       if (sparsity_known == 1) {
+         diag_sizes = hypre_CTAlloc(HYPRE_Int,  local_num_rows, HYPRE_MEMORY_HOST);
+         offdiag_sizes = hypre_CTAlloc(HYPRE_Int,  local_num_rows, HYPRE_MEMORY_HOST);
+         local_row = 0;
+         for (big_i=first_local_row; big_i<= last_local_row; big_i++) {
+           ierr += HYPRE_ParCSRMatrixGetRow( parcsr_B, big_i, &size,
+                                             &col_inds, &values );
+           for (j=0; j < size; j++)
+             {
+               if (col_inds[j] < first_local_row || col_inds[j] > last_local_row)
+                 offdiag_sizes[local_row]++;
+               else
+                 diag_sizes[local_row]++;
+             }
+           local_row++;
+           ierr += HYPRE_ParCSRMatrixRestoreRow( parcsr_B, big_i, &size,
                                                  &col_inds, &values );
-               for (j=0; j < size; j++)
-               {
-                  if (col_inds[j] < first_local_row || col_inds[j] > last_local_row)
-                     offdiag_sizes[local_row]++;
-                  else
-                     diag_sizes[local_row]++;
-               }
-               local_row++;
-               ierr += HYPRE_ParCSRMatrixRestoreRow( parcsr_B, big_i, &size,
-                                                     &col_inds, &values );
-            }
-            ierr += HYPRE_IJMatrixSetDiagOffdSizes( ij_B,
-                                                    (const HYPRE_Int *) diag_sizes,
-                                                    (const HYPRE_Int *) offdiag_sizes );
-            hypre_TFree(diag_sizes, HYPRE_MEMORY_HOST);
-            hypre_TFree(offdiag_sizes, HYPRE_MEMORY_HOST);
-
-            ierr = HYPRE_IJMatrixInitialize( ij_B );
-
-            for (big_i=first_local_row; big_i<= last_local_row; big_i++)
-            {
+         }
+         ierr += HYPRE_IJMatrixSetDiagOffdSizes( ij_B,
+                                                 (const HYPRE_Int *) diag_sizes,
+                                                 (const HYPRE_Int *) offdiag_sizes );
+         hypre_TFree(diag_sizes, HYPRE_MEMORY_HOST);
+         hypre_TFree(offdiag_sizes, HYPRE_MEMORY_HOST);
+
+         ierr = HYPRE_IJMatrixInitialize( ij_B );
+
+         for (big_i=first_local_row; big_i<= last_local_row; big_i++)
+           {
+             ierr += HYPRE_ParCSRMatrixGetRow( parcsr_B, big_i, &size,
+                                               &col_inds, &values );
+
+             ierr += HYPRE_IJMatrixSetValues( ij_B, 1, &size, &big_i,
+                                              (const HYPRE_BigInt *) col_inds,
+                                              (const HYPRE_Real *) values );
+
+             ierr += HYPRE_ParCSRMatrixRestoreRow( parcsr_B, big_i, &size,
+                                                   &col_inds, &values );
+           }
+       }
+       else
+         {
+           row_sizes = hypre_CTAlloc(HYPRE_Int,  local_num_rows, HYPRE_MEMORY_HOST);
+
+           size = 5; /* this is in general too low, and supposed to test
+                        the capability of the reallocation of the interface */
+
+           if (sparsity_known == 0) /* tries a more accurate estimate of the
+                                       storage */
+             {
+               if (build_matrix_type == 2) size = 7;
+               if (build_matrix_type == 3) size = 9;
+               if (build_matrix_type == 4) size = 27;
+             }
+
+           for (i=0; i < local_num_rows; i++)
+             row_sizes[i] = size;
+
+           ierr = HYPRE_IJMatrixSetRowSizes ( ij_B, (const HYPRE_Int *) row_sizes );
+
+           hypre_TFree(row_sizes, HYPRE_MEMORY_HOST);
+
+           ierr = HYPRE_IJMatrixInitialize( ij_B );
+
+           /* Loop through all locally stored rows and insert them into ij_matrix */
+           for (big_i=first_local_row; big_i<= last_local_row; big_i++)
+             {
                ierr += HYPRE_ParCSRMatrixGetRow( parcsr_B, big_i, &size,
                                                  &col_inds, &values );
 
@@ -3896,806 +3888,768 @@
 
                ierr += HYPRE_ParCSRMatrixRestoreRow( parcsr_B, big_i, &size,
                                                      &col_inds, &values );
-            }
-         }
-         else
+             }
+         }
+
+       ierr += HYPRE_IJMatrixAssemble( ij_B );
+
+       ierr += HYPRE_ParCSRMatrixDestroy(parcsr_B);
+
+       ierr += HYPRE_IJMatrixGetObject( ij_B, &object);
+       parcsr_B = (HYPRE_ParCSRMatrix) object;
+
+     } /* if ( lobpcgGen ) */
+
+
+      if ( pcgIterations > 0 ) /* do inner pcg iterations */
+      {
+       time_index = hypre_InitializeTiming("PCG Setup");
+       hypre_BeginTiming(time_index);
+
+       HYPRE_ParCSRPCGCreate(hypre_MPI_COMM_WORLD, &pcg_solver);
+       HYPRE_PCGSetMaxIter(pcg_solver, pcgIterations);
+       HYPRE_PCGSetTol(pcg_solver, pcgTol);
+       HYPRE_PCGSetTwoNorm(pcg_solver, two_norm);
+       HYPRE_PCGSetRelChange(pcg_solver, 0);
+       HYPRE_PCGSetPrintLevel(pcg_solver, 0);
+         HYPRE_PCGSetRecomputeResidual(pcg_solver, recompute_res);
+
+       HYPRE_PCGGetPrecond(pcg_solver, &pcg_precond);
+
+       if (solver_id == 1)
+       {
+           /* use BoomerAMG as preconditioner */
+           if (myid == 0) hypre_printf("Solver: AMG-PCG\n");
+           HYPRE_BoomerAMGCreate(&pcg_precond);
+           /* BM Aug 25, 2006 */
+           HYPRE_BoomerAMGSetCGCIts(pcg_precond, cgcits);
+           HYPRE_BoomerAMGSetInterpType(pcg_precond, interp_type);
+           HYPRE_BoomerAMGSetNumSamples(pcg_precond, gsmg_samples);
+           HYPRE_BoomerAMGSetTol(pcg_precond, pc_tol);
+           HYPRE_BoomerAMGSetCoarsenType(pcg_precond, (hybrid*coarsen_type));
+           HYPRE_BoomerAMGSetMeasureType(pcg_precond, measure_type);
+           HYPRE_BoomerAMGSetStrongThreshold(pcg_precond, strong_threshold);
+           HYPRE_BoomerAMGSetTruncFactor(pcg_precond, trunc_factor);
+           HYPRE_BoomerAMGSetPMaxElmts(pcg_precond, P_max_elmts);
+           HYPRE_BoomerAMGSetPostInterpType(pcg_precond, post_interp_type);
+           HYPRE_BoomerAMGSetJacobiTruncThreshold(pcg_precond, jacobi_trunc_threshold);
+           HYPRE_BoomerAMGSetPrintLevel(pcg_precond, poutdat);
+           HYPRE_BoomerAMGSetPrintFileName(pcg_precond, "driver.out.log");
+           HYPRE_BoomerAMGSetMaxIter(pcg_precond, 1);
+           HYPRE_BoomerAMGSetCycleType(pcg_precond, cycle_type);
+           HYPRE_BoomerAMGSetFCycle(pcg_precond, fcycle);
+           HYPRE_BoomerAMGSetNumSweeps(pcg_precond, num_sweeps);
+           if (relax_type > -1) HYPRE_BoomerAMGSetRelaxType(pcg_precond, relax_type);
+           if (relax_down > -1)
+              HYPRE_BoomerAMGSetCycleRelaxType(pcg_precond, relax_down, 1);
+           if (relax_up > -1)
+              HYPRE_BoomerAMGSetCycleRelaxType(pcg_precond, relax_up, 2);
+           if (relax_coarse > -1)
+              HYPRE_BoomerAMGSetCycleRelaxType(pcg_precond, relax_coarse, 3);
+           HYPRE_BoomerAMGSetAddRelaxType(pcg_precond, add_relax_type);
+           HYPRE_BoomerAMGSetAddRelaxWt(pcg_precond, add_relax_wt);
+           HYPRE_BoomerAMGSetRelaxWt(pcg_precond, relax_wt);
+           HYPRE_BoomerAMGSetOuterWt(pcg_precond, outer_wt);
+           HYPRE_BoomerAMGSetSmoothType(pcg_precond, smooth_type);
+           HYPRE_BoomerAMGSetSmoothNumLevels(pcg_precond, smooth_num_levels);
+           HYPRE_BoomerAMGSetSmoothNumSweeps(pcg_precond, smooth_num_sweeps);
+           HYPRE_BoomerAMGSetRelaxOrder(pcg_precond, relax_order);
+           HYPRE_BoomerAMGSetMaxLevels(pcg_precond, max_levels);
+           HYPRE_BoomerAMGSetMaxRowSum(pcg_precond, max_row_sum);
+           HYPRE_BoomerAMGSetDebugFlag(pcg_precond, debug_flag);
+           HYPRE_BoomerAMGSetNumFunctions(pcg_precond, num_functions);
+           HYPRE_BoomerAMGSetNumPaths(pcg_precond, num_paths);
+           HYPRE_BoomerAMGSetAggNumLevels(pcg_precond, agg_num_levels);
+           HYPRE_BoomerAMGSetVariant(pcg_precond, variant);
+           HYPRE_BoomerAMGSetOverlap(pcg_precond, overlap);
+           HYPRE_BoomerAMGSetDomainType(pcg_precond, domain_type);
+           HYPRE_BoomerAMGSetSchwarzRlxWeight(pcg_precond, schwarz_rlx_weight);
+           if (num_functions > 1)
+             HYPRE_BoomerAMGSetDofFunc(pcg_precond, dof_func);
+           HYPRE_PCGSetPrecond(pcg_solver,
+                               (HYPRE_PtrToSolverFcn) HYPRE_BoomerAMGSolve,
+                               (HYPRE_PtrToSolverFcn) HYPRE_BoomerAMGSetup,
+                               pcg_precond);
+         }
+       else if (solver_id == 2)
          {
-            row_sizes = hypre_CTAlloc(HYPRE_Int,  local_num_rows, HYPRE_MEMORY_HOST);
-
-            size = 5; /* this is in general too low, and supposed to test
-                         the capability of the reallocation of the interface */
-
-            if (sparsity_known == 0) /* tries a more accurate estimate of the
-                                        storage */
-            {
-               if (build_matrix_type == 2) size = 7;
-               if (build_matrix_type == 3) size = 9;
-               if (build_matrix_type == 4) size = 27;
-            }
-
-            for (i=0; i < local_num_rows; i++)
-               row_sizes[i] = size;
-
-            ierr = HYPRE_IJMatrixSetRowSizes ( ij_B, (const HYPRE_Int *) row_sizes );
-
-            hypre_TFree(row_sizes, HYPRE_MEMORY_HOST);
-
-            ierr = HYPRE_IJMatrixInitialize( ij_B );
-
-            /* Loop through all locally stored rows and insert them into ij_matrix */
-            for (big_i=first_local_row; big_i<= last_local_row; big_i++)
-            {
-               ierr += HYPRE_ParCSRMatrixGetRow( parcsr_B, big_i, &size,
-                                                 &col_inds, &values );
-
-               ierr += HYPRE_IJMatrixSetValues( ij_B, 1, &size, &big_i,
-                                                (const HYPRE_BigInt *) col_inds,
-                                                (const HYPRE_Real *) values );
-
-               ierr += HYPRE_ParCSRMatrixRestoreRow( parcsr_B, big_i, &size,
-                                                     &col_inds, &values );
-            }
-         }
-
-         ierr += HYPRE_IJMatrixAssemble( ij_B );
-
-         ierr += HYPRE_ParCSRMatrixDestroy(parcsr_B);
-
-         ierr += HYPRE_IJMatrixGetObject( ij_B, &object);
-         parcsr_B = (HYPRE_ParCSRMatrix) object;
-
-      } /* if ( lobpcgGen ) */
-
-
-      if ( pcgIterations > 0 ) /* do inner pcg iterations */
-      {
-         time_index = hypre_InitializeTiming("PCG Setup");
-         hypre_BeginTiming(time_index);
-
-         HYPRE_ParCSRPCGCreate(hypre_MPI_COMM_WORLD, &pcg_solver);
-         HYPRE_PCGSetMaxIter(pcg_solver, pcgIterations);
-         HYPRE_PCGSetTol(pcg_solver, pcgTol);
-         HYPRE_PCGSetTwoNorm(pcg_solver, two_norm);
-         HYPRE_PCGSetRelChange(pcg_solver, 0);
-         HYPRE_PCGSetPrintLevel(pcg_solver, 0);
-         HYPRE_PCGSetRecomputeResidual(pcg_solver, recompute_res);
-
-         HYPRE_PCGGetPrecond(pcg_solver, &pcg_precond);
-
-         if (solver_id == 1)
+           /* use diagonal scaling as preconditioner */
+           if (myid == 0) hypre_printf("Solver: DS-PCG\n");
+           pcg_precond = NULL;
+
+           HYPRE_PCGSetPrecond(pcg_solver,
+                               (HYPRE_PtrToSolverFcn) HYPRE_ParCSRDiagScale,
+                               (HYPRE_PtrToSolverFcn) HYPRE_ParCSRDiagScaleSetup,
+                               pcg_precond);
+         }
+       else if (solver_id == 8)
          {
-            /* use BoomerAMG as preconditioner */
-            if (myid == 0) hypre_printf("Solver: AMG-PCG\n");
-            HYPRE_BoomerAMGCreate(&pcg_precond);
-            /* BM Aug 25, 2006 */
-            HYPRE_BoomerAMGSetCGCIts(pcg_precond, cgcits);
-            HYPRE_BoomerAMGSetInterpType(pcg_precond, interp_type);
-            HYPRE_BoomerAMGSetNumSamples(pcg_precond, gsmg_samples);
-            HYPRE_BoomerAMGSetTol(pcg_precond, pc_tol);
-            HYPRE_BoomerAMGSetCoarsenType(pcg_precond, (hybrid*coarsen_type));
-            HYPRE_BoomerAMGSetMeasureType(pcg_precond, measure_type);
-            HYPRE_BoomerAMGSetStrongThreshold(pcg_precond, strong_threshold);
-            HYPRE_BoomerAMGSetTruncFactor(pcg_precond, trunc_factor);
-            HYPRE_BoomerAMGSetPMaxElmts(pcg_precond, P_max_elmts);
-            HYPRE_BoomerAMGSetPostInterpType(pcg_precond, post_interp_type);
-            HYPRE_BoomerAMGSetJacobiTruncThreshold(pcg_precond, jacobi_trunc_threshold);
-            HYPRE_BoomerAMGSetPrintLevel(pcg_precond, poutdat);
-            HYPRE_BoomerAMGSetPrintFileName(pcg_precond, "driver.out.log");
-            HYPRE_BoomerAMGSetMaxIter(pcg_precond, 1);
-            HYPRE_BoomerAMGSetCycleType(pcg_precond, cycle_type);
-            HYPRE_BoomerAMGSetFCycle(pcg_precond, fcycle);
-            HYPRE_BoomerAMGSetNumSweeps(pcg_precond, num_sweeps);
-            if (relax_type > -1) HYPRE_BoomerAMGSetRelaxType(pcg_precond, relax_type);
-            if (relax_down > -1)
-               HYPRE_BoomerAMGSetCycleRelaxType(pcg_precond, relax_down, 1);
-            if (relax_up > -1)
-               HYPRE_BoomerAMGSetCycleRelaxType(pcg_precond, relax_up, 2);
-            if (relax_coarse > -1)
-               HYPRE_BoomerAMGSetCycleRelaxType(pcg_precond, relax_coarse, 3);
-            HYPRE_BoomerAMGSetAddRelaxType(pcg_precond, add_relax_type);
-            HYPRE_BoomerAMGSetAddRelaxWt(pcg_precond, add_relax_wt);
-            HYPRE_BoomerAMGSetRelaxWt(pcg_precond, relax_wt);
-            HYPRE_BoomerAMGSetOuterWt(pcg_precond, outer_wt);
-            HYPRE_BoomerAMGSetSmoothType(pcg_precond, smooth_type);
-            HYPRE_BoomerAMGSetSmoothNumLevels(pcg_precond, smooth_num_levels);
-            HYPRE_BoomerAMGSetSmoothNumSweeps(pcg_precond, smooth_num_sweeps);
-            HYPRE_BoomerAMGSetRelaxOrder(pcg_precond, relax_order);
-            HYPRE_BoomerAMGSetMaxLevels(pcg_precond, max_levels);
-            HYPRE_BoomerAMGSetMaxRowSum(pcg_precond, max_row_sum);
-            HYPRE_BoomerAMGSetDebugFlag(pcg_precond, debug_flag);
-            HYPRE_BoomerAMGSetNumFunctions(pcg_precond, num_functions);
-            HYPRE_BoomerAMGSetNumPaths(pcg_precond, num_paths);
-            HYPRE_BoomerAMGSetAggNumLevels(pcg_precond, agg_num_levels);
-            HYPRE_BoomerAMGSetVariant(pcg_precond, variant);
-            HYPRE_BoomerAMGSetOverlap(pcg_precond, overlap);
-            HYPRE_BoomerAMGSetDomainType(pcg_precond, domain_type);
-            HYPRE_BoomerAMGSetSchwarzRlxWeight(pcg_precond, schwarz_rlx_weight);
-            if (num_functions > 1)
-               HYPRE_BoomerAMGSetDofFunc(pcg_precond, dof_func);
-            HYPRE_PCGSetPrecond(pcg_solver,
-                                (HYPRE_PtrToSolverFcn) HYPRE_BoomerAMGSolve,
-                                (HYPRE_PtrToSolverFcn) HYPRE_BoomerAMGSetup,
-                                pcg_precond);
-         }
-         else if (solver_id == 2)
+           /* use ParaSails preconditioner */
+           if (myid == 0) hypre_printf("Solver: ParaSails-PCG\n");
+
+           HYPRE_ParaSailsCreate(hypre_MPI_COMM_WORLD, &pcg_precond);
+           HYPRE_ParaSailsSetParams(pcg_precond, sai_threshold, max_levels);
+           HYPRE_ParaSailsSetFilter(pcg_precond, sai_filter);
+           HYPRE_ParaSailsSetLogging(pcg_precond, poutdat);
+
+           HYPRE_PCGSetPrecond(pcg_solver,
+                               (HYPRE_PtrToSolverFcn) HYPRE_ParaSailsSolve,
+                               (HYPRE_PtrToSolverFcn) HYPRE_ParaSailsSetup,
+                               pcg_precond);
+         }
+       else if (solver_id == 12)
          {
-            /* use diagonal scaling as preconditioner */
-            if (myid == 0) hypre_printf("Solver: DS-PCG\n");
-            pcg_precond = NULL;
-
-            HYPRE_PCGSetPrecond(pcg_solver,
-                                (HYPRE_PtrToSolverFcn) HYPRE_ParCSRDiagScale,
-                                (HYPRE_PtrToSolverFcn) HYPRE_ParCSRDiagScaleSetup,
-                                pcg_precond);
-         }
-         else if (solver_id == 8)
+           /* use Schwarz preconditioner */
+           if (myid == 0) hypre_printf("Solver: Schwarz-PCG\n");
+
+           HYPRE_SchwarzCreate(&pcg_precond);
+           HYPRE_SchwarzSetVariant(pcg_precond, variant);
+           HYPRE_SchwarzSetOverlap(pcg_precond, overlap);
+           HYPRE_SchwarzSetDomainType(pcg_precond, domain_type);
+           HYPRE_SchwarzSetRelaxWeight(pcg_precond, schwarz_rlx_weight);
+
+           HYPRE_PCGSetPrecond(pcg_solver,
+                               (HYPRE_PtrToSolverFcn) HYPRE_SchwarzSolve,
+                               (HYPRE_PtrToSolverFcn) HYPRE_SchwarzSetup,
+                               pcg_precond);
+         }
+       else if (solver_id == 14)
          {
-            /* use ParaSails preconditioner */
-            if (myid == 0) hypre_printf("Solver: ParaSails-PCG\n");
-
-            HYPRE_ParaSailsCreate(hypre_MPI_COMM_WORLD, &pcg_precond);
-            HYPRE_ParaSailsSetParams(pcg_precond, sai_threshold, max_levels);
-            HYPRE_ParaSailsSetFilter(pcg_precond, sai_filter);
-            HYPRE_ParaSailsSetLogging(pcg_precond, poutdat);
-
-            HYPRE_PCGSetPrecond(pcg_solver,
-                                (HYPRE_PtrToSolverFcn) HYPRE_ParaSailsSolve,
-                                (HYPRE_PtrToSolverFcn) HYPRE_ParaSailsSetup,
-                                pcg_precond);
-         }
-         else if (solver_id == 12)
+           /* use GSMG as preconditioner */
+
+           /* reset some smoother parameters */
+
+           num_sweeps = num_sweep;
+           relax_type = relax_default;
+           relax_order = 0;
+
+           if (myid == 0) hypre_printf("Solver: GSMG-PCG\n");
+           HYPRE_BoomerAMGCreate(&pcg_precond);
+           /* BM Aug 25, 2006 */
+           HYPRE_BoomerAMGSetCGCIts(pcg_precond, cgcits);
+           HYPRE_BoomerAMGSetGSMG(pcg_precond, 4);
+           HYPRE_BoomerAMGSetInterpType(pcg_precond, interp_type);
+           HYPRE_BoomerAMGSetNumSamples(pcg_precond, gsmg_samples);
+           HYPRE_BoomerAMGSetTol(pcg_precond, pc_tol);
+           HYPRE_BoomerAMGSetCoarsenType(pcg_precond, (hybrid*coarsen_type));
+           HYPRE_BoomerAMGSetMeasureType(pcg_precond, measure_type);
+           HYPRE_BoomerAMGSetStrongThreshold(pcg_precond, strong_threshold);
+           HYPRE_BoomerAMGSetTruncFactor(pcg_precond, trunc_factor);
+           HYPRE_BoomerAMGSetPMaxElmts(pcg_precond, P_max_elmts);
+           HYPRE_BoomerAMGSetPostInterpType(pcg_precond, post_interp_type);
+           HYPRE_BoomerAMGSetJacobiTruncThreshold(pcg_precond, jacobi_trunc_threshold);
+           HYPRE_BoomerAMGSetPrintLevel(pcg_precond, poutdat);
+           HYPRE_BoomerAMGSetPrintFileName(pcg_precond, "driver.out.log");
+           HYPRE_BoomerAMGSetMaxIter(pcg_precond, 1);
+           HYPRE_BoomerAMGSetCycleType(pcg_precond, cycle_type);
+           HYPRE_BoomerAMGSetFCycle(pcg_precond, fcycle);
+           HYPRE_BoomerAMGSetNumSweeps(pcg_precond, num_sweeps);
+           HYPRE_BoomerAMGSetRelaxType(pcg_precond, relax_type);
+           HYPRE_BoomerAMGSetRelaxWt(pcg_precond, relax_wt);
+           HYPRE_BoomerAMGSetAddRelaxType(pcg_precond, add_relax_type);
+           HYPRE_BoomerAMGSetAddRelaxWt(pcg_precond, add_relax_wt);
+           HYPRE_BoomerAMGSetOuterWt(pcg_precond, outer_wt);
+           HYPRE_BoomerAMGSetSmoothType(pcg_precond, smooth_type);
+           HYPRE_BoomerAMGSetSmoothNumLevels(pcg_precond, smooth_num_levels);
+           HYPRE_BoomerAMGSetSmoothNumSweeps(pcg_precond, smooth_num_sweeps);
+           HYPRE_BoomerAMGSetVariant(pcg_precond, variant);
+           HYPRE_BoomerAMGSetOverlap(pcg_precond, overlap);
+           HYPRE_BoomerAMGSetDomainType(pcg_precond, domain_type);
+           HYPRE_BoomerAMGSetSchwarzRlxWeight(pcg_precond, schwarz_rlx_weight);
+           HYPRE_BoomerAMGSetRelaxOrder(pcg_precond, relax_order);
+           HYPRE_BoomerAMGSetMaxLevels(pcg_precond, max_levels);
+           HYPRE_BoomerAMGSetMaxRowSum(pcg_precond, max_row_sum);
+           HYPRE_BoomerAMGSetDebugFlag(pcg_precond, debug_flag);
+           HYPRE_BoomerAMGSetNumFunctions(pcg_precond, num_functions);
+           HYPRE_BoomerAMGSetNumPaths(pcg_precond, num_paths);
+           HYPRE_BoomerAMGSetAggNumLevels(pcg_precond, agg_num_levels);
+           if (num_functions > 1)
+             HYPRE_BoomerAMGSetDofFunc(pcg_precond, dof_func);
+           HYPRE_PCGSetPrecond(pcg_solver,
+                               (HYPRE_PtrToSolverFcn) HYPRE_BoomerAMGSolve,
+                               (HYPRE_PtrToSolverFcn) HYPRE_BoomerAMGSetup,
+                               pcg_precond);
+         }
+       else if (solver_id == 43)
          {
-            /* use Schwarz preconditioner */
-            if (myid == 0) hypre_printf("Solver: Schwarz-PCG\n");
-
-            HYPRE_SchwarzCreate(&pcg_precond);
-            HYPRE_SchwarzSetVariant(pcg_precond, variant);
-            HYPRE_SchwarzSetOverlap(pcg_precond, overlap);
-            HYPRE_SchwarzSetDomainType(pcg_precond, domain_type);
-            HYPRE_SchwarzSetRelaxWeight(pcg_precond, schwarz_rlx_weight);
-
-            HYPRE_PCGSetPrecond(pcg_solver,
-                                (HYPRE_PtrToSolverFcn) HYPRE_SchwarzSolve,
-                                (HYPRE_PtrToSolverFcn) HYPRE_SchwarzSetup,
-                                pcg_precond);
-         }
-         else if (solver_id == 14)
+           /* use Euclid preconditioning */
+           if (myid == 0) hypre_printf("Solver: Euclid-PCG\n");
+
+           HYPRE_EuclidCreate(hypre_MPI_COMM_WORLD, &pcg_precond);
+
+           /* note: There are three three methods of setting run-time
+ *               parameters for Euclid: (see HYPRE_parcsr_ls.h); here
+ *                             we'll use what I think is simplest: let Euclid internally
+ *                                           parse the command line.
+ *                                                      */
+           HYPRE_EuclidSetParams(pcg_precond, argc, argv);
+
+           HYPRE_PCGSetPrecond(pcg_solver,
+                               (HYPRE_PtrToSolverFcn) HYPRE_EuclidSolve,
+                               (HYPRE_PtrToSolverFcn) HYPRE_EuclidSetup,
+                               pcg_precond);
+         }
+       else if (solver_id != NO_SOLVER )
          {
-            /* use GSMG as preconditioner */
-
-            /* reset some smoother parameters */
-
-            num_sweeps = num_sweep;
-            relax_type = relax_default;
-            relax_order = 0;
-
-            if (myid == 0) hypre_printf("Solver: GSMG-PCG\n");
-            HYPRE_BoomerAMGCreate(&pcg_precond);
-            /* BM Aug 25, 2006 */
-            HYPRE_BoomerAMGSetCGCIts(pcg_precond, cgcits);
-            HYPRE_BoomerAMGSetGSMG(pcg_precond, 4);
-            HYPRE_BoomerAMGSetInterpType(pcg_precond, interp_type);
-            HYPRE_BoomerAMGSetNumSamples(pcg_precond, gsmg_samples);
-            HYPRE_BoomerAMGSetTol(pcg_precond, pc_tol);
-            HYPRE_BoomerAMGSetCoarsenType(pcg_precond, (hybrid*coarsen_type));
-            HYPRE_BoomerAMGSetMeasureType(pcg_precond, measure_type);
-            HYPRE_BoomerAMGSetStrongThreshold(pcg_precond, strong_threshold);
-            HYPRE_BoomerAMGSetTruncFactor(pcg_precond, trunc_factor);
-            HYPRE_BoomerAMGSetPMaxElmts(pcg_precond, P_max_elmts);
-            HYPRE_BoomerAMGSetPostInterpType(pcg_precond, post_interp_type);
-            HYPRE_BoomerAMGSetJacobiTruncThreshold(pcg_precond, jacobi_trunc_threshold);
-            HYPRE_BoomerAMGSetPrintLevel(pcg_precond, poutdat);
-            HYPRE_BoomerAMGSetPrintFileName(pcg_precond, "driver.out.log");
-            HYPRE_BoomerAMGSetMaxIter(pcg_precond, 1);
-            HYPRE_BoomerAMGSetCycleType(pcg_precond, cycle_type);
-            HYPRE_BoomerAMGSetFCycle(pcg_precond, fcycle);
-            HYPRE_BoomerAMGSetNumSweeps(pcg_precond, num_sweeps);
-            HYPRE_BoomerAMGSetRelaxType(pcg_precond, relax_type);
-            HYPRE_BoomerAMGSetRelaxWt(pcg_precond, relax_wt);
-            HYPRE_BoomerAMGSetAddRelaxType(pcg_precond, add_relax_type);
-            HYPRE_BoomerAMGSetAddRelaxWt(pcg_precond, add_relax_wt);
-            HYPRE_BoomerAMGSetOuterWt(pcg_precond, outer_wt);
-            HYPRE_BoomerAMGSetSmoothType(pcg_precond, smooth_type);
-            HYPRE_BoomerAMGSetSmoothNumLevels(pcg_precond, smooth_num_levels);
-            HYPRE_BoomerAMGSetSmoothNumSweeps(pcg_precond, smooth_num_sweeps);
-            HYPRE_BoomerAMGSetVariant(pcg_precond, variant);
-            HYPRE_BoomerAMGSetOverlap(pcg_precond, overlap);
-            HYPRE_BoomerAMGSetDomainType(pcg_precond, domain_type);
-            HYPRE_BoomerAMGSetSchwarzRlxWeight(pcg_precond, schwarz_rlx_weight);
-            HYPRE_BoomerAMGSetRelaxOrder(pcg_precond, relax_order);
-            HYPRE_BoomerAMGSetMaxLevels(pcg_precond, max_levels);
-            HYPRE_BoomerAMGSetMaxRowSum(pcg_precond, max_row_sum);
-            HYPRE_BoomerAMGSetDebugFlag(pcg_precond, debug_flag);
-            HYPRE_BoomerAMGSetNumFunctions(pcg_precond, num_functions);
-            HYPRE_BoomerAMGSetNumPaths(pcg_precond, num_paths);
-            HYPRE_BoomerAMGSetAggNumLevels(pcg_precond, agg_num_levels);
-            if (num_functions > 1)
-               HYPRE_BoomerAMGSetDofFunc(pcg_precond, dof_func);
-            HYPRE_PCGSetPrecond(pcg_solver,
-                                (HYPRE_PtrToSolverFcn) HYPRE_BoomerAMGSolve,
-                                (HYPRE_PtrToSolverFcn) HYPRE_BoomerAMGSetup,
-                                pcg_precond);
-         }
-         else if (solver_id == 43)
+           if ( verbosity )
+             hypre_printf("Solver ID not recognized - running inner PCG iterations without preconditioner\n\n");
+         }
+
+       HYPRE_PCGGetPrecond(pcg_solver, &pcg_precond_gotten);
+       if (pcg_precond_gotten !=  pcg_precond)
          {
-            /* use Euclid preconditioning */
-            if (myid == 0) hypre_printf("Solver: Euclid-PCG\n");
-
-            HYPRE_EuclidCreate(hypre_MPI_COMM_WORLD, &pcg_precond);
-
-            /* note: There are three three methods of setting run-time
-             *               parameters for Euclid: (see HYPRE_parcsr_ls.h); here
-             *                             we'll use what I think is simplest: let Euclid internally
-             *                                           parse the command line.
-             *                                                      */
-            HYPRE_EuclidSetParams(pcg_precond, argc, argv);
-
-            HYPRE_PCGSetPrecond(pcg_solver,
-                                (HYPRE_PtrToSolverFcn) HYPRE_EuclidSolve,
-                                (HYPRE_PtrToSolverFcn) HYPRE_EuclidSetup,
-                                pcg_precond);
-         }
-         else if (solver_id != NO_SOLVER )
-         {
-            if ( verbosity )
-               hypre_printf("Solver ID not recognized - running inner PCG iterations without preconditioner\n\n");
-         }
-
-         HYPRE_PCGGetPrecond(pcg_solver, &pcg_precond_gotten);
-         if (pcg_precond_gotten !=  pcg_precond)
-         {
-            hypre_printf("HYPRE_ParCSRPCGGetPrecond got bad precond\n");
-            return(-1);
-         }
-         else
-            if (myid == 0)
-               hypre_printf("HYPRE_ParCSRPCGGetPrecond got good precond\n");
-
-         /*      HYPRE_PCGSetup(pcg_solver, (HYPRE_Matrix)parcsr_A,
-          *                     (HYPRE_Vector)b, (HYPRE_Vector)x); */
-
-         hypre_EndTiming(time_index);
-         hypre_PrintTiming("Setup phase times", hypre_MPI_COMM_WORLD);
-         hypre_FinalizeTiming(time_index);
-         hypre_ClearTiming();
-
-         HYPRE_LOBPCGCreate(interpreter, &matvec_fn, &lobpcg_solver);
-
-         HYPRE_LOBPCGSetMaxIter(lobpcg_solver, maxIterations);
-         HYPRE_LOBPCGSetPrecondUsageMode(lobpcg_solver, pcgMode);
-         HYPRE_LOBPCGSetTol(lobpcg_solver, tol);
-         HYPRE_LOBPCGSetPrintLevel(lobpcg_solver, verbosity);
-
-         HYPRE_LOBPCGSetPrecond(lobpcg_solver,
-                                (HYPRE_PtrToSolverFcn) HYPRE_PCGSolve,
-                                (HYPRE_PtrToSolverFcn) HYPRE_PCGSetup,
-                                pcg_solver);
-
-         HYPRE_LOBPCGSetupT(lobpcg_solver, (HYPRE_Matrix)parcsr_A,
+           hypre_printf("HYPRE_ParCSRPCGGetPrecond got bad precond\n");
+           return(-1);
+         }
+       else
+         if (myid == 0)
+           hypre_printf("HYPRE_ParCSRPCGGetPrecond got good precond\n");
+
+       /*      HYPRE_PCGSetup(pcg_solver, (HYPRE_Matrix)parcsr_A,
+ *                     (HYPRE_Vector)b, (HYPRE_Vector)x); */
+
+       hypre_EndTiming(time_index);
+       hypre_PrintTiming("Setup phase times", hypre_MPI_COMM_WORLD);
+       hypre_FinalizeTiming(time_index);
+       hypre_ClearTiming();
+
+       HYPRE_LOBPCGCreate(interpreter, &matvec_fn, &lobpcg_solver);
+
+       HYPRE_LOBPCGSetMaxIter(lobpcg_solver, maxIterations);
+       HYPRE_LOBPCGSetPrecondUsageMode(lobpcg_solver, pcgMode);
+       HYPRE_LOBPCGSetTol(lobpcg_solver, tol);
+       HYPRE_LOBPCGSetPrintLevel(lobpcg_solver, verbosity);
+
+       HYPRE_LOBPCGSetPrecond(lobpcg_solver,
+                              (HYPRE_PtrToSolverFcn) HYPRE_PCGSolve,
+                              (HYPRE_PtrToSolverFcn) HYPRE_PCGSetup,
+                              pcg_solver);
+
+       HYPRE_LOBPCGSetupT(lobpcg_solver, (HYPRE_Matrix)parcsr_A,
+                          (HYPRE_Vector)x);
+
+       HYPRE_LOBPCGSetup(lobpcg_solver, (HYPRE_Matrix)parcsr_A,
+                         (HYPRE_Vector)b, (HYPRE_Vector)x);
+
+       if ( lobpcgGen )
+         HYPRE_LOBPCGSetupB(lobpcg_solver, (HYPRE_Matrix)parcsr_B,
                             (HYPRE_Vector)x);
 
-         HYPRE_LOBPCGSetup(lobpcg_solver, (HYPRE_Matrix)parcsr_A,
-                           (HYPRE_Vector)b, (HYPRE_Vector)x);
-
-         if ( lobpcgGen )
-            HYPRE_LOBPCGSetupB(lobpcg_solver, (HYPRE_Matrix)parcsr_B,
-                               (HYPRE_Vector)x);
-
-         if ( vFromFileFlag ) {
-            eigenvectors = mv_MultiVectorWrap( interpreter,
-                                               hypre_ParCSRMultiVectorRead(hypre_MPI_COMM_WORLD,
-                                                                           interpreter,
-                                                                           "vectors" ),1);
-            hypre_assert( eigenvectors != NULL );
-            blockSize = mv_MultiVectorWidth( eigenvectors );
-         }
-         else {
-            eigenvectors = mv_MultiVectorCreateFromSampleVector( interpreter,
+       if ( vFromFileFlag ) {
+         eigenvectors = mv_MultiVectorWrap( interpreter,
+                         hypre_ParCSRMultiVectorRead(hypre_MPI_COMM_WORLD,
+                                                     interpreter,
+                                                     "vectors" ),1);
+         hypre_assert( eigenvectors != NULL );
+         blockSize = mv_MultiVectorWidth( eigenvectors );
+       }
+       else {
+         eigenvectors = mv_MultiVectorCreateFromSampleVector( interpreter,
                                                                  blockSize,
                                                                  x );
-            if ( lobpcgSeed )
-               mv_MultiVectorSetRandom( eigenvectors, lobpcgSeed );
-            else
-               mv_MultiVectorSetRandom( eigenvectors, (HYPRE_Int)time(0) );
-         }
-
-         if ( constrained ) {
-            constraints = mv_MultiVectorWrap( interpreter,
-                                              hypre_ParCSRMultiVectorRead(hypre_MPI_COMM_WORLD,
-                                                                          interpreter,
-                                                                          "vectors" ),1);
-            hypre_assert( constraints != NULL );
-         }
-
-         eigenvalues = hypre_CTAlloc(HYPRE_Real,  blockSize, HYPRE_MEMORY_HOST);
-
-         time_index = hypre_InitializeTiming("LOBPCG Solve");
-         hypre_BeginTiming(time_index);
-
-         HYPRE_LOBPCGSolve(lobpcg_solver, constraints, eigenvectors, eigenvalues );
-
-         hypre_EndTiming(time_index);
-         hypre_PrintTiming("Solve phase times", hypre_MPI_COMM_WORLD);
-         hypre_FinalizeTiming(time_index);
-         hypre_ClearTiming();
-
-
-         if ( checkOrtho ) {
-
-            gramXX = utilities_FortranMatrixCreate();
-            identity = utilities_FortranMatrixCreate();
-
-            utilities_FortranMatrixAllocateData( blockSize, blockSize, gramXX );
-            utilities_FortranMatrixAllocateData( blockSize, blockSize, identity );
-
-            if ( lobpcgGen ) {
-               workspace = mv_MultiVectorCreateCopy( eigenvectors, 0 );
-               hypre_LOBPCGMultiOperatorB( lobpcg_solver,
-                                           mv_MultiVectorGetData(eigenvectors),
-                                           mv_MultiVectorGetData(workspace) );
-               lobpcg_MultiVectorByMultiVector( eigenvectors, workspace, gramXX );
-            }
-            else
-               lobpcg_MultiVectorByMultiVector( eigenvectors, eigenvectors, gramXX );
-
-            utilities_FortranMatrixSetToIdentity( identity );
-            utilities_FortranMatrixAdd( -1, identity, gramXX, gramXX );
-            nonOrthF = utilities_FortranMatrixFNorm( gramXX );
-            if ( myid == 0 )
-               hypre_printf("Non-orthonormality of eigenvectors: %12.5e\n", nonOrthF);
-
-            utilities_FortranMatrixDestroy( gramXX );
-            utilities_FortranMatrixDestroy( identity );
-
-         }
-
-         if ( printLevel ) {
-
-            hypre_ParCSRMultiVectorPrint( mv_MultiVectorGetData(eigenvectors), "vectors" );
-
-            if ( myid == 0 ) {
-               if ( (filePtr = fopen("values.txt", "w")) ) {
-                  hypre_fprintf(filePtr, "%d\n", blockSize);
-                  for ( i = 0; i < blockSize; i++ )
-                     hypre_fprintf(filePtr, "%22.14e\n", eigenvalues[i]);
-                  fclose(filePtr);
-               }
-
-               if ( (filePtr = fopen("residuals.txt", "w")) ) {
-                  residualNorms = HYPRE_LOBPCGResidualNorms( lobpcg_solver );
-                  residuals = utilities_FortranMatrixValues( residualNorms );
-                  hypre_fprintf(filePtr, "%d\n", blockSize);
-                  for ( i = 0; i < blockSize; i++ )
-                     hypre_fprintf(filePtr, "%22.14e\n", residuals[i]);
-                  fclose(filePtr);
-               }
-
-               if ( printLevel > 1 ) {
-
-                  printBuffer = utilities_FortranMatrixCreate();
-
-                  iterations = HYPRE_LOBPCGIterations( lobpcg_solver );
-
-                  eigenvaluesHistory = HYPRE_LOBPCGEigenvaluesHistory( lobpcg_solver );
-                  utilities_FortranMatrixSelectBlock( eigenvaluesHistory,
-                                                      1, blockSize, 1, iterations + 1, printBuffer );
-                  utilities_FortranMatrixPrint( printBuffer, "val_hist.txt" );
-                  residualNormsHistory = HYPRE_LOBPCGResidualNormsHistory( lobpcg_solver );
-                  utilities_FortranMatrixSelectBlock(residualNormsHistory,
-                                                     1, blockSize, 1, iterations + 1, printBuffer );
-                  utilities_FortranMatrixPrint( printBuffer, "res_hist.txt" );
-
-                  utilities_FortranMatrixDestroy( printBuffer );
-               }
-            }
-         }
-
-         HYPRE_LOBPCGDestroy(lobpcg_solver);
-         mv_MultiVectorDestroy( eigenvectors );
-         if ( constrained )
-            mv_MultiVectorDestroy( constraints );
-         if ( lobpcgGen )
-            mv_MultiVectorDestroy( workspace );
-         free( eigenvalues );
-
-         HYPRE_ParCSRPCGDestroy(pcg_solver);
-
-         if (solver_id == 1)
+         if ( lobpcgSeed )
+           mv_MultiVectorSetRandom( eigenvectors, lobpcgSeed );
+         else
+           mv_MultiVectorSetRandom( eigenvectors, (HYPRE_Int)time(0) );
+       }
+
+       if ( constrained ) {
+         constraints = mv_MultiVectorWrap( interpreter,
+                         hypre_ParCSRMultiVectorRead(hypre_MPI_COMM_WORLD,
+                                                     interpreter,
+                                                     "vectors" ),1);
+         hypre_assert( constraints != NULL );
+       }
+
+       eigenvalues = hypre_CTAlloc(HYPRE_Real,  blockSize, HYPRE_MEMORY_HOST);
+
+       time_index = hypre_InitializeTiming("LOBPCG Solve");
+       hypre_BeginTiming(time_index);
+
+       HYPRE_LOBPCGSolve(lobpcg_solver, constraints, eigenvectors, eigenvalues );
+
+       hypre_EndTiming(time_index);
+       hypre_PrintTiming("Solve phase times", hypre_MPI_COMM_WORLD);
+       hypre_FinalizeTiming(time_index);
+       hypre_ClearTiming();
+
+
+       if ( checkOrtho ) {
+
+         gramXX = utilities_FortranMatrixCreate();
+         identity = utilities_FortranMatrixCreate();
+
+         utilities_FortranMatrixAllocateData( blockSize, blockSize, gramXX );
+         utilities_FortranMatrixAllocateData( blockSize, blockSize, identity );
+
+         if ( lobpcgGen ) {
+           workspace = mv_MultiVectorCreateCopy( eigenvectors, 0 );
+           hypre_LOBPCGMultiOperatorB( lobpcg_solver,
+                                       mv_MultiVectorGetData(eigenvectors),
+                                       mv_MultiVectorGetData(workspace) );
+           lobpcg_MultiVectorByMultiVector( eigenvectors, workspace, gramXX );
+         }
+         else
+           lobpcg_MultiVectorByMultiVector( eigenvectors, eigenvectors, gramXX );
+
+         utilities_FortranMatrixSetToIdentity( identity );
+         utilities_FortranMatrixAdd( -1, identity, gramXX, gramXX );
+         nonOrthF = utilities_FortranMatrixFNorm( gramXX );
+         if ( myid == 0 )
+           hypre_printf("Non-orthonormality of eigenvectors: %12.5e\n", nonOrthF);
+
+         utilities_FortranMatrixDestroy( gramXX );
+         utilities_FortranMatrixDestroy( identity );
+
+       }
+
+       if ( printLevel ) {
+
+         hypre_ParCSRMultiVectorPrint( mv_MultiVectorGetData(eigenvectors), "vectors" );
+
+         if ( myid == 0 ) {
+           if ( (filePtr = fopen("values.txt", "w")) ) {
+             hypre_fprintf(filePtr, "%d\n", blockSize);
+             for ( i = 0; i < blockSize; i++ )
+               hypre_fprintf(filePtr, "%22.14e\n", eigenvalues[i]);
+             fclose(filePtr);
+           }
+
+           if ( (filePtr = fopen("residuals.txt", "w")) ) {
+             residualNorms = HYPRE_LOBPCGResidualNorms( lobpcg_solver );
+             residuals = utilities_FortranMatrixValues( residualNorms );
+             hypre_fprintf(filePtr, "%d\n", blockSize);
+             for ( i = 0; i < blockSize; i++ )
+               hypre_fprintf(filePtr, "%22.14e\n", residuals[i]);
+             fclose(filePtr);
+           }
+
+           if ( printLevel > 1 ) {
+
+             printBuffer = utilities_FortranMatrixCreate();
+
+             iterations = HYPRE_LOBPCGIterations( lobpcg_solver );
+
+             eigenvaluesHistory = HYPRE_LOBPCGEigenvaluesHistory( lobpcg_solver );
+             utilities_FortranMatrixSelectBlock( eigenvaluesHistory,
+                                                 1, blockSize, 1, iterations + 1, printBuffer );
+             utilities_FortranMatrixPrint( printBuffer, "val_hist.txt" );
+             residualNormsHistory = HYPRE_LOBPCGResidualNormsHistory( lobpcg_solver );
+             utilities_FortranMatrixSelectBlock(residualNormsHistory,
+                                                1, blockSize, 1, iterations + 1, printBuffer );
+             utilities_FortranMatrixPrint( printBuffer, "res_hist.txt" );
+
+             utilities_FortranMatrixDestroy( printBuffer );
+           }
+         }
+       }
+
+       HYPRE_LOBPCGDestroy(lobpcg_solver);
+       mv_MultiVectorDestroy( eigenvectors );
+       if ( constrained )
+         mv_MultiVectorDestroy( constraints );
+       if ( lobpcgGen )
+         mv_MultiVectorDestroy( workspace );
+       free( eigenvalues );
+
+       HYPRE_ParCSRPCGDestroy(pcg_solver);
+
+       if (solver_id == 1)
          {
-            HYPRE_BoomerAMGDestroy(pcg_precond);
-         }
-         else if (solver_id == 8)
+           HYPRE_BoomerAMGDestroy(pcg_precond);
+         }
+       else if (solver_id == 8)
          {
-            HYPRE_ParaSailsDestroy(pcg_precond);
-         }
-         else if (solver_id == 12)
+           HYPRE_ParaSailsDestroy(pcg_precond);
+         }
+       else if (solver_id == 12)
          {
-            HYPRE_SchwarzDestroy(pcg_precond);
-         }
-         else if (solver_id == 14)
+           HYPRE_SchwarzDestroy(pcg_precond);
+         }
+       else if (solver_id == 14)
          {
-            HYPRE_BoomerAMGDestroy(pcg_precond);
-         }
-         else if (solver_id == 43)
+           HYPRE_BoomerAMGDestroy(pcg_precond);
+         }
+       else if (solver_id == 43)
          {
-            HYPRE_EuclidDestroy(pcg_precond);
-         }
-
-      }
-      else { /* pcgIterations <= 0 --> use the preconditioner directly */
-
-         time_index = hypre_InitializeTiming("LOBPCG Setup");
-         hypre_BeginTiming(time_index);
-         if (myid != 0)
-            verbosity = 0;
-         HYPRE_LOBPCGCreate(interpreter, &matvec_fn, &pcg_solver);
-         HYPRE_LOBPCGSetMaxIter(pcg_solver, maxIterations);
-         HYPRE_LOBPCGSetTol(pcg_solver, tol);
-         HYPRE_LOBPCGSetPrintLevel(pcg_solver, verbosity);
-
-         HYPRE_LOBPCGGetPrecond(pcg_solver, &pcg_precond);
-
-         if (solver_id == 1)
-         {
-            /* use BoomerAMG as preconditioner */
-            if (myid == 0)
-               hypre_printf("Solver: AMG-PCG\n");
-
-            HYPRE_BoomerAMGCreate(&pcg_precond);
-            /* BM Aug 25, 2006 */
-            HYPRE_BoomerAMGSetCGCIts(pcg_precond, cgcits);
-            HYPRE_BoomerAMGSetInterpType(pcg_precond, interp_type);
-            HYPRE_BoomerAMGSetNumSamples(pcg_precond, gsmg_samples);
-            HYPRE_BoomerAMGSetTol(pcg_precond, pc_tol);
-            HYPRE_BoomerAMGSetCoarsenType(pcg_precond, (hybrid*coarsen_type));
-            HYPRE_BoomerAMGSetMeasureType(pcg_precond, measure_type);
-            HYPRE_BoomerAMGSetStrongThreshold(pcg_precond, strong_threshold);
-            HYPRE_BoomerAMGSetTruncFactor(pcg_precond, trunc_factor);
-            HYPRE_BoomerAMGSetPMaxElmts(pcg_precond, P_max_elmts);
-            HYPRE_BoomerAMGSetPostInterpType(pcg_precond, post_interp_type);
-            HYPRE_BoomerAMGSetJacobiTruncThreshold(pcg_precond, jacobi_trunc_threshold);
-            HYPRE_BoomerAMGSetPrintLevel(pcg_precond, poutdat);
-            HYPRE_BoomerAMGSetPrintFileName(pcg_precond, "driver.out.log");
-            HYPRE_BoomerAMGSetMaxIter(pcg_precond, 1);
-            HYPRE_BoomerAMGSetCycleType(pcg_precond, cycle_type);
-            HYPRE_BoomerAMGSetFCycle(pcg_precond, fcycle);
-            HYPRE_BoomerAMGSetNumSweeps(pcg_precond, num_sweeps);
-            if (relax_type > -1) HYPRE_BoomerAMGSetRelaxType(pcg_precond, relax_type);
-            if (relax_down > -1)
-               HYPRE_BoomerAMGSetCycleRelaxType(pcg_precond, relax_down, 1);
-            if (relax_up > -1)
-               HYPRE_BoomerAMGSetCycleRelaxType(pcg_precond, relax_up, 2);
-            if (relax_coarse > -1)
-               HYPRE_BoomerAMGSetCycleRelaxType(pcg_precond, relax_coarse, 3);
-            HYPRE_BoomerAMGSetAddRelaxType(pcg_precond, add_relax_type);
-            HYPRE_BoomerAMGSetAddRelaxWt(pcg_precond, add_relax_wt);
-            HYPRE_BoomerAMGSetRelaxWt(pcg_precond, relax_wt);
-            HYPRE_BoomerAMGSetOuterWt(pcg_precond, outer_wt);
-            HYPRE_BoomerAMGSetSmoothType(pcg_precond, smooth_type);
-            HYPRE_BoomerAMGSetSmoothNumLevels(pcg_precond, smooth_num_levels);
-            HYPRE_BoomerAMGSetSmoothNumSweeps(pcg_precond, smooth_num_sweeps);
-            HYPRE_BoomerAMGSetRelaxOrder(pcg_precond, relax_order);
-            HYPRE_BoomerAMGSetMaxLevels(pcg_precond, max_levels);
-            HYPRE_BoomerAMGSetMaxRowSum(pcg_precond, max_row_sum);
-            HYPRE_BoomerAMGSetDebugFlag(pcg_precond, debug_flag);
-            HYPRE_BoomerAMGSetNumFunctions(pcg_precond, num_functions);
-            HYPRE_BoomerAMGSetNumPaths(pcg_precond, num_paths);
-            HYPRE_BoomerAMGSetAggNumLevels(pcg_precond, agg_num_levels);
-            HYPRE_BoomerAMGSetVariant(pcg_precond, variant);
-            HYPRE_BoomerAMGSetOverlap(pcg_precond, overlap);
-            HYPRE_BoomerAMGSetDomainType(pcg_precond, domain_type);
-            HYPRE_BoomerAMGSetSchwarzRlxWeight(pcg_precond, schwarz_rlx_weight);
-            if (num_functions > 1)
-               HYPRE_BoomerAMGSetDofFunc(pcg_precond, dof_func);
-            HYPRE_LOBPCGSetPrecond(pcg_solver,
-                                   (HYPRE_PtrToSolverFcn) HYPRE_BoomerAMGSolve,
-                                   (HYPRE_PtrToSolverFcn) HYPRE_BoomerAMGSetup,
-                                   pcg_precond);
-         }
-         else if (solver_id == 2)
-         {
-
-            /* use diagonal scaling as preconditioner */
-            if (myid == 0)
-               hypre_printf("Solver: DS-PCG\n");
-
-            pcg_precond = NULL;
-
-            HYPRE_LOBPCGSetPrecond(pcg_solver,
-                                   (HYPRE_PtrToSolverFcn) HYPRE_ParCSRDiagScale,
-                                   (HYPRE_PtrToSolverFcn) HYPRE_ParCSRDiagScaleSetup,
-                                   pcg_precond);
-         }
-         else if (solver_id == 8)
-         {
-            /* use ParaSails preconditioner */
-            if (myid == 0)
-               hypre_printf("Solver: ParaSails-PCG\n");
-
-            HYPRE_ParaSailsCreate(hypre_MPI_COMM_WORLD, &pcg_precond);
-            HYPRE_ParaSailsSetParams(pcg_precond, sai_threshold, max_levels);
-            HYPRE_ParaSailsSetFilter(pcg_precond, sai_filter);
-            HYPRE_ParaSailsSetLogging(pcg_precond, poutdat);
-
-            HYPRE_LOBPCGSetPrecond(pcg_solver,
-                                   (HYPRE_PtrToSolverFcn) HYPRE_ParaSailsSolve,
-                                   (HYPRE_PtrToSolverFcn) HYPRE_ParaSailsSetup,
-                                   pcg_precond);
-         }
-         else if (solver_id == 12)
-         {
-            /* use Schwarz preconditioner */
-            if (myid == 0)
-               hypre_printf("Solver: Schwarz-PCG\n");
-
-            HYPRE_SchwarzCreate(&pcg_precond);
-            HYPRE_SchwarzSetVariant(pcg_precond, variant);
-            HYPRE_SchwarzSetOverlap(pcg_precond, overlap);
-            HYPRE_SchwarzSetDomainType(pcg_precond, domain_type);
-            HYPRE_SchwarzSetRelaxWeight(pcg_precond, schwarz_rlx_weight);
-
-            HYPRE_LOBPCGSetPrecond(pcg_solver,
-                                   (HYPRE_PtrToSolverFcn) HYPRE_SchwarzSolve,
-                                   (HYPRE_PtrToSolverFcn) HYPRE_SchwarzSetup,
-                                   pcg_precond);
-         }
-         else if (solver_id == 14)
-         {
-            /* use GSMG as preconditioner */
-
-            /* reset some smoother parameters */
-
-            num_sweeps = num_sweep;
-            relax_type = relax_default;
-            relax_order = 0;
-
-            if (myid == 0) hypre_printf("Solver: GSMG-PCG\n");
-            HYPRE_BoomerAMGCreate(&pcg_precond);
-            /* BM Aug 25, 2006 */
-            HYPRE_BoomerAMGSetCGCIts(pcg_precond, cgcits);
-            HYPRE_BoomerAMGSetGSMG(pcg_precond, 4);
-            HYPRE_BoomerAMGSetInterpType(pcg_precond, interp_type);
-            HYPRE_BoomerAMGSetNumSamples(pcg_precond, gsmg_samples);
-            HYPRE_BoomerAMGSetTol(pcg_precond, pc_tol);
-            HYPRE_BoomerAMGSetCoarsenType(pcg_precond, (hybrid*coarsen_type));
-            HYPRE_BoomerAMGSetMeasureType(pcg_precond, measure_type);
-            HYPRE_BoomerAMGSetStrongThreshold(pcg_precond, strong_threshold);
-            HYPRE_BoomerAMGSetTruncFactor(pcg_precond, trunc_factor);
-            HYPRE_BoomerAMGSetPMaxElmts(pcg_precond, P_max_elmts);
-            HYPRE_BoomerAMGSetPostInterpType(pcg_precond, post_interp_type);
-            HYPRE_BoomerAMGSetJacobiTruncThreshold(pcg_precond, jacobi_trunc_threshold);
-            HYPRE_BoomerAMGSetPrintLevel(pcg_precond, poutdat);
-            HYPRE_BoomerAMGSetPrintFileName(pcg_precond, "driver.out.log");
-            HYPRE_BoomerAMGSetMaxIter(pcg_precond, 1);
-            HYPRE_BoomerAMGSetCycleType(pcg_precond, cycle_type);
-            HYPRE_BoomerAMGSetFCycle(pcg_precond, fcycle);
-            HYPRE_BoomerAMGSetNumSweeps(pcg_precond, num_sweeps);
-            HYPRE_BoomerAMGSetRelaxType(pcg_precond, relax_type);
-            HYPRE_BoomerAMGSetAddRelaxType(pcg_precond, add_relax_type);
-            HYPRE_BoomerAMGSetAddRelaxWt(pcg_precond, add_relax_wt);
-            HYPRE_BoomerAMGSetRelaxWt(pcg_precond, relax_wt);
-            HYPRE_BoomerAMGSetOuterWt(pcg_precond, outer_wt);
-            HYPRE_BoomerAMGSetSmoothType(pcg_precond, smooth_type);
-            HYPRE_BoomerAMGSetSmoothNumLevels(pcg_precond, smooth_num_levels);
-            HYPRE_BoomerAMGSetSmoothNumSweeps(pcg_precond, smooth_num_sweeps);
-            HYPRE_BoomerAMGSetVariant(pcg_precond, variant);
-            HYPRE_BoomerAMGSetOverlap(pcg_precond, overlap);
-            HYPRE_BoomerAMGSetDomainType(pcg_precond, domain_type);
-            HYPRE_BoomerAMGSetSchwarzRlxWeight(pcg_precond, schwarz_rlx_weight);
-            HYPRE_BoomerAMGSetRelaxOrder(pcg_precond, relax_order);
-            HYPRE_BoomerAMGSetMaxLevels(pcg_precond, max_levels);
-            HYPRE_BoomerAMGSetMaxRowSum(pcg_precond, max_row_sum);
-            HYPRE_BoomerAMGSetDebugFlag(pcg_precond, debug_flag);
-            HYPRE_BoomerAMGSetNumFunctions(pcg_precond, num_functions);
-            HYPRE_BoomerAMGSetNumPaths(pcg_precond, num_paths);
-            HYPRE_BoomerAMGSetAggNumLevels(pcg_precond, agg_num_levels);
-            if (num_functions > 1)
-               HYPRE_BoomerAMGSetDofFunc(pcg_precond, dof_func);
-
-            HYPRE_LOBPCGSetPrecond(pcg_solver,
-                                   (HYPRE_PtrToSolverFcn) HYPRE_BoomerAMGSolve,
-                                   (HYPRE_PtrToSolverFcn) HYPRE_BoomerAMGSetup,
-                                   pcg_precond);
-         }
-         else if (solver_id == 43)
-         {
-            /* use Euclid preconditioning */
-            if (myid == 0)
-               hypre_printf("Solver: Euclid-PCG\n");
-
-            HYPRE_EuclidCreate(hypre_MPI_COMM_WORLD, &pcg_precond);
-
-            /* note: There are three three methods of setting run-time
+           HYPRE_EuclidDestroy(pcg_precond);
+         }
+
+     }
+     else { /* pcgIterations <= 0 --> use the preconditioner directly */
+
+       time_index = hypre_InitializeTiming("LOBPCG Setup");
+       hypre_BeginTiming(time_index);
+       if (myid != 0)
+         verbosity = 0;
+       HYPRE_LOBPCGCreate(interpreter, &matvec_fn, &pcg_solver);
+       HYPRE_LOBPCGSetMaxIter(pcg_solver, maxIterations);
+       HYPRE_LOBPCGSetTol(pcg_solver, tol);
+       HYPRE_LOBPCGSetPrintLevel(pcg_solver, verbosity);
+
+       HYPRE_LOBPCGGetPrecond(pcg_solver, &pcg_precond);
+
+       if (solver_id == 1)
+       {
+           /* use BoomerAMG as preconditioner */
+           if (myid == 0)
+             hypre_printf("Solver: AMG-PCG\n");
+
+           HYPRE_BoomerAMGCreate(&pcg_precond);
+           /* BM Aug 25, 2006 */
+           HYPRE_BoomerAMGSetCGCIts(pcg_precond, cgcits);
+           HYPRE_BoomerAMGSetInterpType(pcg_precond, interp_type);
+           HYPRE_BoomerAMGSetNumSamples(pcg_precond, gsmg_samples);
+           HYPRE_BoomerAMGSetTol(pcg_precond, pc_tol);
+           HYPRE_BoomerAMGSetCoarsenType(pcg_precond, (hybrid*coarsen_type));
+           HYPRE_BoomerAMGSetMeasureType(pcg_precond, measure_type);
+           HYPRE_BoomerAMGSetStrongThreshold(pcg_precond, strong_threshold);
+           HYPRE_BoomerAMGSetTruncFactor(pcg_precond, trunc_factor);
+           HYPRE_BoomerAMGSetPMaxElmts(pcg_precond, P_max_elmts);
+           HYPRE_BoomerAMGSetPostInterpType(pcg_precond, post_interp_type);
+           HYPRE_BoomerAMGSetJacobiTruncThreshold(pcg_precond, jacobi_trunc_threshold);
+           HYPRE_BoomerAMGSetPrintLevel(pcg_precond, poutdat);
+           HYPRE_BoomerAMGSetPrintFileName(pcg_precond, "driver.out.log");
+           HYPRE_BoomerAMGSetMaxIter(pcg_precond, 1);
+           HYPRE_BoomerAMGSetCycleType(pcg_precond, cycle_type);
+           HYPRE_BoomerAMGSetFCycle(pcg_precond, fcycle);
+           HYPRE_BoomerAMGSetNumSweeps(pcg_precond, num_sweeps);
+           if (relax_type > -1) HYPRE_BoomerAMGSetRelaxType(pcg_precond, relax_type);
+           if (relax_down > -1)
+              HYPRE_BoomerAMGSetCycleRelaxType(pcg_precond, relax_down, 1);
+           if (relax_up > -1)
+              HYPRE_BoomerAMGSetCycleRelaxType(pcg_precond, relax_up, 2);
+           if (relax_coarse > -1)
+              HYPRE_BoomerAMGSetCycleRelaxType(pcg_precond, relax_coarse, 3);
+           HYPRE_BoomerAMGSetAddRelaxType(pcg_precond, add_relax_type);
+           HYPRE_BoomerAMGSetAddRelaxWt(pcg_precond, add_relax_wt);
+           HYPRE_BoomerAMGSetRelaxWt(pcg_precond, relax_wt);
+           HYPRE_BoomerAMGSetOuterWt(pcg_precond, outer_wt);
+           HYPRE_BoomerAMGSetSmoothType(pcg_precond, smooth_type);
+           HYPRE_BoomerAMGSetSmoothNumLevels(pcg_precond, smooth_num_levels);
+           HYPRE_BoomerAMGSetSmoothNumSweeps(pcg_precond, smooth_num_sweeps);
+           HYPRE_BoomerAMGSetRelaxOrder(pcg_precond, relax_order);
+           HYPRE_BoomerAMGSetMaxLevels(pcg_precond, max_levels);
+           HYPRE_BoomerAMGSetMaxRowSum(pcg_precond, max_row_sum);
+           HYPRE_BoomerAMGSetDebugFlag(pcg_precond, debug_flag);
+           HYPRE_BoomerAMGSetNumFunctions(pcg_precond, num_functions);
+           HYPRE_BoomerAMGSetNumPaths(pcg_precond, num_paths);
+           HYPRE_BoomerAMGSetAggNumLevels(pcg_precond, agg_num_levels);
+           HYPRE_BoomerAMGSetVariant(pcg_precond, variant);
+           HYPRE_BoomerAMGSetOverlap(pcg_precond, overlap);
+           HYPRE_BoomerAMGSetDomainType(pcg_precond, domain_type);
+           HYPRE_BoomerAMGSetSchwarzRlxWeight(pcg_precond, schwarz_rlx_weight);
+           if (num_functions > 1)
+             HYPRE_BoomerAMGSetDofFunc(pcg_precond, dof_func);
+           HYPRE_LOBPCGSetPrecond(pcg_solver,
+                                  (HYPRE_PtrToSolverFcn) HYPRE_BoomerAMGSolve,
+                                  (HYPRE_PtrToSolverFcn) HYPRE_BoomerAMGSetup,
+                                  pcg_precond);
+       }
+       else if (solver_id == 2)
+       {
+
+           /* use diagonal scaling as preconditioner */
+           if (myid == 0)
+             hypre_printf("Solver: DS-PCG\n");
+
+           pcg_precond = NULL;
+
+           HYPRE_LOBPCGSetPrecond(pcg_solver,
+                                  (HYPRE_PtrToSolverFcn) HYPRE_ParCSRDiagScale,
+                                  (HYPRE_PtrToSolverFcn) HYPRE_ParCSRDiagScaleSetup,
+                                  pcg_precond);
+       }
+       else if (solver_id == 8)
+       {
+           /* use ParaSails preconditioner */
+           if (myid == 0)
+             hypre_printf("Solver: ParaSails-PCG\n");
+
+           HYPRE_ParaSailsCreate(hypre_MPI_COMM_WORLD, &pcg_precond);
+           HYPRE_ParaSailsSetParams(pcg_precond, sai_threshold, max_levels);
+           HYPRE_ParaSailsSetFilter(pcg_precond, sai_filter);
+           HYPRE_ParaSailsSetLogging(pcg_precond, poutdat);
+
+           HYPRE_LOBPCGSetPrecond(pcg_solver,
+                                  (HYPRE_PtrToSolverFcn) HYPRE_ParaSailsSolve,
+                                  (HYPRE_PtrToSolverFcn) HYPRE_ParaSailsSetup,
+                                  pcg_precond);
+       }
+       else if (solver_id == 12)
+       {
+           /* use Schwarz preconditioner */
+           if (myid == 0)
+             hypre_printf("Solver: Schwarz-PCG\n");
+
+           HYPRE_SchwarzCreate(&pcg_precond);
+           HYPRE_SchwarzSetVariant(pcg_precond, variant);
+           HYPRE_SchwarzSetOverlap(pcg_precond, overlap);
+           HYPRE_SchwarzSetDomainType(pcg_precond, domain_type);
+           HYPRE_SchwarzSetRelaxWeight(pcg_precond, schwarz_rlx_weight);
+
+           HYPRE_LOBPCGSetPrecond(pcg_solver,
+                                  (HYPRE_PtrToSolverFcn) HYPRE_SchwarzSolve,
+                                  (HYPRE_PtrToSolverFcn) HYPRE_SchwarzSetup,
+                                  pcg_precond);
+       }
+       else if (solver_id == 14)
+       {
+           /* use GSMG as preconditioner */
+
+           /* reset some smoother parameters */
+
+           num_sweeps = num_sweep;
+           relax_type = relax_default;
+           relax_order = 0;
+
+           if (myid == 0) hypre_printf("Solver: GSMG-PCG\n");
+           HYPRE_BoomerAMGCreate(&pcg_precond);
+           /* BM Aug 25, 2006 */
+           HYPRE_BoomerAMGSetCGCIts(pcg_precond, cgcits);
+           HYPRE_BoomerAMGSetGSMG(pcg_precond, 4);
+           HYPRE_BoomerAMGSetInterpType(pcg_precond, interp_type);
+           HYPRE_BoomerAMGSetNumSamples(pcg_precond, gsmg_samples);
+           HYPRE_BoomerAMGSetTol(pcg_precond, pc_tol);
+           HYPRE_BoomerAMGSetCoarsenType(pcg_precond, (hybrid*coarsen_type));
+           HYPRE_BoomerAMGSetMeasureType(pcg_precond, measure_type);
+           HYPRE_BoomerAMGSetStrongThreshold(pcg_precond, strong_threshold);
+           HYPRE_BoomerAMGSetTruncFactor(pcg_precond, trunc_factor);
+           HYPRE_BoomerAMGSetPMaxElmts(pcg_precond, P_max_elmts);
+           HYPRE_BoomerAMGSetPostInterpType(pcg_precond, post_interp_type);
+           HYPRE_BoomerAMGSetJacobiTruncThreshold(pcg_precond, jacobi_trunc_threshold);
+           HYPRE_BoomerAMGSetPrintLevel(pcg_precond, poutdat);
+           HYPRE_BoomerAMGSetPrintFileName(pcg_precond, "driver.out.log");
+           HYPRE_BoomerAMGSetMaxIter(pcg_precond, 1);
+           HYPRE_BoomerAMGSetCycleType(pcg_precond, cycle_type);
+           HYPRE_BoomerAMGSetFCycle(pcg_precond, fcycle);
+           HYPRE_BoomerAMGSetNumSweeps(pcg_precond, num_sweeps);
+           HYPRE_BoomerAMGSetRelaxType(pcg_precond, relax_type);
+           HYPRE_BoomerAMGSetAddRelaxType(pcg_precond, add_relax_type);
+           HYPRE_BoomerAMGSetAddRelaxWt(pcg_precond, add_relax_wt);
+           HYPRE_BoomerAMGSetRelaxWt(pcg_precond, relax_wt);
+           HYPRE_BoomerAMGSetOuterWt(pcg_precond, outer_wt);
+           HYPRE_BoomerAMGSetSmoothType(pcg_precond, smooth_type);
+           HYPRE_BoomerAMGSetSmoothNumLevels(pcg_precond, smooth_num_levels);
+           HYPRE_BoomerAMGSetSmoothNumSweeps(pcg_precond, smooth_num_sweeps);
+           HYPRE_BoomerAMGSetVariant(pcg_precond, variant);
+           HYPRE_BoomerAMGSetOverlap(pcg_precond, overlap);
+           HYPRE_BoomerAMGSetDomainType(pcg_precond, domain_type);
+           HYPRE_BoomerAMGSetSchwarzRlxWeight(pcg_precond, schwarz_rlx_weight);
+           HYPRE_BoomerAMGSetRelaxOrder(pcg_precond, relax_order);
+           HYPRE_BoomerAMGSetMaxLevels(pcg_precond, max_levels);
+           HYPRE_BoomerAMGSetMaxRowSum(pcg_precond, max_row_sum);
+           HYPRE_BoomerAMGSetDebugFlag(pcg_precond, debug_flag);
+           HYPRE_BoomerAMGSetNumFunctions(pcg_precond, num_functions);
+           HYPRE_BoomerAMGSetNumPaths(pcg_precond, num_paths);
+           HYPRE_BoomerAMGSetAggNumLevels(pcg_precond, agg_num_levels);
+           if (num_functions > 1)
+             HYPRE_BoomerAMGSetDofFunc(pcg_precond, dof_func);
+
+           HYPRE_LOBPCGSetPrecond(pcg_solver,
+                                  (HYPRE_PtrToSolverFcn) HYPRE_BoomerAMGSolve,
+                                  (HYPRE_PtrToSolverFcn) HYPRE_BoomerAMGSetup,
+                                  pcg_precond);
+       }
+       else if (solver_id == 43)
+       {
+           /* use Euclid preconditioning */
+           if (myid == 0)
+             hypre_printf("Solver: Euclid-PCG\n");
+
+           HYPRE_EuclidCreate(hypre_MPI_COMM_WORLD, &pcg_precond);
+
+           /* note: There are three three methods of setting run-time
              *       parameters for Euclid: (see HYPRE_parcsr_ls.h); here we'll
              *       use what I think is simplest: let Euclid internally parse
              *       the command line. */
-            HYPRE_EuclidSetParams(pcg_precond, argc, argv);
-
-            HYPRE_LOBPCGSetPrecond(pcg_solver,
-                                   (HYPRE_PtrToSolverFcn) HYPRE_EuclidSolve,
-                                   (HYPRE_PtrToSolverFcn) HYPRE_EuclidSetup,
-                                   pcg_precond);
-         }
-         else if (solver_id != NO_SOLVER )
-         {
-            if ( verbosity )
-               hypre_printf("Solver ID not recognized - running LOBPCG without preconditioner\n\n");
-         }
-
-         HYPRE_LOBPCGGetPrecond(pcg_solver, &pcg_precond_gotten);
-         if (pcg_precond_gotten !=  pcg_precond && pcgIterations)
-         {
-            hypre_printf("HYPRE_ParCSRLOBPCGGetPrecond got bad precond\n");
-            return(-1);
-         }
-         else
-            if (myid == 0)
-               hypre_printf("HYPRE_ParCSRLOBPCGGetPrecond got good precond\n");
-
-         HYPRE_LOBPCGSetup(pcg_solver, (HYPRE_Matrix)parcsr_A,
-                           (HYPRE_Vector)b, (HYPRE_Vector)x);
-
-         if ( lobpcgGen )
-            HYPRE_LOBPCGSetupB(pcg_solver, (HYPRE_Matrix)parcsr_B,
-                               (HYPRE_Vector)x);
-
-         hypre_EndTiming(time_index);
-         hypre_PrintTiming("Setup phase times", hypre_MPI_COMM_WORLD);
-         hypre_FinalizeTiming(time_index);
-         hypre_ClearTiming();
-
-         if ( vFromFileFlag ) {
-            eigenvectors = mv_MultiVectorWrap( interpreter,
-                                               hypre_ParCSRMultiVectorRead(hypre_MPI_COMM_WORLD,
-                                                                           interpreter,
-                                                                           "vectors" ),1);
-            hypre_assert( eigenvectors != NULL );
-            blockSize = mv_MultiVectorWidth( eigenvectors );
-         }
-         else {
-            eigenvectors = mv_MultiVectorCreateFromSampleVector( interpreter,
+           HYPRE_EuclidSetParams(pcg_precond, argc, argv);
+
+           HYPRE_LOBPCGSetPrecond(pcg_solver,
+                                  (HYPRE_PtrToSolverFcn) HYPRE_EuclidSolve,
+                                  (HYPRE_PtrToSolverFcn) HYPRE_EuclidSetup,
+                                  pcg_precond);
+       }
+       else if (solver_id != NO_SOLVER )
+       {
+           if ( verbosity )
+             hypre_printf("Solver ID not recognized - running LOBPCG without preconditioner\n\n");
+       }
+
+       HYPRE_LOBPCGGetPrecond(pcg_solver, &pcg_precond_gotten);
+       if (pcg_precond_gotten !=  pcg_precond && pcgIterations)
+       {
+           hypre_printf("HYPRE_ParCSRLOBPCGGetPrecond got bad precond\n");
+           return(-1);
+       }
+       else
+         if (myid == 0)
+           hypre_printf("HYPRE_ParCSRLOBPCGGetPrecond got good precond\n");
+
+       HYPRE_LOBPCGSetup(pcg_solver, (HYPRE_Matrix)parcsr_A,
+                         (HYPRE_Vector)b, (HYPRE_Vector)x);
+
+       if ( lobpcgGen )
+         HYPRE_LOBPCGSetupB(pcg_solver, (HYPRE_Matrix)parcsr_B,
+                            (HYPRE_Vector)x);
+
+       hypre_EndTiming(time_index);
+       hypre_PrintTiming("Setup phase times", hypre_MPI_COMM_WORLD);
+       hypre_FinalizeTiming(time_index);
+       hypre_ClearTiming();
+
+       if ( vFromFileFlag ) {
+         eigenvectors = mv_MultiVectorWrap( interpreter,
+                         hypre_ParCSRMultiVectorRead(hypre_MPI_COMM_WORLD,
+                                                     interpreter,
+                                                     "vectors" ),1);
+         hypre_assert( eigenvectors != NULL );
+         blockSize = mv_MultiVectorWidth( eigenvectors );
+       }
+       else {
+         eigenvectors = mv_MultiVectorCreateFromSampleVector( interpreter,
                                                                  blockSize,
                                                                  x );
-            if ( lobpcgSeed )
-               mv_MultiVectorSetRandom( eigenvectors, lobpcgSeed );
-            else
-               mv_MultiVectorSetRandom( eigenvectors, (HYPRE_Int)time(0) );
-         }
-
-         if ( constrained ) {
-            constraints = mv_MultiVectorWrap( interpreter,
-                                              hypre_ParCSRMultiVectorRead(hypre_MPI_COMM_WORLD,
-                                                                          interpreter,
-                                                                          "vectors" ),1);
-            hypre_assert( constraints != NULL );
-         }
-
-         eigenvalues = hypre_CTAlloc(HYPRE_Real,  blockSize, HYPRE_MEMORY_HOST);
-
-         time_index = hypre_InitializeTiming("LOBPCG Solve");
-         hypre_BeginTiming(time_index);
-
-         HYPRE_LOBPCGSolve(pcg_solver, constraints, eigenvectors, eigenvalues);
-
-         hypre_EndTiming(time_index);
-         hypre_PrintTiming("Solve phase times", hypre_MPI_COMM_WORLD);
-         hypre_FinalizeTiming(time_index);
-         hypre_ClearTiming();
-
-         if ( checkOrtho ) {
-
-            gramXX = utilities_FortranMatrixCreate();
-            identity = utilities_FortranMatrixCreate();
-
-            utilities_FortranMatrixAllocateData( blockSize, blockSize, gramXX );
-            utilities_FortranMatrixAllocateData( blockSize, blockSize, identity );
-
-            if ( lobpcgGen ) {
-               workspace = mv_MultiVectorCreateCopy( eigenvectors, 0 );
-               hypre_LOBPCGMultiOperatorB( pcg_solver,
-                                           mv_MultiVectorGetData(eigenvectors),
-                                           mv_MultiVectorGetData(workspace) );
-               lobpcg_MultiVectorByMultiVector( eigenvectors, workspace, gramXX );
-            }
-            else
-               lobpcg_MultiVectorByMultiVector( eigenvectors, eigenvectors, gramXX );
-
-            utilities_FortranMatrixSetToIdentity( identity );
-            utilities_FortranMatrixAdd( -1, identity, gramXX, gramXX );
-            nonOrthF = utilities_FortranMatrixFNorm( gramXX );
-            if ( myid == 0 )
-               hypre_printf("Non-orthonormality of eigenvectors: %12.5e\n", nonOrthF);
-
-            utilities_FortranMatrixDestroy( gramXX );
-            utilities_FortranMatrixDestroy( identity );
-
-         }
-
-         if ( printLevel ) {
-            hypre_ParCSRMultiVectorPrint( mv_MultiVectorGetData(eigenvectors), "vectors" );
-
-            if ( myid == 0 ) {
-               if ( (filePtr = fopen("values.txt", "w")) ) {
-                  hypre_fprintf(filePtr, "%d\n", blockSize);
-                  for ( i = 0; i < blockSize; i++ )
-                     hypre_fprintf(filePtr, "%22.14e\n", eigenvalues[i]);
-                  fclose(filePtr);
-               }
-
-               if ( (filePtr = fopen("residuals.txt", "w")) ) {
-                  residualNorms = HYPRE_LOBPCGResidualNorms( pcg_solver );
-                  residuals = utilities_FortranMatrixValues( residualNorms );
-                  hypre_fprintf(filePtr, "%d\n", blockSize);
-                  for ( i = 0; i < blockSize; i++ )
-                     hypre_fprintf(filePtr, "%22.14e\n", residuals[i]);
-                  fclose(filePtr);
-               }
-
-               if ( printLevel > 1 ) {
-
-                  printBuffer = utilities_FortranMatrixCreate();
-
-                  iterations = HYPRE_LOBPCGIterations( pcg_solver );
-
-                  eigenvaluesHistory = HYPRE_LOBPCGEigenvaluesHistory( pcg_solver );
-                  utilities_FortranMatrixSelectBlock( eigenvaluesHistory,
-                                                      1, blockSize, 1, iterations + 1, printBuffer );
-                  utilities_FortranMatrixPrint( printBuffer, "val_hist.txt" );
-
-                  residualNormsHistory = HYPRE_LOBPCGResidualNormsHistory( pcg_solver );
-                  utilities_FortranMatrixSelectBlock(residualNormsHistory,
-                                                     1, blockSize, 1, iterations + 1, printBuffer );
-                  utilities_FortranMatrixPrint( printBuffer, "res_hist.txt" );
-
-                  utilities_FortranMatrixDestroy( printBuffer );
-               }
-            }
-         }
+         if ( lobpcgSeed )
+           mv_MultiVectorSetRandom( eigenvectors, lobpcgSeed );
+         else
+           mv_MultiVectorSetRandom( eigenvectors, (HYPRE_Int)time(0) );
+       }
+
+       if ( constrained ) {
+         constraints = mv_MultiVectorWrap( interpreter,
+                         hypre_ParCSRMultiVectorRead(hypre_MPI_COMM_WORLD,
+                                                     interpreter,
+                                                     "vectors" ),1);
+         hypre_assert( constraints != NULL );
+       }
+
+       eigenvalues = hypre_CTAlloc(HYPRE_Real,  blockSize, HYPRE_MEMORY_HOST);
+
+       time_index = hypre_InitializeTiming("LOBPCG Solve");
+       hypre_BeginTiming(time_index);
+
+       HYPRE_LOBPCGSolve(pcg_solver, constraints, eigenvectors, eigenvalues);
+
+       hypre_EndTiming(time_index);
+       hypre_PrintTiming("Solve phase times", hypre_MPI_COMM_WORLD);
+       hypre_FinalizeTiming(time_index);
+       hypre_ClearTiming();
+
+       if ( checkOrtho ) {
+
+         gramXX = utilities_FortranMatrixCreate();
+         identity = utilities_FortranMatrixCreate();
+
+         utilities_FortranMatrixAllocateData( blockSize, blockSize, gramXX );
+         utilities_FortranMatrixAllocateData( blockSize, blockSize, identity );
+
+         if ( lobpcgGen ) {
+           workspace = mv_MultiVectorCreateCopy( eigenvectors, 0 );
+           hypre_LOBPCGMultiOperatorB( pcg_solver,
+                                       mv_MultiVectorGetData(eigenvectors),
+                                       mv_MultiVectorGetData(workspace) );
+           lobpcg_MultiVectorByMultiVector( eigenvectors, workspace, gramXX );
+         }
+         else
+           lobpcg_MultiVectorByMultiVector( eigenvectors, eigenvectors, gramXX );
+
+         utilities_FortranMatrixSetToIdentity( identity );
+         utilities_FortranMatrixAdd( -1, identity, gramXX, gramXX );
+         nonOrthF = utilities_FortranMatrixFNorm( gramXX );
+         if ( myid == 0 )
+           hypre_printf("Non-orthonormality of eigenvectors: %12.5e\n", nonOrthF);
+
+         utilities_FortranMatrixDestroy( gramXX );
+         utilities_FortranMatrixDestroy( identity );
+
+       }
+
+       if ( printLevel ) {
+         hypre_ParCSRMultiVectorPrint( mv_MultiVectorGetData(eigenvectors), "vectors" );
+
+         if ( myid == 0 ) {
+           if ( (filePtr = fopen("values.txt", "w")) ) {
+             hypre_fprintf(filePtr, "%d\n", blockSize);
+             for ( i = 0; i < blockSize; i++ )
+               hypre_fprintf(filePtr, "%22.14e\n", eigenvalues[i]);
+             fclose(filePtr);
+           }
+
+           if ( (filePtr = fopen("residuals.txt", "w")) ) {
+             residualNorms = HYPRE_LOBPCGResidualNorms( pcg_solver );
+             residuals = utilities_FortranMatrixValues( residualNorms );
+             hypre_fprintf(filePtr, "%d\n", blockSize);
+             for ( i = 0; i < blockSize; i++ )
+               hypre_fprintf(filePtr, "%22.14e\n", residuals[i]);
+             fclose(filePtr);
+           }
+
+           if ( printLevel > 1 ) {
+
+             printBuffer = utilities_FortranMatrixCreate();
+
+             iterations = HYPRE_LOBPCGIterations( pcg_solver );
+
+             eigenvaluesHistory = HYPRE_LOBPCGEigenvaluesHistory( pcg_solver );
+             utilities_FortranMatrixSelectBlock( eigenvaluesHistory,
+                                                 1, blockSize, 1, iterations + 1, printBuffer );
+             utilities_FortranMatrixPrint( printBuffer, "val_hist.txt" );
+
+             residualNormsHistory = HYPRE_LOBPCGResidualNormsHistory( pcg_solver );
+             utilities_FortranMatrixSelectBlock(residualNormsHistory,
+                                                1, blockSize, 1, iterations + 1, printBuffer );
+             utilities_FortranMatrixPrint( printBuffer, "res_hist.txt" );
+
+             utilities_FortranMatrixDestroy( printBuffer );
+           }
+         }
+       }
 
 #if SECOND_TIME
-         /* run a second time to check for memory leaks */
-         mv_MultiVectorSetRandom( eigenvectors, 775 );
-         HYPRE_LOBPCGSetup(pcg_solver, (HYPRE_Matrix)parcsr_A,
-                           (HYPRE_Vector)b, (HYPRE_Vector)x);
-         HYPRE_LOBPCGSolve(pcg_solver, constraints, eigenvectors, eigenvalues );
+       /* run a second time to check for memory leaks */
+       mv_MultiVectorSetRandom( eigenvectors, 775 );
+       HYPRE_LOBPCGSetup(pcg_solver, (HYPRE_Matrix)parcsr_A,
+                         (HYPRE_Vector)b, (HYPRE_Vector)x);
+       HYPRE_LOBPCGSolve(pcg_solver, constraints, eigenvectors, eigenvalues );
 #endif
 
-         HYPRE_LOBPCGDestroy(pcg_solver);
-
-         if (solver_id == 1)
+       HYPRE_LOBPCGDestroy(pcg_solver);
+
+       if (solver_id == 1)
          {
-            HYPRE_BoomerAMGDestroy(pcg_precond);
-         }
-         else if (solver_id == 8)
+           HYPRE_BoomerAMGDestroy(pcg_precond);
+         }
+       else if (solver_id == 8)
          {
-            HYPRE_ParaSailsDestroy(pcg_precond);
-         }
-         else if (solver_id == 12)
+           HYPRE_ParaSailsDestroy(pcg_precond);
+         }
+       else if (solver_id == 12)
          {
-            HYPRE_SchwarzDestroy(pcg_precond);
-         }
-         else if (solver_id == 14)
+           HYPRE_SchwarzDestroy(pcg_precond);
+         }
+       else if (solver_id == 14)
          {
-            HYPRE_BoomerAMGDestroy(pcg_precond);
-         }
-         else if (solver_id == 43)
+           HYPRE_BoomerAMGDestroy(pcg_precond);
+         }
+       else if (solver_id == 43)
          {
-            HYPRE_EuclidDestroy(pcg_precond);
-         }
-
-         mv_MultiVectorDestroy( eigenvectors );
-         if ( constrained )
-            mv_MultiVectorDestroy( constraints );
-         if ( lobpcgGen )
-            mv_MultiVectorDestroy( workspace );
-         free( eigenvalues );
-
-      } /* if ( pcgIterations > 0 ) */
-
-      hypre_TFree( interpreter , HYPRE_MEMORY_HOST);
-
-      if ( lobpcgGen )
-         HYPRE_IJMatrixDestroy(ij_B);
+           HYPRE_EuclidDestroy(pcg_precond);
+         }
+
+       mv_MultiVectorDestroy( eigenvectors );
+       if ( constrained )
+         mv_MultiVectorDestroy( constraints );
+       if ( lobpcgGen )
+         mv_MultiVectorDestroy( workspace );
+       free( eigenvalues );
+
+     } /* if ( pcgIterations > 0 ) */
+
+     hypre_TFree( interpreter , HYPRE_MEMORY_HOST);
+
+     if ( lobpcgGen )
+       HYPRE_IJMatrixDestroy(ij_B);
 
    } /* if ( lobpcgFlag ) */
 
@@ -5000,11 +4954,11 @@
          /* use ParaSails preconditioner */
          if (myid == 0) hypre_printf("Solver: ParaSails-GMRES\n");
 
-	 HYPRE_ParaSailsCreate(hypre_MPI_COMM_WORLD, &pcg_precond);
-	 HYPRE_ParaSailsSetParams(pcg_precond, sai_threshold, max_levels);
+         HYPRE_ParaSailsCreate(hypre_MPI_COMM_WORLD, &pcg_precond);
+         HYPRE_ParaSailsSetParams(pcg_precond, sai_threshold, max_levels);
          HYPRE_ParaSailsSetFilter(pcg_precond, sai_filter);
          HYPRE_ParaSailsSetLogging(pcg_precond, poutdat);
-	 HYPRE_ParaSailsSetSym(pcg_precond, 0);
+         HYPRE_ParaSailsSetSym(pcg_precond, 0);
 
          HYPRE_GMRESSetPrecond(pcg_solver,
                                (HYPRE_PtrToSolverFcn) HYPRE_ParaSailsSolve,
@@ -5102,8 +5056,8 @@
          HYPRE_Int num_values = 20;
          HYPRE_ParCSRGMRESGetResidual(pcg_solver, &residual);
          HYPRE_ParCSRMatrixGetLocalRange( parcsr_A,
-                                          &first_local_row, &last_local_row ,
-                                          &first_local_col, &last_local_col );
+                                              &first_local_row, &last_local_row ,
+                                              &first_local_col, &last_local_col );
          local_num_rows = (HYPRE_Int)(last_local_row - first_local_row + 1);
          if (local_num_rows < 20) num_values = local_num_rows;
          indices = hypre_CTAlloc(HYPRE_BigInt, num_values, HYPRE_MEMORY_HOST);
@@ -5112,7 +5066,7 @@
             indices[i] = first_local_row+i;
          HYPRE_ParVectorGetValues((HYPRE_ParVector) residual,num_values,indices,values);
          for (i=0; i < num_values; i++)
-            if (myid ==0) hypre_printf("index %d value %e\n", i, values[i]);
+             if (myid ==0) hypre_printf("index %d value %e\n", i, values[i]);
          hypre_TFree(indices, HYPRE_MEMORY_HOST);
          hypre_TFree(values, HYPRE_MEMORY_HOST);
       }
@@ -5139,7 +5093,7 @@
       }
       else if (solver_id == 18)
       {
-	 HYPRE_ParaSailsDestroy(pcg_precond);
+         HYPRE_ParaSailsDestroy(pcg_precond);
       }
       else if (solver_id == 44)
       {
@@ -5545,10 +5499,10 @@
          HYPRE_MGRSetCoarseSolver( pcg_precond, HYPRE_BoomerAMGSolve, HYPRE_BoomerAMGSetup, amg_solver);
 
          /* setup MGR-PCG solver */
-	 HYPRE_FlexGMRESSetMaxIter(pcg_solver, mg_max_iter);
+         HYPRE_FlexGMRESSetMaxIter(pcg_solver, mg_max_iter);
          HYPRE_FlexGMRESSetPrecond(pcg_solver,
-				   (HYPRE_PtrToSolverFcn) HYPRE_MGRSolve,
-				   (HYPRE_PtrToSolverFcn) HYPRE_MGRSetup,
+               (HYPRE_PtrToSolverFcn) HYPRE_MGRSolve,
+               (HYPRE_PtrToSolverFcn) HYPRE_MGRSetup,
                                    pcg_precond);
       }
       else if (solver_id == 47)
@@ -5570,7 +5524,6 @@
          /* setup MGR-PCG solver */
 	     HYPRE_FlexGMRESSetMaxIter(pcg_solver, mg_max_iter);
          HYPRE_FlexGMRESSetPrecond(pcg_solver,
-<<<<<<< HEAD
 				   (HYPRE_PtrToSolverFcn) HYPRE_EuclidSolve,
 				   (HYPRE_PtrToSolverFcn) HYPRE_EuclidSetup,
                                    pcg_precond);
@@ -5605,10 +5558,6 @@
          HYPRE_FlexGMRESSetPrecond(pcg_solver,
 				   (HYPRE_PtrToSolverFcn) HYPRE_ILUSolve,
 				   (HYPRE_PtrToSolverFcn) HYPRE_ILUSetup,
-=======
-                                   (HYPRE_PtrToSolverFcn) HYPRE_MGRSolve,
-                                   (HYPRE_PtrToSolverFcn) HYPRE_MGRSetup,
->>>>>>> fc4c2ff3
                                    pcg_precond);
       }
       else if (solver_id == 60)
@@ -5682,8 +5631,8 @@
          {
             for( i=0; i<mgr_nlevels; i++)
             {
-               if(mgr_cindexes[i])
-                  hypre_TFree(mgr_cindexes[i], HYPRE_MEMORY_HOST);
+            if(mgr_cindexes[i])
+               hypre_TFree(mgr_cindexes[i], HYPRE_MEMORY_HOST);
             }
             hypre_TFree(mgr_cindexes, HYPRE_MEMORY_HOST);
             mgr_cindexes = NULL;
@@ -5918,7 +5867,7 @@
          {
             /* Generate 'artificial' reserved nodes. Assumes these are ordered last in the system */
             mgr_reserved_coarse_indexes[i] = last_local_row-i;//2*i+1;
-            hypre_printf("mgr_reserved_coarse_indexes[i] = %b \n", mgr_reserved_coarse_indexes[i]);
+//            hypre_printf("mgr_reserved_coarse_indexes[i] = %b \n", mgr_reserved_coarse_indexes[i]);
          }
 
          /* set MGR data by block */
@@ -5965,17 +5914,11 @@
 
 
          /* setup MGR-BiCGSTAB solver */
-	 HYPRE_BiCGSTABSetMaxIter(pcg_solver, mg_max_iter);
+         HYPRE_BiCGSTABSetMaxIter(pcg_solver, mg_max_iter);
          HYPRE_BiCGSTABSetPrecond(pcg_solver,
-<<<<<<< HEAD
-				   (HYPRE_PtrToSolverFcn) HYPRE_MGRSolve,
-				   (HYPRE_PtrToSolverFcn) HYPRE_MGRSetup,
+               (HYPRE_PtrToSolverFcn) HYPRE_MGRSolve,
+               (HYPRE_PtrToSolverFcn) HYPRE_MGRSetup,
                                    pcg_precond);
-=======
-                                  (HYPRE_PtrToSolverFcn) HYPRE_MGRSolve,
-                                  (HYPRE_PtrToSolverFcn) HYPRE_MGRSetup,
-                                  pcg_precond);
->>>>>>> fc4c2ff3
       }
       HYPRE_BiCGSTABSetup(pcg_solver, (HYPRE_Matrix)parcsr_A,
                           (HYPRE_Vector)b, (HYPRE_Vector)x);
@@ -6037,8 +5980,8 @@
          {
             for( i=0; i<mgr_nlevels; i++)
             {
-               if(mgr_cindexes[i])
-                  hypre_TFree(mgr_cindexes[i], HYPRE_MEMORY_HOST);
+            if(mgr_cindexes[i])
+               hypre_TFree(mgr_cindexes[i], HYPRE_MEMORY_HOST);
             }
             hypre_TFree(mgr_cindexes, HYPRE_MEMORY_HOST);
             mgr_cindexes = NULL;
@@ -6175,9 +6118,9 @@
          }
          HYPRE_COGMRESSetMaxIter(pcg_solver, mg_max_iter);
          HYPRE_COGMRESSetPrecond(pcg_solver,
-                                 (HYPRE_PtrToSolverFcn) HYPRE_BoomerAMGSolve,
-                                 (HYPRE_PtrToSolverFcn) HYPRE_BoomerAMGSetup,
-                                 pcg_precond);
+                                  (HYPRE_PtrToSolverFcn) HYPRE_BoomerAMGSolve,
+                                  (HYPRE_PtrToSolverFcn) HYPRE_BoomerAMGSetup,
+                                  pcg_precond);
       }
       else if (solver_id == 17)
       {
@@ -6186,9 +6129,9 @@
          pcg_precond = NULL;
 
          HYPRE_COGMRESSetPrecond(pcg_solver,
-                                 (HYPRE_PtrToSolverFcn) HYPRE_ParCSRDiagScale,
-                                 (HYPRE_PtrToSolverFcn) HYPRE_ParCSRDiagScaleSetup,
-                                 pcg_precond);
+                                  (HYPRE_PtrToSolverFcn) HYPRE_ParCSRDiagScale,
+                                  (HYPRE_PtrToSolverFcn) HYPRE_ParCSRDiagScaleSetup,
+                                  pcg_precond);
       }
       else if (solver_id == 46)
       {
@@ -6213,9 +6156,9 @@
          /*HYPRE_EuclidSetParams(pcg_precond, argc, argv);*/
 
          HYPRE_COGMRESSetPrecond(pcg_solver,
-                                 (HYPRE_PtrToSolverFcn) HYPRE_EuclidSolve,
-                                 (HYPRE_PtrToSolverFcn) HYPRE_EuclidSetup,
-                                 pcg_precond);
+                                  (HYPRE_PtrToSolverFcn) HYPRE_EuclidSolve,
+                                  (HYPRE_PtrToSolverFcn) HYPRE_EuclidSetup,
+                                  pcg_precond);
       }
       else if (solver_id == 74)
       {
@@ -6244,7 +6187,7 @@
          {
             /* Generate 'artificial' reserved nodes. Assumes these are ordered last in the system */
             mgr_reserved_coarse_indexes[i] = last_local_row-i;//2*i+1;
-            hypre_printf("mgr_reserved_coarse_indexes[i] = %b \n", mgr_reserved_coarse_indexes[i]);
+//            hypre_printf("mgr_reserved_coarse_indexes[i] = %b \n", mgr_reserved_coarse_indexes[i]);
          }
 
          /* set MGR data by block */
@@ -6291,20 +6234,14 @@
 
 
          /* setup MGR-COGMRES solver */
-	 HYPRE_COGMRESSetMaxIter(pcg_solver, mg_max_iter);
+         HYPRE_COGMRESSetMaxIter(pcg_solver, mg_max_iter);
          HYPRE_COGMRESSetPrecond(pcg_solver,
-<<<<<<< HEAD
-				   (HYPRE_PtrToSolverFcn) HYPRE_MGRSolve,
-				   (HYPRE_PtrToSolverFcn) HYPRE_MGRSetup,
+               (HYPRE_PtrToSolverFcn) HYPRE_MGRSolve,
+               (HYPRE_PtrToSolverFcn) HYPRE_MGRSetup,
                                    pcg_precond);
-=======
-                                 (HYPRE_PtrToSolverFcn) HYPRE_MGRSolve,
-                                 (HYPRE_PtrToSolverFcn) HYPRE_MGRSetup,
-                                 pcg_precond);
->>>>>>> fc4c2ff3
       }
       HYPRE_COGMRESSetup(pcg_solver, (HYPRE_Matrix)parcsr_A,
-                         (HYPRE_Vector)b, (HYPRE_Vector)x);
+                          (HYPRE_Vector)b, (HYPRE_Vector)x);
 
       hypre_EndTiming(time_index);
       hypre_PrintTiming("Setup phase times", hypre_MPI_COMM_WORLD);
@@ -6315,7 +6252,7 @@
       hypre_BeginTiming(time_index);
 
       HYPRE_COGMRESSolve(pcg_solver, (HYPRE_Matrix)parcsr_A,
-                         (HYPRE_Vector)b, (HYPRE_Vector)x);
+                          (HYPRE_Vector)b, (HYPRE_Vector)x);
 
       hypre_EndTiming(time_index);
       hypre_PrintTiming("Solve phase times", hypre_MPI_COMM_WORLD);
@@ -6328,9 +6265,9 @@
       /* run a second time to check for memory leaks */
       HYPRE_ParVectorSetRandomValues(x, 775);
       HYPRE_COGMRESSetup(pcg_solver, (HYPRE_Matrix)parcsr_A,
-                         (HYPRE_Vector)b, (HYPRE_Vector)x);
+                          (HYPRE_Vector)b, (HYPRE_Vector)x);
       HYPRE_COGMRESSolve(pcg_solver, (HYPRE_Matrix)parcsr_A,
-                         (HYPRE_Vector)b, (HYPRE_Vector)x);
+                          (HYPRE_Vector)b, (HYPRE_Vector)x);
 #endif
 
       HYPRE_ParCSRCOGMRESDestroy(pcg_solver);
@@ -6358,8 +6295,8 @@
          {
             for( i=0; i<mgr_nlevels; i++)
             {
-               if(mgr_cindexes[i])
-                  hypre_TFree(mgr_cindexes[i], HYPRE_MEMORY_HOST);
+            if(mgr_cindexes[i])
+               hypre_TFree(mgr_cindexes[i], HYPRE_MEMORY_HOST);
             }
             hypre_TFree(mgr_cindexes, HYPRE_MEMORY_HOST);
             mgr_cindexes = NULL;
@@ -6792,7 +6729,7 @@
 
    /* RDF: Why is this here? */
    /*if (!(build_rhs_type ==1 || build_rhs_type ==7))
-     HYPRE_IJVectorGetObjectType(ij_b, &j);*/
+      HYPRE_IJVectorGetObjectType(ij_b, &j);*/
 
    if (print_system)
    {
@@ -6826,7 +6763,7 @@
 /*
   hypre_FinalizeMemoryDebug();
 */
-  final:
+ final:
 
    /* Finalize Hypre */
    HYPRE_Finalize();
@@ -7751,10 +7688,10 @@
    HYPRE_ParCSRMatrix  A;
    HYPRE_CSRMatrix  A_CSR = NULL;
 
-   HYPRE_Int                 myid, numprocs;
-   HYPRE_Int                 i, rest, size, num_nodes, num_dofs;
-   HYPRE_BigInt		      *row_part;
-   HYPRE_BigInt		      *col_part;
+   HYPRE_Int          myid, numprocs;
+   HYPRE_Int          i, rest, size, num_nodes, num_dofs;
+   HYPRE_BigInt      *row_part;
+   HYPRE_BigInt      *col_part;
 
    /*-----------------------------------------------------------
     * Initialize some stuff
@@ -7800,19 +7737,19 @@
       num_nodes = num_dofs/num_functions;
       if (num_dofs != num_functions*num_nodes)
       {
-	 row_part = NULL;
-	 col_part = NULL;
+         row_part = NULL;
+         col_part = NULL;
       }
       else
       {
          row_part = hypre_CTAlloc(HYPRE_BigInt,  numprocs+1, HYPRE_MEMORY_HOST);
-	 row_part[0] = 0;
-	 size = num_nodes/numprocs;
-	 rest = num_nodes-size*numprocs;
-	 for (i=0; i < numprocs; i++)
-	 {
-	    row_part[i+1] = row_part[i]+size*num_functions;
-	    if (i < rest) row_part[i+1] += num_functions;
+         row_part[0] = 0;
+         size = num_nodes/numprocs;
+         rest = num_nodes-size*numprocs;
+         for (i=0; i < numprocs; i++)
+         {
+            row_part[i+1] = row_part[i]+size*num_functions;
+            if (i < rest) row_part[i+1] += num_functions;
          }
          col_part = row_part;
       }
@@ -7864,9 +7801,9 @@
    HYPRE_Int             i, j;
    HYPRE_Int             local_size;
    HYPRE_Int             global_size;
-   hypre_MPI_Request	  *requests;
-   hypre_MPI_Status	  *status, status0;
-   MPI_Comm	   comm;
+   hypre_MPI_Request    *requests;
+   hypre_MPI_Status     *status, status0;
+   MPI_Comm              comm;
 
    /*-----------------------------------------------------------
     * Initialize some stuff
@@ -8731,7 +8668,7 @@
    }
 
    A = (HYPRE_ParCSRMatrix) GenerateLaplacian(hypre_MPI_COMM_WORLD,
-                                              nx, ny, nz, P, Q, R, p, q, r, values);
+                nx, ny, nz, P, Q, R, p, q, r, values);
 
    hypre_TFree(values, HYPRE_MEMORY_HOST);
 
