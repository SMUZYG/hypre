/*BHEADER**********************************************************************
 * Copyright (c) 2015,  Lawrence Livermore National Security, LLC.
 * Produced at the Lawrence Livermore National Laboratory.
 * This file is part of HYPRE.  See file COPYRIGHT for details.
 *
 * HYPRE is free software; you can redistribute it and/or modify it under the
 * terms of the GNU Lesser General Public License (as published by the Free
 * Software Foundation) version 2.1 dated February 1999.
 *
 * $Revision$
 ***********************************************************************EHEADER*/

/******************************************************************************
 *
 * Member functions for hypre_StructData class.
 *
 *****************************************************************************/

#include "_hypre_struct_mv.h"

/*--------------------------------------------------------------------------
 * Copy struct data with possibly different data spaces.
 *--------------------------------------------------------------------------*/

HYPRE_Int 
hypre_StructDataCopy( HYPRE_Complex   *fr_data,        /* from */
                      hypre_BoxArray  *fr_data_space,
                      HYPRE_Int       *fr_ids,
                      HYPRE_Complex   *to_data,        /* to */
                      hypre_BoxArray  *to_data_space,
                      HYPRE_Int       *to_ids,
                      HYPRE_Int        ndim,
                      HYPRE_Int        nval )
{
   HYPRE_Int       fr_nboxes = hypre_BoxArraySize(fr_data_space);
   HYPRE_Int       to_nboxes = hypre_BoxArraySize(to_data_space);
   hypre_Box      *fr_data_box, *to_data_box;
   HYPRE_Int       fr_data_off,  to_data_off;
   HYPRE_Int       fr_data_vol,  to_data_vol;
   HYPRE_Complex  *fr_dp, *to_dp;
   HYPRE_Int       fb, tb, fi, ti, val;
   hypre_Box      *int_box;
   hypre_IndexRef  start;
   hypre_Index     stride, loop_size;

   hypre_SetIndex(stride, 1);
   int_box = hypre_BoxCreate(ndim);

   fb = 0;
   fr_data_off = 0;
   to_data_off = 0;
   for (tb = 0; tb < to_nboxes; tb++)
   {
      to_data_box = hypre_BoxArrayBox(to_data_space, tb);
      to_data_vol = hypre_BoxVolume(to_data_box);
      
      while ((fb < fr_nboxes) && (fr_ids[fb] < to_ids[tb]))
      {
         fr_data_box = hypre_BoxArrayBox(fr_data_space, fb);
         fr_data_vol = hypre_BoxVolume(fr_data_box);
         fr_data_off += nval * fr_data_vol;
         fb++;
      }
<<<<<<< HEAD
      if (fb < fr_nboxes && (fr_ids[fb] == to_ids[tb]))
=======
      if ((fb < fr_nboxes) && (fr_ids[fb] == to_ids[tb]))
>>>>>>> 30a616f7
      {
         fr_data_box = hypre_BoxArrayBox(fr_data_space, fb);
         fr_data_vol = hypre_BoxVolume(fr_data_box);

         hypre_IntersectBoxes(fr_data_box, to_data_box, int_box);

         start = hypre_BoxIMin(int_box);
         hypre_BoxGetSize(int_box, loop_size);
                     
         for (val = 0; val < nval; val++)
         {
            fr_dp = fr_data + fr_data_off + val * fr_data_vol;
            to_dp = to_data + to_data_off + val * to_data_vol;

            hypre_BoxLoop2Begin(ndim, loop_size,
                                fr_data_box, start, stride, fi,
                                to_data_box, start, stride, ti);
#ifdef HYPRE_USING_OPENMP
#pragma omp parallel for private(HYPRE_BOX_PRIVATE,fi,ti) HYPRE_SMP_SCHEDULE
#endif
            hypre_BoxLoop2For(fi, ti)
            {
               to_dp[ti] = fr_dp[fi];
            }
            hypre_BoxLoop2End(fi, ti);
         }
      }

      to_data_off += nval * to_data_vol;
   }

   hypre_BoxDestroy(int_box);
   
   return hypre_error_flag;
}

/*--------------------------------------------------------------------------
 * Compute num_ghost array from stencil
 *--------------------------------------------------------------------------*/

HYPRE_Int 
hypre_StructNumGhostFromStencil( hypre_StructStencil  *stencil,
                                 HYPRE_Int           **num_ghost_ptr )
{
   HYPRE_Int      *num_ghost;
   HYPRE_Int       ndim          = hypre_StructStencilNDim(stencil);
   hypre_Index    *stencil_shape = hypre_StructStencilShape(stencil);
   hypre_IndexRef  stencil_offset;
   HYPRE_Int       s, d, m;

   num_ghost = hypre_CTAlloc(HYPRE_Int, 2*ndim);

   for (s = 0; s < hypre_StructStencilSize(stencil); s++)
   {
      stencil_offset = stencil_shape[s];

      for (d = 0; d < ndim; d++)
      {
         m = stencil_offset[d];

         if (m < 0)
         {
            num_ghost[2*d]     = hypre_max(num_ghost[2*d],    -m);
         }
         else if (m > 0)
         {
            num_ghost[2*d + 1] = hypre_max(num_ghost[2*d + 1], m);
         }
      }
   }

   *num_ghost_ptr = num_ghost;

   return hypre_error_flag;
}
<|MERGE_RESOLUTION|>--- conflicted
+++ resolved
@@ -61,11 +61,7 @@
          fr_data_off += nval * fr_data_vol;
          fb++;
       }
-<<<<<<< HEAD
-      if (fb < fr_nboxes && (fr_ids[fb] == to_ids[tb]))
-=======
       if ((fb < fr_nboxes) && (fr_ids[fb] == to_ids[tb]))
->>>>>>> 30a616f7
       {
          fr_data_box = hypre_BoxArrayBox(fr_data_space, fb);
          fr_data_vol = hypre_BoxVolume(fr_data_box);
